## Current

### Features

<<<<<<< HEAD
 - [#1812](https://github.com/poanetwork/blockscout/pull/1812) - add pagination to addresses page
=======
- [#1806](https://github.com/poanetwork/blockscout/pull/1806) - verify contracts with a post request
>>>>>>> 041f8975

### Fixes

### Chore

- [#1814](https://github.com/poanetwork/blockscout/pull/1814) - Clear build artefacts script

## 1.3.10-beta

### Features

- [#1739](https://github.com/poanetwork/blockscout/pull/1739) - highlight decompiled source code
- [#1696](https://github.com/poanetwork/blockscout/pull/1696) - full-text search by tokens
- [#1742](https://github.com/poanetwork/blockscout/pull/1742) - Support RSK
- [#1777](https://github.com/poanetwork/blockscout/pull/1777) - show ERC-20 token transfer info on transaction page
- [#1770](https://github.com/poanetwork/blockscout/pull/1770) - set a websocket keepalive from config
- [#1789](https://github.com/poanetwork/blockscout/pull/1789) - add ERC-721 info to transaction overview page

### Fixes

 - [#1724](https://github.com/poanetwork/blockscout/pull/1724) - Remove internal tx and token balance fetching from realtime fetcher
 - [#1727](https://github.com/poanetwork/blockscout/pull/1727) - add logs pagination in rpc api
 - [#1740](https://github.com/poanetwork/blockscout/pull/1740) - fix empty block time
 - [#1743](https://github.com/poanetwork/blockscout/pull/1743) - sort decompiled smart contracts in lexicographical order
 - [#1756](https://github.com/poanetwork/blockscout/pull/1756) - add today's token balance from the previous value
 - [#1769](https://github.com/poanetwork/blockscout/pull/1769) - add timestamp to block overview
 - [#1768](https://github.com/poanetwork/blockscout/pull/1768) - fix first block parameter
 - [#1778](https://github.com/poanetwork/blockscout/pull/1778) - Make websocket optional for realtime fetcher
 - [#1790](https://github.com/poanetwork/blockscout/pull/1790) - fix constructor arguments verification
 - [#1793](https://github.com/poanetwork/blockscout/pull/1793) - fix top nav autocomplete
 - [#1795](https://github.com/poanetwork/blockscout/pull/1795) - fix line numbers for decompiled contracts
 - [#1803](https://github.com/poanetwork/blockscout/pull/1803) - use coinmarketcap for total_supply by default
 - [#1802](https://github.com/poanetwork/blockscout/pull/1802) - make coinmarketcap's number of pages configurable
 - [#1799](https://github.com/poanetwork/blockscout/pull/1799) - Use eth_getUncleByBlockHashAndIndex for uncle block fetching
 - [#1531](https://github.com/poanetwork/blockscout/pull/1531) - docker: fix dockerFile for secp256k1 building

### Chore

 - [#1804](https://github.com/poanetwork/blockscout/pull/1804) - (Chore) Divide chains by Mainnet/Testnet in menu
 - [#1783](https://github.com/poanetwork/blockscout/pull/1783) - Update README with the chains that use Blockscout
 - [#1780](https://github.com/poanetwork/blockscout/pull/1780) - Update link to the Github repo in the footer
 - [#1757](https://github.com/poanetwork/blockscout/pull/1757) - Change twitter acc link to official Blockscout acc twitter
 - [#1749](https://github.com/poanetwork/blockscout/pull/1749) - Replace the link in the footer with the official POA announcements tg channel link
 - [#1718](https://github.com/poanetwork/blockscout/pull/1718) - Flatten indexer module hierarchy and supervisor tree
 - [#1753](https://github.com/poanetwork/blockscout/pull/1753) - Add a check mark to decompiled contract tab
 - [#1744](https://github.com/poanetwork/blockscout/pull/1744) - remove `0x0..0` from tests
 - [#1763](https://github.com/poanetwork/blockscout/pull/1763) - Describe indexer structure and list existing fetchers
 - [#1800](https://github.com/poanetwork/blockscout/pull/1800) - Disable lazy logging check in Credo


## 1.3.9-beta

### Features

 - [#1662](https://github.com/poanetwork/blockscout/pull/1662) - allow specifying number of optimization runs
 - [#1654](https://github.com/poanetwork/blockscout/pull/1654) - add decompiled code tab
 - [#1661](https://github.com/poanetwork/blockscout/pull/1661) - try to compile smart contract with the latest evm version
 - [#1665](https://github.com/poanetwork/blockscout/pull/1665) - Add contract verification RPC endpoint.
 - [#1706](https://github.com/poanetwork/blockscout/pull/1706) - allow setting update interval for addresses with b

### Fixes

 - [#1669](https://github.com/poanetwork/blockscout/pull/1669) - do not fail if multiple matching tokens are found
 - [#1691](https://github.com/poanetwork/blockscout/pull/1691) - decrease token metadata update interval
 - [#1688](https://github.com/poanetwork/blockscout/pull/1688) - do not fail if failure reason is atom
 - [#1692](https://github.com/poanetwork/blockscout/pull/1692) - exclude decompiled smart contract from encoding
 - [#1684](https://github.com/poanetwork/blockscout/pull/1684) - Discard child block with parent_hash not matching hash of imported block
 - [#1699](https://github.com/poanetwork/blockscout/pull/1699) - use seconds as transaction cache period measure
 - [#1697](https://github.com/poanetwork/blockscout/pull/1697) - fix failing in rpc if balance is empty
 - [#1711](https://github.com/poanetwork/blockscout/pull/1711) - rescue failing repo in block number cache update
 - [#1712](https://github.com/poanetwork/blockscout/pull/1712) - do not set contract code from transaction input
 - [#1714](https://github.com/poanetwork/blockscout/pull/1714) - fix average block time calculation

### Chore

 - [#1693](https://github.com/poanetwork/blockscout/pull/1693) - Add a checklist to the PR template


## 1.3.8-beta

### Features

 - [#1611](https://github.com/poanetwork/blockscout/pull/1611) - allow setting the first indexing block
 - [#1596](https://github.com/poanetwork/blockscout/pull/1596) - add endpoint to create decompiled contracts
 - [#1634](https://github.com/poanetwork/blockscout/pull/1634) - add transaction count cache

### Fixes

 - [#1630](https://github.com/poanetwork/blockscout/pull/1630) - (Fix) colour for release link in the footer
 - [#1621](https://github.com/poanetwork/blockscout/pull/1621) - Modify query to fetch failed contract creations
 - [#1614](https://github.com/poanetwork/blockscout/pull/1614) - Do not fetch burn address token balance
 - [#1639](https://github.com/poanetwork/blockscout/pull/1614) - Optimize token holder count updates when importing address current balances
 - [#1643](https://github.com/poanetwork/blockscout/pull/1643) - Set internal_transactions_indexed_at for empty blocks
 - [#1647](https://github.com/poanetwork/blockscout/pull/1647) - Fix typo in view
 - [#1650](https://github.com/poanetwork/blockscout/pull/1650) - Add petersburg evm version to smart contract verifier
 - [#1657](https://github.com/poanetwork/blockscout/pull/1657) - Force consensus loss for parent block if its hash mismatches parent_hash

### Chore


## 1.3.7-beta

### Features

### Fixes

 - [#1615](https://github.com/poanetwork/blockscout/pull/1615) - Add more logging to code fixer process
 - [#1613](https://github.com/poanetwork/blockscout/pull/1613) - Fix USD fee value
 - [#1577](https://github.com/poanetwork/blockscout/pull/1577) - Add process to fix contract with code
 - [#1583](https://github.com/poanetwork/blockscout/pull/1583) - Chunk JSON-RPC batches in case connection times out

### Chore

 - [#1610](https://github.com/poanetwork/blockscout/pull/1610) - Add PIRL to Readme

## 1.3.6-beta

### Features

 - [#1589](https://github.com/poanetwork/blockscout/pull/1589) - RPC endpoint to list addresses
 - [#1567](https://github.com/poanetwork/blockscout/pull/1567) - Allow setting different configuration just for realtime fetcher
 - [#1562](https://github.com/poanetwork/blockscout/pull/1562) - Add incoming transactions count to contract view
 - [#1608](https://github.com/poanetwork/blockscout/pull/1608) - Add listcontracts RPC Endpoint

### Fixes

 - [#1595](https://github.com/poanetwork/blockscout/pull/1595) - Reduce block_rewards in the catchup fetcher
 - [#1590](https://github.com/poanetwork/blockscout/pull/1590) - Added guard for fetching blocks with invalid number
 - [#1588](https://github.com/poanetwork/blockscout/pull/1588) - Fix usd value on address page
 - [#1586](https://github.com/poanetwork/blockscout/pull/1586) - Exact timestamp display
 - [#1581](https://github.com/poanetwork/blockscout/pull/1581) - Consider `creates` param when fetching transactions
 - [#1559](https://github.com/poanetwork/blockscout/pull/1559) - Change v column type for Transactions table

### Chore

 - [#1579](https://github.com/poanetwork/blockscout/pull/1579) - Add SpringChain to the list of Additional Chains Utilizing BlockScout
 - [#1578](https://github.com/poanetwork/blockscout/pull/1578) - Refine contributing procedure
 - [#1572](https://github.com/poanetwork/blockscout/pull/1572) - Add option to disable block rewards in indexer config


## 1.3.5-beta

### Features

 - [#1560](https://github.com/poanetwork/blockscout/pull/1560) - Allow executing smart contract functions in arbitrarily sized batches
 - [#1543](https://github.com/poanetwork/blockscout/pull/1543) - Use trace_replayBlockTransactions API for faster tracing
 - [#1558](https://github.com/poanetwork/blockscout/pull/1558) - Allow searching by token symbol
 - [#1551](https://github.com/poanetwork/blockscout/pull/1551) Exact date and time for Transaction details page
 - [#1547](https://github.com/poanetwork/blockscout/pull/1547) - Verify smart contracts with evm versions
 - [#1540](https://github.com/poanetwork/blockscout/pull/1540) - Fetch ERC721 token balances if sender is '0x0..0'
 - [#1539](https://github.com/poanetwork/blockscout/pull/1539) - Add the link to release in the footer
 - [#1519](https://github.com/poanetwork/blockscout/pull/1519) - Create contract methods
 - [#1496](https://github.com/poanetwork/blockscout/pull/1496) - Remove dropped/replaced transactions in pending transactions list
 - [#1492](https://github.com/poanetwork/blockscout/pull/1492) - Disable usd value for an empty exchange rate
 - [#1466](https://github.com/poanetwork/blockscout/pull/1466) - Decoding candidates for unverified contracts

### Fixes
 - [#1545](https://github.com/poanetwork/blockscout/pull/1545) - Fix scheduling of latest block polling in Realtime Fetcher
 - [#1554](https://github.com/poanetwork/blockscout/pull/1554) - Encode integer parameters when calling smart contract functions
 - [#1537](https://github.com/poanetwork/blockscout/pull/1537) - Fix test that depended on date
 - [#1534](https://github.com/poanetwork/blockscout/pull/1534) - Render a nicer error when creator cannot be determined
 - [#1527](https://github.com/poanetwork/blockscout/pull/1527) - Add index to value_fetched_at
 - [#1518](https://github.com/poanetwork/blockscout/pull/1518) - Select only distinct failed transactions
 - [#1516](https://github.com/poanetwork/blockscout/pull/1516) - Fix coin balance params reducer for pending transaction
 - [#1511](https://github.com/poanetwork/blockscout/pull/1511) - Set correct log level for production
 - [#1510](https://github.com/poanetwork/blockscout/pull/1510) - Fix test that fails every 1st day of the month
 - [#1509](https://github.com/poanetwork/blockscout/pull/1509) - Add index to blocks' consensus
 - [#1508](https://github.com/poanetwork/blockscout/pull/1508) - Remove duplicated indexes
 - [#1505](https://github.com/poanetwork/blockscout/pull/1505) - Use https instead of ssh for absinthe libs
 - [#1501](https://github.com/poanetwork/blockscout/pull/1501) - Constructor_arguments must be type `text`
 - [#1498](https://github.com/poanetwork/blockscout/pull/1498) - Add index for created_contract_address_hash in transactions
 - [#1493](https://github.com/poanetwork/blockscout/pull/1493) - Do not do work in process initialization
 - [#1487](https://github.com/poanetwork/blockscout/pull/1487) - Limit geth sync to 128 blocks
 - [#1484](https://github.com/poanetwork/blockscout/pull/1484) - Allow decoding input as utf-8
 - [#1479](https://github.com/poanetwork/blockscout/pull/1479) - Remove smoothing from coin balance chart

### Chore
 - [https://github.com/poanetwork/blockscout/pull/1532](https://github.com/poanetwork/blockscout/pull/1532) - Upgrade elixir to 1.8.1
 - [https://github.com/poanetwork/blockscout/pull/1553](https://github.com/poanetwork/blockscout/pull/1553) - Dockerfile: remove 1.7.1 version pin FROM bitwalker/alpine-elixir-phoenix
 - [https://github.com/poanetwork/blockscout/pull/1465](https://github.com/poanetwork/blockscout/pull/1465) - Resolve lodash security alert<|MERGE_RESOLUTION|>--- conflicted
+++ resolved
@@ -2,11 +2,8 @@
 
 ### Features
 
-<<<<<<< HEAD
  - [#1812](https://github.com/poanetwork/blockscout/pull/1812) - add pagination to addresses page
-=======
-- [#1806](https://github.com/poanetwork/blockscout/pull/1806) - verify contracts with a post request
->>>>>>> 041f8975
+ - [#1806](https://github.com/poanetwork/blockscout/pull/1806) - verify contracts with a post request
 
 ### Fixes
 
