--- conflicted
+++ resolved
@@ -1,11 +1,8 @@
 ## Current
 
 ### Features
-<<<<<<< HEAD
+- [#4989](https://github.com/blockscout/blockscout/pull/4989) - Bridged tokens list API endpoint
 - [#4908](https://github.com/blockscout/blockscout/pull/4908) - Add verification via standard JSON input
-=======
-- [#4989](https://github.com/blockscout/blockscout/pull/4989) - Bridged tokens list API endpoint
->>>>>>> 82aaff01
 - [#4931](https://github.com/blockscout/blockscout/pull/4931) - Web3 modal with Wallet Connect for Write contract page and Staking Dapp
 - [#4690](https://github.com/blockscout/blockscout/pull/4690) - Improve pagination: introduce pagination with random access to pages; Integrate it to the Transactions List page
 
