--- conflicted
+++ resolved
@@ -441,32 +441,10 @@
   #         path: cover/excoveralls.html
   #     - store_test_results:
   #         path: _build/test/junit
-<<<<<<< HEAD
-  test_parity_http_websocket:
-    docker:
-      # Ensure .tool-versions matches
-      - image: circleci/elixir:1.9.4-node-browsers
-        environment:
-          MIX_ENV: test
-          # match POSTGRES_PASSWORD for postgres image below
-          PGPASSWORD: postgres
-          # match POSTGRES_USER for postgres image below
-          PGUSER: postgres
-          ETHEREUM_JSONRPC_CASE: "EthereumJSONRPC.Case.Parity.HTTPWebSocket"
-          ETHEREUM_JSONRPC_WEB_SOCKET_CASE: "EthereumJSONRPC.WebSocket.Case.Parity"
-      - image: circleci/postgres:10.3-alpine
-        environment:
-          # Match apps/explorer/config/test.exs config :explorer, Explorer.Repo, database
-          POSTGRES_DB: explorer_test
-          # match PGPASSWORD for elixir image above
-          POSTGRES_PASSWORD: postgres
-          # match PGUSER for elixir image above
-          POSTGRES_USER: postgres
-=======
   # test_parity_http_websocket:
   #   docker:
   #     # Ensure .tool-versions matches
-  #     - image: circleci/elixir:1.9.1-node-browsers
+  #     - image: circleci/elixir:1.9.4-node-browsers
   #       environment:
   #         MIX_ENV: test
   #         # match POSTGRES_PASSWORD for postgres image below
@@ -483,7 +461,6 @@
   #         POSTGRES_PASSWORD: postgres
   #         # match PGUSER for elixir image above
   #         POSTGRES_USER: postgres
->>>>>>> 813d42a0
 
   #   working_directory: ~/app
 
