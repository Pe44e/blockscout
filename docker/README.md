--- conflicted
+++ resolved
@@ -54,11 +54,7 @@
 | `ETHEREUM_JSONRPC_VARIANT` | Variant of your JSON RPC service: `parity`, `geth` or `ganache` | `parity` |
 | `ETHEREUM_JSONRPC_HTTP_URL` | HTTP JSON RPC URL Only for `geth` or `ganache` variant | Different per JSONRPC variant |
 | `ETHEREUM_JSONRPC_WS_URL` | WS JSON RPC url | Different per JSONRPC variant |
-<<<<<<< HEAD
 | `ETHEREUM_JSONRPC_TRACE_URL` | Trace URL **Only for `parity` variant** | `https://explorer-node.fuse.io` |
-=======
-| `ETHEREUM_JSONRPC_TRACE_URL` | Trace URL **Only for `parity` variant** | `http://localhost:8545` |
->>>>>>> cb2e17e3
 | `COIN` | Default Coin | `POA` |
 | `LOGO` | Coin logo | Empty | 
 | `NETWORK` | Network | Empty |
