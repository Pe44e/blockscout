defmodule Explorer.Mixfile do
  use Mix.Project

  def project do
    [
      aliases: aliases(Mix.env()),
      app: :explorer,
      build_path: "../../_build",
      config_path: "../../config/config.exs",
      deps: deps(),
      deps_path: "../../deps",
      description: "Read-access to indexed block chain data.",
      dialyzer: [
        plt_add_deps: :transitive,
        plt_add_apps: ~w(ex_unit mix)a,
        ignore_warnings: "../../.dialyzer-ignore"
      ],
      elixir: "~> 1.13",
      elixirc_paths: elixirc_paths(Mix.env()),
      lockfile: "../../mix.lock",
      package: package(),
      preferred_cli_env: [
        credo: :test,
        dialyzer: :test
      ],
      start_permanent: Mix.env() == :prod,
<<<<<<< HEAD
      version: "4.1.7",
      xref: [exclude: [BlockScoutWeb.WebRouter.Helpers]]
=======
      version: "4.1.8"
>>>>>>> d8effad7
    ]
  end

  # Configuration for the OTP application.
  #
  # Type `mix help compile.app` for more information.
  def application do
    [
      mod: {Explorer.Application, []},
      extra_applications: extra_applications()
    ]
  end

  # Specifies which paths to compile per environment.
  defp elixirc_paths(:test), do: ["test/support" | elixirc_paths()]
  defp elixirc_paths(_), do: elixirc_paths()
  defp elixirc_paths, do: ["lib"]

  defp extra_applications,
    do: [
      :logger,
      :mix,
      :runtime_tools,
      :tesla
    ]

  # Specifies your project dependencies.
  #
  # Type `mix help deps` for examples and options.
  defp deps do
    [
      {:bamboo, "~> 2.2.0"},
      {:mime, "~> 1.4"},
      {:bcrypt_elixir, "~> 3.0"},
      # benchmark optimizations
      {:benchee, "~> 1.1.0", only: :test},
      # CSV output for benchee
      {:benchee_csv, "~> 1.0.0", only: :test},
      {:bypass, "~> 2.1", only: :test},
      {:briefly, "~> 0.4", github: "CargoSense/briefly"},
      {:comeonin, "~> 5.3"},
      {:credo, "~> 1.5", only: :test, runtime: false},
      # For Absinthe to load data in batches
      {:dataloader, "~> 1.0.0"},
      {:decimal, "~> 2.0"},
      {:dialyxir, "~> 1.1", only: [:dev, :test], runtime: false},
      # `override: true` for `ex_machina` compatibility
      {:ecto, "~> 3.3", override: true},
      # Storing blockchain data and derived data in PostgreSQL.
      {:ecto_sql, "~> 3.3"},
      # {:eth, git: "https://github.com/blockscout/eth.git", branch: "xdai"},
      # JSONRPC access to query smart contracts
      {:ethereum_jsonrpc, in_umbrella: true},
      # Data factory for testing
      {:ex_machina, "~> 2.3", only: [:test]},
      {:exvcr, "~> 0.10", only: :test},
      {:httpoison, "~> 1.6"},
      {:jason, "~> 1.3"},
      {:junit_formatter, ">= 0.0.0", only: [:test], runtime: false},
      # Log errors and application output to separate files
      {:logger_file_backend, "~> 0.0.10"},
      {:math, "~> 0.7.0"},
      {:mock, "~> 0.3.0", only: [:test], runtime: false},
      {:mox, "~> 1.0", only: [:test]},
      {:phoenix_html, "== 3.0.4"},
      {:poison, "~> 4.0.0"},
      {:nimble_csv, "~> 1.1"},
      {:postgrex, ">= 0.0.0"},
      # For compatibility with `prometheus_process_collector`, which hasn't been updated yet
      {:prometheus, "~> 4.0", override: true},
      # Prometheus metrics for query duration
      {:prometheus_ecto, "~> 1.4.3"},
      # bypass optional dependency
      {:plug_cowboy, "~> 2.2", only: [:dev, :test]},
      {:que, "~> 0.10.1"},
      {:sobelow, ">= 0.7.0", only: [:dev, :test], runtime: false},
      # Tracing
      {:spandex, "~> 3.0"},
      # `:spandex` integration with Datadog
      {:spandex_datadog, "~> 1.0"},
      # `:spandex` tracing of `:ecto`
      {:spandex_ecto, "~> 0.7.0"},
      # Attach `:prometheus_ecto` to `:ecto`
      {:telemetry, "~> 0.4.3"},
      # `Timex.Duration` for `Explorer.Counters.AverageBlockTime.average_block_time/0`
      {:timex, "~> 3.7.1"},
      {:con_cache, "~> 1.0"},
      {:tesla, "~> 1.4.4"},
      {:cbor, "~> 1.0"},
      {:sentry, "~> 8.0"},
      {:cloak_ecto, "~> 1.2.0"}
    ]
  end

  # Aliases are shortcuts or tasks specific to the current project.
  # For example, to create, migrate and run the seeds file at once:
  #
  #     $ mix ecto.setup
  #
  # See the documentation for `Mix` for more info on aliases.
  defp aliases(env) do
    [
      "ecto.setup": ["ecto.create", "ecto.migrate", "run priv/repo/seeds.exs"],
      "ecto.reset": ["ecto.drop", "ecto.setup"],
      test: ["ecto.create --quiet", "ecto.migrate", "test --no-start"]
    ] ++ env_aliases(env)
  end

  defp env_aliases(:dev), do: []

  defp env_aliases(_env) do
    [compile: "compile --warnings-as-errors"]
  end

  defp package do
    [
      maintainers: ["Blockscout"],
      licenses: ["GPL 3.0"],
      links: %{"GitHub" => "https://github.com/blockscout/blockscout"}
    ]
  end
end<|MERGE_RESOLUTION|>--- conflicted
+++ resolved
@@ -24,12 +24,8 @@
         dialyzer: :test
       ],
       start_permanent: Mix.env() == :prod,
-<<<<<<< HEAD
-      version: "4.1.7",
+      version: "4.1.8",
       xref: [exclude: [BlockScoutWeb.WebRouter.Helpers]]
-=======
-      version: "4.1.8"
->>>>>>> d8effad7
     ]
   end
 
