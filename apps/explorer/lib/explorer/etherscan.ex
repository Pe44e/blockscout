--- conflicted
+++ resolved
@@ -101,19 +101,6 @@
   @spec list_internal_transactions(Hash.Full.t()) :: [map()]
   def list_internal_transactions(%Hash{byte_count: unquote(Hash.Full.byte_count())} = transaction_hash) do
     query =
-<<<<<<< HEAD
-      from(
-        it in InternalTransaction,
-        inner_join: transaction in assoc(it, :transaction),
-        where: it.transaction_hash == ^transaction_hash,
-        limit: 10_000,
-        select:
-          merge(map(it, ^@internal_transaction_fields), %{
-            block_timestamp: transaction.block_timestamp,
-            block_number: transaction.block_number
-          })
-      )
-=======
       if DenormalizationHelper.denormalization_finished?() do
         from(
           it in InternalTransaction,
@@ -140,7 +127,6 @@
             })
         )
       end
->>>>>>> ce735c12
 
     query
     |> Chain.where_transaction_has_multiple_internal_transactions()
@@ -240,20 +226,6 @@
       |> Repo.replica().all()
     else
       query =
-<<<<<<< HEAD
-        from(
-          it in InternalTransaction,
-          inner_join: transaction in assoc(it, :transaction),
-          order_by: [{^options.order_by_direction, transaction.block_number}],
-          limit: ^options.page_size,
-          offset: ^offset(options),
-          select:
-            merge(map(it, ^@internal_transaction_fields), %{
-              block_timestamp: transaction.block_timestamp,
-              block_number: transaction.block_number
-            })
-        )
-=======
         if DenormalizationHelper.denormalization_finished?() do
           from(
             it in InternalTransaction,
@@ -282,7 +254,6 @@
               })
           )
         end
->>>>>>> ce735c12
 
       query
       |> Chain.where_transaction_has_multiple_internal_transactions()
@@ -453,18 +424,6 @@
 
   defp list_transactions(address_hash, max_block_number, options) do
     query =
-<<<<<<< HEAD
-      from(
-        t in Transaction,
-        order_by: [{^options.order_by_direction, t.block_number}],
-        limit: ^options.page_size,
-        offset: ^offset(options),
-        select:
-          merge(map(t, ^@transaction_fields), %{
-            confirmations: fragment("? - ?", ^max_block_number, t.block_number)
-          })
-      )
-=======
       if DenormalizationHelper.denormalization_finished?() do
         from(
           t in Transaction,
@@ -490,7 +449,6 @@
             })
         )
       end
->>>>>>> ce735c12
 
     query
     |> where_address_match(address_hash, options)
@@ -553,39 +511,6 @@
       |> where_contract_address_match(contract_address_hash)
 
     wrapped_query =
-<<<<<<< HEAD
-      from(
-        tt in subquery(tt_specific_token_query),
-        inner_join: t in Transaction,
-        on: tt.transaction_hash == t.hash and tt.block_number == t.block_number and tt.block_hash == t.block_hash,
-        order_by: [{^options.order_by_direction, tt.block_number}, {^options.order_by_direction, tt.token_log_index}],
-        select: %{
-          token_contract_address_hash: tt.token_contract_address_hash,
-          transaction_hash: tt.transaction_hash,
-          from_address_hash: tt.from_address_hash,
-          to_address_hash: tt.to_address_hash,
-          amount: tt.amount,
-          amounts: tt.amounts,
-          transaction_nonce: t.nonce,
-          transaction_index: t.index,
-          transaction_gas: t.gas,
-          transaction_gas_price: t.gas_price,
-          transaction_gas_used: t.gas_used,
-          transaction_cumulative_gas_used: t.cumulative_gas_used,
-          transaction_input: t.input,
-          block_hash: t.block_hash,
-          block_number: t.block_number,
-          block_timestamp: t.block_timestamp,
-          confirmations: fragment("? - ?", ^block_height, t.block_number),
-          token_ids: tt.token_ids,
-          token_name: tt.token_name,
-          token_symbol: tt.token_symbol,
-          token_decimals: tt.token_decimals,
-          token_type: tt.token_type,
-          token_log_index: tt.token_log_index
-        }
-      )
-=======
       if DenormalizationHelper.denormalization_finished?() do
         from(
           tt in subquery(tt_specific_token_query),
@@ -652,7 +577,6 @@
           }
         )
       end
->>>>>>> ce735c12
 
     wrapped_query
     |> where_start_transaction_block_match(options)
@@ -674,60 +598,42 @@
 
   defp where_start_transaction_block_match(query, %{start_block: nil}), do: query
 
-<<<<<<< HEAD
-  defp where_start_transaction_block_match(query, %{start_block: start_block}) do
-    where(query, [transaction], transaction.block_number >= ^start_block)
-=======
   defp where_start_transaction_block_match(query, %{start_block: start_block} = params) do
     if DenormalizationHelper.denormalization_finished?() do
       where(query, [transaction], transaction.block_number >= ^start_block)
     else
       where_start_block_match(query, params)
     end
->>>>>>> ce735c12
   end
 
   defp where_end_transaction_block_match(query, %{end_block: nil}), do: query
 
-<<<<<<< HEAD
-  defp where_end_transaction_block_match(query, %{end_block: end_block}) do
-    where(query, [transaction], transaction.block_number <= ^end_block)
-=======
   defp where_end_transaction_block_match(query, %{end_block: end_block} = params) do
     if DenormalizationHelper.denormalization_finished?() do
       where(query, [transaction], transaction.block_number <= ^end_block)
     else
       where_end_block_match(query, params)
     end
->>>>>>> ce735c12
   end
 
   defp where_start_timestamp_match(query, %{start_timestamp: nil}), do: query
 
   defp where_start_timestamp_match(query, %{start_timestamp: start_timestamp}) do
-<<<<<<< HEAD
-    where(query, [transaction, _block], ^start_timestamp <= transaction.block_timestamp)
-=======
     if DenormalizationHelper.denormalization_finished?() do
       where(query, [transaction], ^start_timestamp <= transaction.block_timestamp)
     else
       where(query, [..., block], ^start_timestamp <= block.timestamp)
     end
->>>>>>> ce735c12
   end
 
   defp where_end_timestamp_match(query, %{end_timestamp: nil}), do: query
 
   defp where_end_timestamp_match(query, %{end_timestamp: end_timestamp}) do
-<<<<<<< HEAD
-    where(query, [transaction, _block], transaction.block_timestamp <= ^end_timestamp)
-=======
     if DenormalizationHelper.denormalization_finished?() do
       where(query, [transaction], transaction.block_timestamp <= ^end_timestamp)
     else
       where(query, [..., block], block.timestamp <= ^end_timestamp)
     end
->>>>>>> ce735c12
   end
 
   defp where_contract_address_match(query, nil), do: query
