defmodule Explorer.Market do
  @moduledoc """
  Context for data related to the cryptocurrency market.
  """

  alias Explorer.Chain.Address.CurrentTokenBalance
  alias Explorer.Chain.{BridgedToken, Hash}
  alias Explorer.Chain.Supply.TokenBridge
  alias Explorer.ExchangeRates.Token
  alias Explorer.Market.{MarketHistory, MarketHistoryCache}
  alias Explorer.{ExchangeRates, KnownTokens, Repo}

  @doc """
  Get most recent exchange rate for the given symbol.
  """
  @spec get_exchange_rate(String.t()) :: Token.t() | nil
  def get_exchange_rate(symbol) do
    ExchangeRates.lookup(symbol)
  end

  @doc """
  Get the address of the token with the given symbol.
  """
  @spec get_known_address(String.t()) :: Hash.Address.t() | nil
  def get_known_address(symbol) do
    case KnownTokens.lookup(symbol) do
      {:ok, address} -> address
      nil -> nil
    end
  end

  @doc """
  Retrieves the history for the recent specified amount of days.

  Today's date is include as part of the day count
  """
  @spec fetch_recent_history() :: [MarketHistory.t()]
  def fetch_recent_history do
    MarketHistoryCache.fetch()
  end

  @doc false
  def bulk_insert_history(records) do
    records_without_zeroes =
      records
      |> Enum.reject(fn item ->
        Decimal.equal?(item.closing_price, 0) && Decimal.equal?(item.opening_price, 0)
      end)
      # Enforce MarketHistory ShareLocks order (see docs: sharelocks.md)
      |> Enum.sort_by(& &1.date)

    Repo.insert_all(MarketHistory, records_without_zeroes, on_conflict: :nothing, conflict_target: [:date])
  end

  def add_price(%{symbol: symbol} = token) do
    known_address = get_known_address(symbol)

    matches_known_address = known_address && known_address == token.contract_address_hash

    usd_value =
      cond do
        matches_known_address ->
          fetch_token_usd_value(matches_known_address, symbol)

        bridged_token = mainnet_bridged_token?(token) ->
          TokenBridge.get_current_price_for_bridged_token(
            token.contract_address_hash,
            bridged_token.foreign_token_contract_address_hash
          )

        true ->
          nil
      end

    Map.put(token, :usd_value, usd_value)
  end

  def add_price(%CurrentTokenBalance{token: token} = token_balance) do
    token_with_price = add_price(token)

    Map.put(token_balance, :token, token_with_price)
  end

  def add_price(tokens) when is_list(tokens) do
    Enum.map(tokens, fn item ->
      case item do
<<<<<<< HEAD
        {token_balance, bridged_token, token} ->
          {add_price(token_balance), bridged_token, token}
=======
        {token_balance, token} ->
          {token_balance, add_price(token)}
>>>>>>> d8d272f7

        token_balance ->
          add_price(token_balance)
      end
    end)
  end

  defp mainnet_bridged_token?(token) do
    bridged_prop = Map.get(token, :bridged) || nil

    if bridged_prop do
      bridged_token = Repo.get_by(BridgedToken, home_token_contract_address_hash: token.contract_address_hash)

      if bridged_token do
        if bridged_token.foreign_chain_id do
          if Decimal.compare(bridged_token.foreign_chain_id, Decimal.new(1)) == :eq, do: bridged_token, else: false
        else
          false
        end
      else
        false
      end
    else
      false
    end
  end

  defp fetch_token_usd_value(true, symbol) do
    case get_exchange_rate(symbol) do
      %{usd_value: usd_value} -> usd_value
      nil -> nil
    end
  end

  defp fetch_token_usd_value(_matches_known_address, _symbol), do: nil
end<|MERGE_RESOLUTION|>--- conflicted
+++ resolved
@@ -84,13 +84,8 @@
   def add_price(tokens) when is_list(tokens) do
     Enum.map(tokens, fn item ->
       case item do
-<<<<<<< HEAD
-        {token_balance, bridged_token, token} ->
-          {add_price(token_balance), bridged_token, token}
-=======
-        {token_balance, token} ->
+        {token_balance, _, token} ->
           {token_balance, add_price(token)}
->>>>>>> d8d272f7
 
         token_balance ->
           add_price(token_balance)
