--- conflicted
+++ resolved
@@ -62,25 +62,10 @@
     matches_known_address = known_address && known_address == contract_address_hash
 
     usd_value =
-<<<<<<< HEAD
-      cond do
-        matches_known_address ->
-          fetch_token_usd_value(matches_known_address, symbol, contract_address_hash)
-
-        bridged_token = mainnet_bridged_token?(token) ->
-          TokenBridge.get_current_price_for_bridged_token(
-            contract_address_hash,
-            bridged_token.foreign_token_contract_address_hash
-          )
-
-        true ->
-          nil
-=======
       if matches_known_address do
-        fetch_token_usd_value(matches_known_address, symbol)
+        fetch_token_usd_value(matches_known_address, symbol, contract_address_hash)
       else
         nil
->>>>>>> cd14ef1e
       end
 
     Map.put(token, :usd_value, usd_value)
@@ -104,33 +89,8 @@
     end)
   end
 
-<<<<<<< HEAD
-  defp mainnet_bridged_token?(token) do
-    bridged_prop = Map.get(token, :bridged) || nil
-
-    if bridged_prop do
-      bridged_token = Repo.get_by(BridgedToken, home_token_contract_address_hash: token.contract_address_hash)
-
-      if bridged_token do
-        if bridged_token.foreign_chain_id do
-          if Decimal.compare(bridged_token.foreign_chain_id, Decimal.new(1)) == :eq, do: bridged_token, else: false
-        else
-          false
-        end
-      else
-        false
-      end
-    else
-      false
-    end
-  end
-
   defp fetch_token_usd_value(true, symbol, contract_address_hash) do
     case get_exchange_rate(contract_address_hash, symbol) do
-=======
-  defp fetch_token_usd_value(true, symbol) do
-    case get_exchange_rate(symbol) do
->>>>>>> cd14ef1e
       %{usd_value: usd_value} -> usd_value
       nil -> nil
     end
