--- conflicted
+++ resolved
@@ -7,9 +7,6 @@
   alias Explorer.Chain.Hash.Full, as: Hash
   alias NimbleCSV.RFC4180
 
-<<<<<<< HEAD
-  @page_size 1000
-=======
   import Ecto.Query,
     only: [
       where: 3
@@ -17,7 +14,6 @@
 
   @page_size 150
   @default_paging_options %PagingOptions{page_size: @page_size}
->>>>>>> 4843b076
 
   def dump_to_stream(items) do
     res =
