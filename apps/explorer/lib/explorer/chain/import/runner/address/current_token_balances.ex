--- conflicted
+++ resolved
@@ -119,9 +119,6 @@
       |> Map.put(:timestamps, timestamps)
 
     # Enforce ShareLocks tables order (see docs: sharelocks.md)
-<<<<<<< HEAD
-    # todo
-=======
     run_func = fn repo ->
       token_contract_address_hashes_and_ids =
         changes_list
@@ -135,7 +132,6 @@
       Tokens.acquire_contract_address_tokens(repo, token_contract_address_hashes_and_ids)
     end
 
->>>>>>> 6e9edfd7
     multi
     # |> Multi.run(:acquire_contract_address_tokens, fn repo, _ ->
     #   token_contract_address_hashes_and_ids =
@@ -180,15 +176,9 @@
     end)
   end
 
-<<<<<<< HEAD
-  # defp get_tokend_id(change) do
-  #   if Map.has_key?(change, :token_id), do: change.token_id, else: nil
-  # end
-=======
   defp get_token_id(change) do
     if Map.has_key?(change, :token_id), do: change.token_id, else: nil
   end
->>>>>>> 6e9edfd7
 
   @impl Import.Runner
   def timeout, do: @timeout
