defmodule Explorer.Chain.Import.Runner.InternalTransactions do
  @moduledoc """
  Bulk imports `t:Explorer.Chain.InternalTransactions.t/0`.
  """

  require Ecto.Query

  alias Ecto.{Changeset, Multi, Repo}
  alias Explorer.Chain.{Block, Hash, Import, InternalTransaction, Transaction}
  alias Explorer.Chain.Import.Runner

  import Ecto.Query, only: [from: 2]

  @behaviour Runner

  # milliseconds
  @timeout 60_000

  @type imported :: [
          %{required(:index) => non_neg_integer(), required(:transaction_hash) => Hash.Full.t()}
        ]

  @impl Runner
  def ecto_schema_module, do: InternalTransaction

  @impl Runner
  def option_key, do: :internal_transactions

  @impl Runner
  def imported_table_row do
    %{
      value_type: "[%{index: non_neg_integer(), transaction_hash: Explorer.Chain.Hash.t()}]",
      value_description: "List of maps of the `t:Explorer.Chain.InternalTransaction.t/0` `index` and `transaction_hash`"
    }
  end

  @impl Runner
  def run(multi, changes_list, %{timestamps: timestamps} = options) when is_map(options) do
    insert_options =
      options
      |> Map.get(option_key(), %{})
      |> Map.take(~w(on_conflict timeout)a)
      |> Map.put_new(:timeout, @timeout)
      |> Map.put(:timestamps, timestamps)

    transactions_timeout = options[Runner.Transactions.option_key()][:timeout] || Runner.Transactions.timeout()

    update_transactions_options = %{timeout: transactions_timeout, timestamps: timestamps}

    # Enforce ShareLocks tables order (see docs: sharelocks.md)
    multi
    |> Multi.run(:acquire_transactions, fn repo, _ ->
      acquire_transactions(repo, changes_list)
    end)
    |> Multi.run(:internal_transactions, fn repo, %{acquire_transactions: transactions} ->
      insert(repo, changes_list, transactions, insert_options)
    end)
    |> Multi.run(:internal_transactions_indexed_at_transactions, fn repo, %{acquire_transactions: transactions} ->
      update_transactions(repo, transactions, update_transactions_options)
    end)
    |> Multi.run(
      :remove_consensus_of_missing_transactions_blocks,
      fn repo, %{internal_transactions: inserted} = results_map ->
        # NOTE: for this to work it has to follow the runner `internal_transactions_indexed_at_blocks`
        block_hashes = Map.get(results_map, :internal_transactions_indexed_at_blocks, [])
        remove_consensus_of_missing_transactions_blocks(repo, block_hashes, changes_list, inserted)
      end
    )
  end

  @impl Runner
  def timeout, do: @timeout

  @spec insert(Repo.t(), [map], [Transaction.t()], %{
          optional(:on_conflict) => Runner.on_conflict(),
          required(:timeout) => timeout,
          required(:timestamps) => Import.timestamps()
        }) ::
          {:ok, [%{index: non_neg_integer, transaction_hash: Hash.t()}]}
          | {:error, [Changeset.t()]}
  defp insert(repo, changes_list, transactions, %{timeout: timeout, timestamps: timestamps} = options)
       when is_list(changes_list) do
    on_conflict = Map.get_lazy(options, :on_conflict, &default_on_conflict/0)

    transactions_map = Map.new(transactions, &{&1.hash, &1})
<<<<<<< HEAD

    # Enforce InternalTransaction ShareLocks order (see docs: sharelocks.md)
    ordered_changes_list = Enum.sort_by(changes_list, &{&1.transaction_hash, &1.index})

    final_changes_list =
      ordered_changes_list
      |> reject_pending_transactions(transactions_map)
      |> add_block_number(transactions_map)
=======

    final_changes_list =
      changes_list
      # Enforce InternalTransaction ShareLocks order (see docs: sharelocks.md)
      |> Enum.sort_by(&{&1.transaction_hash, &1.index})
      |> reject_missing_transactions(transactions_map)
>>>>>>> f05c4197

    {:ok, internal_transactions} =
      Import.insert_changes_list(
        repo,
        final_changes_list,
        conflict_target: [:transaction_hash, :index],
        for: InternalTransaction,
        on_conflict: on_conflict,
        returning: true,
        timeout: timeout,
        timestamps: timestamps
      )

    {:ok,
     for(
       internal_transaction <- internal_transactions,
       do: Map.take(internal_transaction, [:id, :index, :transaction_hash])
     )}
  end

  defp default_on_conflict do
    from(
      internal_transaction in InternalTransaction,
      update: [
        set: [
          block_number: fragment("EXCLUDED.block_number"),
          call_type: fragment("EXCLUDED.call_type"),
          created_contract_address_hash: fragment("EXCLUDED.created_contract_address_hash"),
          created_contract_code: fragment("EXCLUDED.created_contract_code"),
          error: fragment("EXCLUDED.error"),
          from_address_hash: fragment("EXCLUDED.from_address_hash"),
          gas: fragment("EXCLUDED.gas"),
          gas_used: fragment("EXCLUDED.gas_used"),
          # Don't update `index` as it is part of the composite primary key and used for the conflict target
          init: fragment("EXCLUDED.init"),
          input: fragment("EXCLUDED.input"),
          output: fragment("EXCLUDED.output"),
          to_address_hash: fragment("EXCLUDED.to_address_hash"),
          trace_address: fragment("EXCLUDED.trace_address"),
          # Don't update `transaction_hash` as it is part of the composite primary key and used for the conflict target
          transaction_index: fragment("EXCLUDED.transaction_index"),
          type: fragment("EXCLUDED.type"),
          value: fragment("EXCLUDED.value"),
          inserted_at: fragment("LEAST(?, EXCLUDED.inserted_at)", internal_transaction.inserted_at),
          updated_at: fragment("GREATEST(?, EXCLUDED.updated_at)", internal_transaction.updated_at)
        ]
      ],
      # `IS DISTINCT FROM` is used because it allows `NULL` to be equal to itself
      where:
        fragment(
          "(EXCLUDED.call_type, EXCLUDED.created_contract_address_hash, EXCLUDED.created_contract_code, EXCLUDED.error, EXCLUDED.from_address_hash, EXCLUDED.gas, EXCLUDED.gas_used, EXCLUDED.init, EXCLUDED.input, EXCLUDED.output, EXCLUDED.to_address_hash, EXCLUDED.trace_address, EXCLUDED.transaction_index, EXCLUDED.type, EXCLUDED.value) IS DISTINCT FROM (?, ?, ?, ?, ?, ?, ?, ?, ?, ?, ?, ?, ?, ?, ?)",
          internal_transaction.call_type,
          internal_transaction.created_contract_address_hash,
          internal_transaction.created_contract_code,
          internal_transaction.error,
          internal_transaction.from_address_hash,
          internal_transaction.gas,
          internal_transaction.gas_used,
          internal_transaction.init,
          internal_transaction.input,
          internal_transaction.output,
          internal_transaction.to_address_hash,
          internal_transaction.trace_address,
          internal_transaction.transaction_index,
          internal_transaction.type,
          internal_transaction.value
        )
    )
  end

  defp acquire_transactions(repo, internal_transactions) do
    transaction_hashes =
      internal_transactions
      |> MapSet.new(& &1.transaction_hash)
      |> MapSet.to_list()

    query =
      from(
        t in Transaction,
        where: t.hash in ^transaction_hashes,
<<<<<<< HEAD
=======
        # do not consider pending transactions
        where: not is_nil(t.block_hash),
>>>>>>> f05c4197
        select: map(t, [:hash, :block_hash, :block_number]),
        # Enforce Transaction ShareLocks order (see docs: sharelocks.md)
        order_by: t.hash,
        lock: "FOR UPDATE"
      )

<<<<<<< HEAD
    transactions = repo.all(query)

    if Enum.all?(transactions, &is_nil(&1.block_hash)) do
      {:error, :no_valid_transactions}
    else
      {:ok, transactions}
    end
=======
    {:ok, repo.all(query)}
>>>>>>> f05c4197
  end

  defp update_transactions(repo, transactions, %{
         timeout: timeout,
         timestamps: timestamps
       })
       when is_list(transactions) do
    transaction_hashes = Enum.map(transactions, & &1.hash)

    update_query =
      from(
        t in Transaction,
        # pending transactions are already excluded by `acquire_transactions`
        where: t.hash in ^transaction_hashes,
        # do not try to update pending transactions
        where: not is_nil(t.block_hash),
        # ShareLocks order already enforced by `acquire_transactions` (see docs: sharelocks.md)
        update: [
          set: [
            internal_transactions_indexed_at: ^timestamps.updated_at,
            created_contract_address_hash:
              fragment(
                "(SELECT it.created_contract_address_hash FROM internal_transactions AS it WHERE it.transaction_hash = ? ORDER BY it.index ASC LIMIT 1)",
                t.hash
              ),
            error:
              fragment(
                "(SELECT it.error FROM internal_transactions AS it WHERE it.transaction_hash = ? ORDER BY it.index ASC LIMIT 1)",
                t.hash
              ),
            status:
              fragment(
                "CASE WHEN (SELECT it.error FROM internal_transactions AS it WHERE it.transaction_hash = ? ORDER BY it.index ASC LIMIT 1) IS NULL THEN ? ELSE ? END",
                t.hash,
                type(^:ok, t.status),
                type(^:error, t.status)
              )
          ]
        ]
      )

    try do
      {_transaction_count, result} = repo.update_all(update_query, [], timeout: timeout)

      {:ok, result}
    rescue
      postgrex_error in Postgrex.Error ->
        {:error, %{exception: postgrex_error, transaction_hashes: transaction_hashes}}
    end
  end

<<<<<<< HEAD
  defp reject_pending_transactions(ordered_changes_list, transactions_map) do
    Enum.reject(ordered_changes_list, fn %{transaction_hash: hash} ->
      transactions_map
      |> Map.fetch!(hash)
      |> Map.get(:block_hash)
      |> is_nil()
    end)
  end

  defp add_block_number(ordered_changes_list, transactions_map) do
    Enum.map(ordered_changes_list, fn %{transaction_hash: hash} = internal_transaction ->
      block_number =
        transactions_map
        |> Map.fetch!(hash)
        |> Map.get(:block_number)

      Map.put(internal_transaction, :block_number, block_number)
=======
  # If not using Parity this is not relevant
  defp remove_consensus_of_missing_transactions_blocks(_, [], _, _), do: {:ok, []}

  defp remove_consensus_of_missing_transactions_blocks(repo, _block_hashes, changes_list, inserted) do
    inserted_block_numbers = MapSet.new(inserted, & &1.block_number)

    missing_transactions_block_numbers =
      changes_list
      |> MapSet.new(& &1.block_number)
      |> MapSet.difference(inserted_block_numbers)
      |> MapSet.to_list()

    update_query =
      from(
        b in Block,
        where: b.number in ^missing_transactions_block_numbers,
        # ShareLocks order already enforced by `internal_transactions_indexed_at_blocks` (see docs: sharelocks.md)
        update: [set: [consensus: false, internal_transactions_indexed_at: nil]]
      )

    try do
      {_num, result} = repo.update_all(update_query, [])

      {:ok, result}
    rescue
      postgrex_error in Postgrex.Error ->
        {:error, %{exception: postgrex_error, missing_transactions_block_numbers: missing_transactions_block_numbers}}
    end
  end

  defp reject_missing_transactions(ordered_changes_list, transactions_map) do
    Enum.reject(ordered_changes_list, fn %{transaction_hash: hash} ->
      transactions_map
      |> Map.get(hash, %{})
      |> Map.get(:block_hash)
      |> is_nil()
>>>>>>> f05c4197
    end)
  end
end<|MERGE_RESOLUTION|>--- conflicted
+++ resolved
@@ -83,23 +83,12 @@
     on_conflict = Map.get_lazy(options, :on_conflict, &default_on_conflict/0)
 
     transactions_map = Map.new(transactions, &{&1.hash, &1})
-<<<<<<< HEAD
-
-    # Enforce InternalTransaction ShareLocks order (see docs: sharelocks.md)
-    ordered_changes_list = Enum.sort_by(changes_list, &{&1.transaction_hash, &1.index})
-
-    final_changes_list =
-      ordered_changes_list
-      |> reject_pending_transactions(transactions_map)
-      |> add_block_number(transactions_map)
-=======
 
     final_changes_list =
       changes_list
       # Enforce InternalTransaction ShareLocks order (see docs: sharelocks.md)
       |> Enum.sort_by(&{&1.transaction_hash, &1.index})
       |> reject_missing_transactions(transactions_map)
->>>>>>> f05c4197
 
     {:ok, internal_transactions} =
       Import.insert_changes_list(
@@ -180,28 +169,15 @@
       from(
         t in Transaction,
         where: t.hash in ^transaction_hashes,
-<<<<<<< HEAD
-=======
         # do not consider pending transactions
         where: not is_nil(t.block_hash),
->>>>>>> f05c4197
         select: map(t, [:hash, :block_hash, :block_number]),
         # Enforce Transaction ShareLocks order (see docs: sharelocks.md)
         order_by: t.hash,
         lock: "FOR UPDATE"
       )
 
-<<<<<<< HEAD
-    transactions = repo.all(query)
-
-    if Enum.all?(transactions, &is_nil(&1.block_hash)) do
-      {:error, :no_valid_transactions}
-    else
-      {:ok, transactions}
-    end
-=======
     {:ok, repo.all(query)}
->>>>>>> f05c4197
   end
 
   defp update_transactions(repo, transactions, %{
@@ -216,8 +192,6 @@
         t in Transaction,
         # pending transactions are already excluded by `acquire_transactions`
         where: t.hash in ^transaction_hashes,
-        # do not try to update pending transactions
-        where: not is_nil(t.block_hash),
         # ShareLocks order already enforced by `acquire_transactions` (see docs: sharelocks.md)
         update: [
           set: [
@@ -253,25 +227,6 @@
     end
   end
 
-<<<<<<< HEAD
-  defp reject_pending_transactions(ordered_changes_list, transactions_map) do
-    Enum.reject(ordered_changes_list, fn %{transaction_hash: hash} ->
-      transactions_map
-      |> Map.fetch!(hash)
-      |> Map.get(:block_hash)
-      |> is_nil()
-    end)
-  end
-
-  defp add_block_number(ordered_changes_list, transactions_map) do
-    Enum.map(ordered_changes_list, fn %{transaction_hash: hash} = internal_transaction ->
-      block_number =
-        transactions_map
-        |> Map.fetch!(hash)
-        |> Map.get(:block_number)
-
-      Map.put(internal_transaction, :block_number, block_number)
-=======
   # If not using Parity this is not relevant
   defp remove_consensus_of_missing_transactions_blocks(_, [], _, _), do: {:ok, []}
 
@@ -308,7 +263,6 @@
       |> Map.get(hash, %{})
       |> Map.get(:block_hash)
       |> is_nil()
->>>>>>> f05c4197
     end)
   end
 end