defmodule Explorer.Chain do
  @moduledoc """
  The chain context.
  """

  import Ecto.Query,
    only: [
      from: 2,
      join: 4,
      join: 5,
      limit: 2,
      lock: 2,
      offset: 2,
      order_by: 2,
      order_by: 3,
      preload: 2,
      select: 2,
      select: 3,
      subquery: 1,
      union: 2,
      union_all: 2,
      where: 2,
      where: 3
    ]

  import EthereumJSONRPC, only: [integer_to_quantity: 1, json_rpc: 2, fetch_block_internal_transactions: 2]

  require Logger

  alias ABI.{TypeDecoder, TypeEncoder}
  alias Ecto.Adapters.SQL
  alias Ecto.{Changeset, Multi}

  alias EthereumJSONRPC.Contract
  alias EthereumJSONRPC.Transaction, as: EthereumJSONRPCTransaction

  alias Explorer.Counters.LastFetchedCounter

  alias Explorer.Chain

  alias Explorer.Chain.{
    Address,
    Address.CoinBalance,
    Address.CoinBalanceDaily,
    Address.CurrentTokenBalance,
    Address.TokenBalance,
    Block,
    BridgedToken,
    CurrencyHelpers,
    Data,
    DecompiledSmartContract,
    Hash,
    Import,
    InternalTransaction,
    Log,
    PendingBlockOperation,
    SmartContract,
    SmartContractAdditionalSource,
    StakingPool,
    StakingPoolsDelegator,
    Token,
    Token.Instance,
    TokenTransfer,
    Transaction,
    Wei
  }

  alias Explorer.Chain.Block.{EmissionReward, Reward}

  alias Explorer.Chain.Cache.{
    Accounts,
    BlockCount,
    BlockNumber,
    Blocks,
    GasUsage,
    TokenExchangeRate,
    TransactionCount,
    Transactions,
    Uncles
  }

  alias Explorer.Chain.Import.Runner
  alias Explorer.Chain.InternalTransaction.{CallType, Type}
  alias Explorer.Counters.{AddressesCounter, AddressesWithBalanceCounter}
  alias Explorer.Market.MarketHistoryCache
  alias Explorer.{PagingOptions, Repo}
  alias Explorer.SmartContract.Reader
  alias Explorer.Staking.ContractState

  alias Dataloader.Ecto, as: DataloaderEcto

  @default_paging_options %PagingOptions{page_size: 50}

  @max_incoming_transactions_count 10_000

  @revert_msg_prefix_1 "Revert: "
  @revert_msg_prefix_2 "revert: "
  @revert_msg_prefix_3 "reverted "
  @revert_msg_prefix_4 "Reverted "
  # keccak256("Error(string)")
  @revert_error_method_id "08c379a0"

  @burn_address_hash_str "0x0000000000000000000000000000000000000000"

  @limit_showing_transaсtions 10_000
  @limit_showing_address_transaсtions 10_000
  @default_page_size 50
  # seconds
  @check_bytecode_interval 86_400

<<<<<<< HEAD
=======
  @limit_showing_transaсtions 10_000
  @limit_showing_address_transaсtions 10_000
  @default_page_size 50
>>>>>>> 25a33da5

  @typedoc """
  The name of an association on the `t:Ecto.Schema.t/0`
  """
  @type association :: atom()

  @typedoc """
  The max `t:Explorer.Chain.Block.block_number/0` for `consensus` `true` `t:Explorer.Chain.Block.t/0`s.
  """
  @type block_height :: Block.block_number()

  @typedoc """
  Event type where data is broadcasted whenever data is inserted from chain indexing.
  """
  @type chain_event ::
          :addresses
          | :address_coin_balances
          | :blocks
          | :block_rewards
          | :exchange_rate
          | :internal_transactions
          | :logs
          | :transactions
          | :token_transfers

  @type direction :: :from | :to

  @typedoc """
   * `:optional` - the association is optional and only needs to be loaded if available
   * `:required` - the association is required and MUST be loaded.  If it is not available, then the parent struct
     SHOULD NOT be returned.
  """
  @type necessity :: :optional | :required

  @typedoc """
  The `t:necessity/0` of each association that should be loaded
  """
  @type necessity_by_association :: %{association => necessity}

  @typep necessity_by_association_option :: {:necessity_by_association, necessity_by_association}
  @typep paging_options :: {:paging_options, PagingOptions.t()}
  @typep balance_by_day :: %{date: String.t(), value: Wei.t()}

  @doc """
  Gets from the cache the count of `t:Explorer.Chain.Address.t/0`'s where the `fetched_coin_balance` is > 0
  """
  @spec count_addresses_with_balance_from_cache :: non_neg_integer()
  def count_addresses_with_balance_from_cache do
    AddressesWithBalanceCounter.fetch()
  end

  @doc """
  Estimated count of `t:Explorer.Chain.Address.t/0`.

  Estimated count of addresses.
  """
  @spec address_estimated_count() :: non_neg_integer()
  def address_estimated_count do
    cached_value = AddressesCounter.fetch()

    if is_nil(cached_value) do
      %Postgrex.Result{rows: [[count]]} = Repo.query!("SELECT reltuples FROM pg_class WHERE relname = 'addresses';")

      count
    else
      cached_value
    end
  end

  @doc """
  Counts the number of addresses with fetched coin balance > 0.

  This function should be used with caution. In larger databases, it may take a
  while to have the return back.
  """
  def count_addresses_with_balance do
    Repo.one(
      Address.count_with_fetched_coin_balance(),
      timeout: :infinity
    )
  end

  @doc """
  Counts the number of all addresses.

  This function should be used with caution. In larger databases, it may take a
  while to have the return back.
  """
  def count_addresses do
    Repo.one(
      Address.count(),
      timeout: :infinity
    )
  end

  @doc """
  `t:Explorer.Chain.InternalTransaction/0`s from the address with the given `hash`.

  This function excludes any internal transactions in the results where the
  internal transaction has no siblings within the parent transaction.

  ## Options

    * `:direction` - if specified, will filter internal transactions by address type. If `:to` is specified, only
      internal transactions where the "to" address matches will be returned. Likewise, if `:from` is specified, only
      internal transactions where the "from" address matches will be returned. If `:direction` is omitted, internal
      transactions either to or from the address will be returned.
    * `:necessity_by_association` - use to load `t:association/0` as `:required` or `:optional`. If an association is
      `:required`, and the `t:Explorer.Chain.InternalTransaction.t/0` has no associated record for that association,
      then the `t:Explorer.Chain.InternalTransaction.t/0` will not be included in the page `entries`.
    * `:paging_options` - a `t:Explorer.PagingOptions.t/0` used to specify the `:page_size` and
      `:key` (a tuple of the lowest/oldest `{block_number, transaction_index, index}`) and. Results will be the internal
      transactions older than the `block_number`, `transaction index`, and `index` that are passed.

  """
  @spec address_to_internal_transactions(Hash.Address.t(), [paging_options | necessity_by_association_option]) :: [
          InternalTransaction.t()
        ]
  def address_to_internal_transactions(hash, options \\ []) do
    necessity_by_association = Keyword.get(options, :necessity_by_association, %{})
    direction = Keyword.get(options, :direction)

    from_block = from_block(options)
    to_block = to_block(options)

    paging_options = Keyword.get(options, :paging_options, @default_paging_options)

    if direction == nil do
      query_to_address_hash_wrapped =
        InternalTransaction
        |> InternalTransaction.where_nonpending_block()
        |> InternalTransaction.where_address_fields_match(hash, :to_address_hash)
        |> InternalTransaction.where_block_number_in_period(from_block, to_block)
        |> common_where_limit_order(paging_options)
        |> wrapped_union_subquery()

      query_from_address_hash_wrapped =
        InternalTransaction
        |> InternalTransaction.where_nonpending_block()
        |> InternalTransaction.where_address_fields_match(hash, :from_address_hash)
        |> InternalTransaction.where_block_number_in_period(from_block, to_block)
        |> common_where_limit_order(paging_options)
        |> wrapped_union_subquery()

      query_created_contract_address_hash_wrapped =
        InternalTransaction
        |> InternalTransaction.where_nonpending_block()
        |> InternalTransaction.where_address_fields_match(hash, :created_contract_address_hash)
        |> InternalTransaction.where_block_number_in_period(from_block, to_block)
        |> common_where_limit_order(paging_options)
        |> wrapped_union_subquery()

      full_query =
        query_to_address_hash_wrapped
        |> union(^query_from_address_hash_wrapped)
        |> union(^query_created_contract_address_hash_wrapped)

      full_query
      |> wrapped_union_subquery()
      |> order_by(
        [q],
        desc: q.block_number,
        desc: q.transaction_index,
        desc: q.index
      )
      |> preload(transaction: :block)
      |> join_associations(necessity_by_association)
      |> Repo.all()
    else
      InternalTransaction
      |> InternalTransaction.where_nonpending_block()
      |> InternalTransaction.where_address_fields_match(hash, direction)
      |> InternalTransaction.where_block_number_in_period(from_block, to_block)
      |> common_where_limit_order(paging_options)
      |> preload(transaction: :block)
      |> join_associations(necessity_by_association)
      |> Repo.all()
    end
  end

  def wrapped_union_subquery(query) do
    from(
      q in subquery(query),
      select: q
    )
  end

  defp common_where_limit_order(query, paging_options) do
    query
    |> InternalTransaction.where_is_different_from_parent_transaction()
    |> InternalTransaction.where_block_number_is_not_null()
    |> page_internal_transaction(paging_options)
    |> limit(^paging_options.page_size)
    |> order_by(
      [it],
      desc: it.block_number,
      desc: it.transaction_index,
      desc: it.index
    )
  end

  @doc """
  Get the total number of transactions sent by the address with the given hash according to the last block indexed.

  We have to increment +1 in the last nonce result because it works like an array position, the first
  nonce has the value 0. When last nonce is nil, it considers that the given address has 0 transactions.
  """
  @spec total_transactions_sent_by_address(Hash.Address.t()) :: non_neg_integer()
  def total_transactions_sent_by_address(address_hash) do
    last_nonce =
      address_hash
      |> Transaction.last_nonce_by_address_query()
      |> Repo.one(timeout: :infinity)

    case last_nonce do
      nil -> 0
      value -> value + 1
    end
  end

  @doc """
  Fetches the transactions related to the address with the given hash

  ## Options

    * `:necessity_by_association` - use to load `t:association/0` as `:required` or `:optional`.  If an association is
      `:required`, and the `t:Explorer.Chain.Transaction.t/0` has no associated record for that association, then the
      `t:Explorer.Chain.Transaction.t/0` will not be included in the page `entries`.
    * `:paging_options` - a `t:Explorer.PagingOptions.t/0` used to specify the `:page_size` and
      `:key` (a tuple of the lowest/oldest `{block_number, index}`) and. Results will be the transactions older than
      the `block_number` and `index` that are passed.

  """
  @spec address_to_transactions_rap(Hash.Address.t(), [paging_options | necessity_by_association_option]) :: %{
          transactions_count: nil | non_neg_integer(),
          transactions: [Transaction.t()]
        }
  def address_to_transactions_rap(address_hash, options \\ []) when is_list(options) do
    paging_options = Keyword.get(options, :paging_options, @default_paging_options)

    transactions_count =
      if is_nil(paging_options.key) or paging_options.page_number == 1,
        do: address_to_available_transactions_count(address_hash, options),
        else: nil

    transactions =
      address_hash
      |> address_to_transactions_query_rap(options)
      |> Repo.all()

    %{transactions_count: transactions_count, transactions: transactions}
  end

  def address_to_transactions_query_rap(address_hash, options) do
    direction = Keyword.get(options, :direction)
    necessity_by_association = Keyword.get(options, :necessity_by_association, %{})

    paging_options =
      options
      |> Keyword.get(:paging_options, @default_paging_options)

    confirmed_transactions_query =
      paging_options
      |> fetch_confirmed_transactions_rap()
      |> Transaction.not_dropped_or_replaced_transacions()
      |> Transaction.matching_address_query(direction, address_hash)

    pending_transactions_query =
      paging_options
      |> fetch_pending_transactions_rap()
      |> Transaction.not_dropped_or_replaced_transacions()
      |> Transaction.matching_address_query(direction, address_hash)

    final_query =
      if match?(%PagingOptions{is_pending_tx: true}, paging_options) or
           paging_options |> Map.get(:page_number, 1) |> proccess_page_number() == 1 do
        pending_transactions_query
        |> subquery()
        |> union_all(^confirmed_transactions_query)
      else
        confirmed_transactions_query
      end

    final_query
    |> handle_page(paging_options)
    |> join_associations(necessity_by_association)
  end

  def address_to_available_transactions_count(address_hash, options) do
    direction = Keyword.get(options, :direction)

    Transaction
    |> Transaction.not_dropped_or_replaced_transacions()
    |> Transaction.matching_address_query(direction, address_hash)
    |> limit(^@limit_showing_address_transaсtions)
    |> Repo.aggregate(:count, :hash)
  end

  def limit_showing_address_transaсtions, do: @limit_showing_address_transaсtions

  def address_to_transactions_without_rewards(address_hash, options) do
    paging_options = Keyword.get(options, :paging_options, @default_paging_options)

    address_hash
    |> address_to_transactions_tasks(options)
    |> wait_for_address_transactions()
    |> Enum.sort_by(&{&1.block_number, &1.index}, &>=/2)
    |> Enum.dedup_by(& &1.hash)
    |> Enum.take(paging_options.page_size)
  end

  defp address_to_transactions_tasks_query(options) do
    from_block = from_block(options)
    to_block = to_block(options)

    options
    |> Keyword.get(:paging_options, @default_paging_options)
    |> fetch_transactions(from_block, to_block)
  end

  defp transactions_block_numbers_at_address(address_hash, options) do
    direction = Keyword.get(options, :direction)

    options
    |> address_to_transactions_tasks_query()
    |> Transaction.not_pending_transactions()
    |> select([t], t.block_number)
    |> Transaction.matching_address_queries_list(direction, address_hash)
  end

  defp address_to_transactions_tasks(address_hash, options) do
    direction = Keyword.get(options, :direction)
    necessity_by_association = Keyword.get(options, :necessity_by_association, %{})

    from_block = from_block(options)
    to_block = to_block(options)

    options
    |> address_to_transactions_tasks_query()
    |> Transaction.not_dropped_or_replaced_transacions()
    |> where_block_number_in_period(from_block, to_block)
    |> join_associations(necessity_by_association)
    |> Transaction.matching_address_queries_list(direction, address_hash)
    |> Enum.map(fn query -> Task.async(fn -> Repo.all(query) end) end)
  end

  def address_to_transactions_tasks_range_of_blocks(address_hash, options) do
    extremums_list =
      address_hash
      |> transactions_block_numbers_at_address(options)
      |> Enum.map(fn query ->
        extremum_query =
          from(
            q in subquery(query),
            select: %{min_block_number: min(q.block_number), max_block_number: max(q.block_number)}
          )

        extremum_query
        |> Repo.one!()
      end)

    extremums_list
    |> Enum.reduce(%{min_block_number: nil, max_block_number: 0}, fn %{
                                                                       min_block_number: min_number,
                                                                       max_block_number: max_number
                                                                     },
                                                                     extremums_result ->
      current_min_number = Map.get(extremums_result, :min_block_number)
      current_max_number = Map.get(extremums_result, :max_block_number)

      extremums_result =
        if is_number(current_min_number) do
          if is_number(min_number) and min_number > 0 and min_number < current_min_number do
            extremums_result
            |> Map.put(:min_block_number, min_number)
          else
            extremums_result
          end
        else
          extremums_result
          |> Map.put(:min_block_number, min_number)
        end

      if is_number(max_number) and max_number > 0 and max_number > current_max_number do
        extremums_result
        |> Map.put(:max_block_number, max_number)
      else
        extremums_result
      end
    end)
  end

  defp wait_for_address_transactions(tasks) do
    tasks
    |> Task.yield_many(:timer.seconds(20))
    |> Enum.flat_map(fn {_task, res} ->
      case res do
        {:ok, result} ->
          result

        {:exit, reason} ->
          raise "Query fetching address transactions terminated: #{inspect(reason)}"

        nil ->
          raise "Query fetching address transactions timed out."
      end
    end)
  end

  @spec address_hash_to_token_transfers(Hash.Address.t(), Keyword.t()) :: [Transaction.t()]
  def address_hash_to_token_transfers(address_hash, options \\ []) do
    paging_options = Keyword.get(options, :paging_options, @default_paging_options)
    direction = Keyword.get(options, :direction)

    direction
    |> Transaction.transactions_with_token_transfers_direction(address_hash)
    |> Transaction.preload_token_transfers(address_hash)
    |> handle_paging_options(paging_options)
    |> Repo.all()
  end

  @doc """
  address_hash_to_token_transfers_including_contract/2 function returns token transfers on address (to/from/contract).
  It is used by CSV export of token transfers button.
  """
  @spec address_hash_to_token_transfers_including_contract(Hash.Address.t(), Keyword.t()) :: [TokenTransfer.t()]
  def address_hash_to_token_transfers_including_contract(address_hash, options \\ []) do
    paging_options = Keyword.get(options, :paging_options, @default_paging_options)
    from_block = Keyword.get(options, :from_block)
    to_block = Keyword.get(options, :to_block)

    query =
      from_block
      |> query_address_hash_to_token_transfers_including_contract(to_block, address_hash)
      |> order_by([token_transfer], asc: token_transfer.block_number, asc: token_transfer.log_index)

    query
    |> handle_token_transfer_paging_options(paging_options)
    |> preload(transaction: :block)
    |> preload(:token)
    |> Repo.all()
  end

  defp query_address_hash_to_token_transfers_including_contract(nil, to_block, address_hash)
       when not is_nil(to_block) do
    from(
      token_transfer in TokenTransfer,
      where:
        (token_transfer.to_address_hash == ^address_hash or
           token_transfer.from_address_hash == ^address_hash or
           token_transfer.token_contract_address_hash == ^address_hash) and
          token_transfer.block_number <= ^to_block
    )
  end

  defp query_address_hash_to_token_transfers_including_contract(from_block, nil, address_hash)
       when not is_nil(from_block) do
    from(
      token_transfer in TokenTransfer,
      where:
        (token_transfer.to_address_hash == ^address_hash or
           token_transfer.from_address_hash == ^address_hash or
           token_transfer.token_contract_address_hash == ^address_hash) and
          token_transfer.block_number >= ^from_block
    )
  end

  defp query_address_hash_to_token_transfers_including_contract(from_block, to_block, address_hash)
       when not is_nil(from_block) and not is_nil(to_block) do
    from(
      token_transfer in TokenTransfer,
      where:
        (token_transfer.to_address_hash == ^address_hash or
           token_transfer.from_address_hash == ^address_hash or
           token_transfer.token_contract_address_hash == ^address_hash) and
          (token_transfer.block_number >= ^from_block and token_transfer.block_number <= ^to_block)
    )
  end

  defp query_address_hash_to_token_transfers_including_contract(_, _, address_hash) do
    from(
      token_transfer in TokenTransfer,
      where:
        token_transfer.to_address_hash == ^address_hash or
          token_transfer.from_address_hash == ^address_hash or
          token_transfer.token_contract_address_hash == ^address_hash
    )
  end

  @spec address_to_logs(Hash.Address.t(), Keyword.t()) :: [Log.t()]
  def address_to_logs(address_hash, options \\ []) when is_list(options) do
    paging_options = Keyword.get(options, :paging_options) || %PagingOptions{page_size: 50}

    from_block = from_block(options)
    to_block = to_block(options)

    {block_number, transaction_index, log_index} = paging_options.key || {BlockNumber.get_max(), 0, 0}

    base_query =
      from(log in Log,
        inner_join: transaction in Transaction,
        on: transaction.hash == log.transaction_hash,
        order_by: [desc: log.block_number, desc: log.index],
        where: transaction.block_number < ^block_number,
        or_where: transaction.block_number == ^block_number and transaction.index > ^transaction_index,
        or_where:
          transaction.block_number == ^block_number and transaction.index == ^transaction_index and
            log.index > ^log_index,
        where: log.address_hash == ^address_hash,
        select: log
      )

    wrapped_query =
      from(
        log in subquery(base_query),
        inner_join: transaction in Transaction,
        preload: [:transaction, transaction: [to_address: :smart_contract]],
        where:
          log.block_hash == transaction.block_hash and
            log.block_number == transaction.block_number and
            log.transaction_hash == transaction.hash,
        select: log
      )

    wrapped_query
    |> filter_topic(options)
    |> where_block_number_in_period(from_block, to_block)
    |> limit(^paging_options.page_size)
    |> Repo.all()
    |> Enum.take(paging_options.page_size)
  end

  defp filter_topic(base_query, topic: topic) do
    from(log in base_query,
      where:
        log.first_topic == ^topic or log.second_topic == ^topic or log.third_topic == ^topic or
          log.fourth_topic == ^topic
    )
  end

  defp filter_topic(base_query, _), do: base_query

  def where_block_number_in_period(base_query, from_block, to_block) when is_nil(from_block) and not is_nil(to_block) do
    from(q in base_query,
      where: q.block_number <= ^to_block
    )
  end

  def where_block_number_in_period(base_query, from_block, to_block) when not is_nil(from_block) and is_nil(to_block) do
    from(q in base_query,
      where: q.block_number > ^from_block
    )
  end

  def where_block_number_in_period(base_query, from_block, to_block) when is_nil(from_block) and is_nil(to_block),
    do: base_query

  def where_block_number_in_period(base_query, from_block, to_block) do
    from(q in base_query,
      where: q.block_number > ^from_block and q.block_number <= ^to_block
    )
  end

  @doc """
  Finds all `t:Explorer.Chain.Transaction.t/0`s given the address_hash and the token contract
  address hash.

  ## Options

    * `:paging_options` - a `t:Explorer.PagingOptions.t/0` used to specify the `:page_size` and
      `:key` (in the form of `%{"inserted_at" => inserted_at}`). Results will be the transactions
      older than the `index` that are passed.
  """
  @spec address_to_transactions_with_token_transfers(Hash.t(), Hash.t(), [paging_options]) :: [Transaction.t()]
  def address_to_transactions_with_token_transfers(address_hash, token_hash, options \\ []) do
    paging_options = Keyword.get(options, :paging_options, @default_paging_options)

    address_hash
    |> Transaction.transactions_with_token_transfers(token_hash)
    |> Transaction.preload_token_transfers(address_hash)
    |> handle_paging_options(paging_options)
    |> Repo.all()
  end

  @doc """
  The `t:Explorer.Chain.Address.t/0` `balance` in `unit`.
  """
  @spec balance(Address.t(), :wei) :: Wei.wei() | nil
  @spec balance(Address.t(), :gwei) :: Wei.gwei() | nil
  @spec balance(Address.t(), :ether) :: Wei.ether() | nil
  def balance(%Address{fetched_coin_balance: balance}, unit) do
    case balance do
      nil -> nil
      _ -> Wei.to(balance, unit)
    end
  end

  @doc """
  The number of `t:Explorer.Chain.Block.t/0`.

      iex> insert_list(2, :block)
      iex> Explorer.Chain.block_count()
      2

  When there are no `t:Explorer.Chain.Block.t/0`.

      iex> Explorer.Chain.block_count()
      0

  """
  def block_count do
    Repo.aggregate(Block, :count, :hash)
  end

  @doc """
  Reward for mining a block.

  The block reward is the sum of the following:

  * Sum of the transaction fees (gas_used * gas_price) for the block
  * A static reward for miner (this value may change during the life of the chain)
  * The reward for uncle blocks (1/32 * static_reward * number_of_uncles)

  *NOTE*

  Uncles are not currently accounted for.
  """
  @spec block_reward(Block.block_number()) :: Wei.t()
  def block_reward(block_number) do
    query =
      from(
        block in Block,
        left_join: transaction in assoc(block, :transactions),
        inner_join: emission_reward in EmissionReward,
        on: fragment("? <@ ?", block.number, emission_reward.block_range),
        where: block.number == ^block_number,
        group_by: emission_reward.reward,
        select: %Wei{
          value: coalesce(sum(transaction.gas_used * transaction.gas_price), 0) + emission_reward.reward
        }
      )

    Repo.one!(query)
  end

  @doc """
  The `t:Explorer.Chain.Wei.t/0` paid to the miners of the `t:Explorer.Chain.Block.t/0`s with `hash`
  `Explorer.Chain.Hash.Full.t/0` by the signers of the transactions in those blocks to cover the gas fee
  (`gas_used * gas_price`).
  """
  @spec gas_payment_by_block_hash([Hash.Full.t()]) :: %{Hash.Full.t() => Wei.t()}
  def gas_payment_by_block_hash(block_hashes) when is_list(block_hashes) do
    query =
      from(
        block in Block,
        left_join: transaction in assoc(block, :transactions),
        where: block.hash in ^block_hashes and block.consensus == true,
        group_by: block.hash,
        select: {block.hash, %Wei{value: coalesce(sum(transaction.gas_used * transaction.gas_price), 0)}}
      )

    query
    |> Repo.all()
    |> Enum.into(%{})
  end

  def timestamp_by_block_hash(block_hashes) when is_list(block_hashes) do
    query =
      from(
        block in Block,
        where: block.hash in ^block_hashes and block.consensus == true,
        group_by: block.hash,
        select: {block.hash, block.timestamp}
      )

    query
    |> Repo.all()
    |> Enum.into(%{})
  end

  @doc """
  Finds all `t:Explorer.Chain.Transaction.t/0`s in the `t:Explorer.Chain.Block.t/0`.

  ## Options

    * `:necessity_by_association` - use to load `t:association/0` as `:required` or `:optional`.  If an association is
      `:required`, and the `t:Explorer.Chain.Transaction.t/0` has no associated record for that association, then the
      `t:Explorer.Chain.Transaction.t/0` will not be included in the page `entries`.
    * `:paging_options` - a `t:Explorer.PagingOptions.t/0` used to specify the `:page_size` and
      `:key` (a tuple of the lowest/oldest `{index}`) and. Results will be the transactions older than
      the `index` that are passed.
  """
  @spec block_to_transactions(Hash.Full.t(), [paging_options | necessity_by_association_option]) :: [Transaction.t()]
  def block_to_transactions(block_hash, options \\ []) when is_list(options) do
    necessity_by_association = Keyword.get(options, :necessity_by_association, %{})

    options
    |> Keyword.get(:paging_options, @default_paging_options)
    |> fetch_transactions_in_ascending_order_by_index()
    |> join(:inner, [transaction], block in assoc(transaction, :block))
    |> where([_, block], block.hash == ^block_hash)
    |> join_associations(necessity_by_association)
    |> preload([{:token_transfers, [:token, :from_address, :to_address]}])
    |> Repo.all()
  end

  @doc """
  Finds sum of gas_used for new (EIP-1559) txs belongs to block
  """
  @spec block_to_gas_used_by_1559_txs(Hash.Full.t()) :: non_neg_integer()
  def block_to_gas_used_by_1559_txs(block_hash) do
    query =
      from(
        tx in Transaction,
        where: tx.block_hash == ^block_hash,
        where: not is_nil(tx.max_priority_fee_per_gas),
        select: sum(tx.gas_used)
      )

    result = Repo.one(query)
    if result, do: result, else: 0
  end

  @doc """
  Finds sum of priority fee for new (EIP-1559) txs belongs to block
  """
  @spec block_to_priority_fee_of_1559_txs(Hash.Full.t()) :: Decimal.t()
  def block_to_priority_fee_of_1559_txs(block_hash) do
    block = Repo.get_by(Block, hash: block_hash)
    %Wei{value: base_fee_per_gas} = block.base_fee_per_gas

    query =
      from(
        tx in Transaction,
        where: tx.block_hash == ^block_hash,
        where: not is_nil(tx.max_priority_fee_per_gas),
        select:
          sum(
            fragment(
              "CASE 
                WHEN ? = 0 THEN 0
                WHEN ? < ? THEN ?
                ELSE ? END",
              tx.max_fee_per_gas,
              tx.max_fee_per_gas - ^base_fee_per_gas,
              tx.max_priority_fee_per_gas,
              (tx.max_fee_per_gas - ^base_fee_per_gas) * tx.gas_used,
              tx.max_priority_fee_per_gas * tx.gas_used
            )
          )
      )

    result = Repo.one(query)
    if result, do: result, else: 0
  end

  @doc """
  Counts the number of `t:Explorer.Chain.Transaction.t/0` in the `block`.
  """
  @spec block_to_transaction_count(Hash.Full.t()) :: non_neg_integer()
  def block_to_transaction_count(block_hash) do
    query =
      from(
        transaction in Transaction,
        where: transaction.block_hash == ^block_hash
      )

    Repo.aggregate(query, :count, :hash)
  end

  @spec address_to_incoming_transaction_count(Hash.Address.t()) :: non_neg_integer()
  def address_to_incoming_transaction_count(address_hash) do
    to_address_query =
      from(
        transaction in Transaction,
        where: transaction.to_address_hash == ^address_hash
      )

    Repo.aggregate(to_address_query, :count, :hash, timeout: :infinity)
  end

  @spec address_to_incoming_transaction_gas_usage(Hash.Address.t()) :: Decimal.t() | nil
  def address_to_incoming_transaction_gas_usage(address_hash) do
    to_address_query =
      from(
        transaction in Transaction,
        where: transaction.to_address_hash == ^address_hash
      )

    Repo.aggregate(to_address_query, :sum, :gas_used, timeout: :infinity)
  end

  @spec address_to_outcoming_transaction_gas_usage(Hash.Address.t()) :: Decimal.t() | nil
  def address_to_outcoming_transaction_gas_usage(address_hash) do
    to_address_query =
      from(
        transaction in Transaction,
        where: transaction.from_address_hash == ^address_hash
      )

    Repo.aggregate(to_address_query, :sum, :gas_used, timeout: :infinity)
  end

  @spec max_incoming_transactions_count() :: non_neg_integer()
  def max_incoming_transactions_count, do: @max_incoming_transactions_count

  @doc """
  How many blocks have confirmed `block` based on the current `max_block_number`

  A consensus block's number of confirmations is the difference between its number and the current block height + 1.

      iex> block = insert(:block, number: 1)
      iex> Explorer.Chain.confirmations(block, block_height: 2)
      {:ok, 2}

  The newest block at the block height has 1 confirmation.

      iex> block = insert(:block, number: 1)
      iex> Explorer.Chain.confirmations(block, block_height: 1)
      {:ok, 1}

  A non-consensus block has no confirmations and is orphaned even if there are child blocks of it on an orphaned chain.

      iex> parent_block = insert(:block, consensus: false, number: 1)
      iex> insert(
      ...>   :block,
      ...>   parent_hash: parent_block.hash,
      ...>   consensus: false,
      ...>   number: parent_block.number + 1
      ...> )
      iex> Explorer.Chain.confirmations(parent_block, block_height: 3)
      {:error, :non_consensus}

  If you calculate the block height and then get a newer block, the confirmations will be `0` instead of negative.

      iex> block = insert(:block, number: 1)
      iex> Explorer.Chain.confirmations(block, block_height: 0)
      {:ok, 1}
  """
  @spec confirmations(Block.t(), [{:block_height, block_height()}]) ::
          {:ok, non_neg_integer()} | {:error, :non_consensus}

  def confirmations(%Block{consensus: true, number: number}, named_arguments) when is_list(named_arguments) do
    max_consensus_block_number = Keyword.fetch!(named_arguments, :block_height)

    {:ok, max(1 + max_consensus_block_number - number, 1)}
  end

  def confirmations(%Block{consensus: false}, _), do: {:error, :non_consensus}

  @doc """
  Creates an address.

      iex> {:ok, %Explorer.Chain.Address{hash: hash}} = Explorer.Chain.create_address(
      ...>   %{hash: "0xa94f5374fce5edbc8e2a8697c15331677e6ebf0b"}
      ...> )
      ...> to_string(hash)
      "0xa94f5374fce5edbc8e2a8697c15331677e6ebf0b"

  A `String.t/0` value for `Explorer.Chain.Address.t/0` `hash` must have 40 hexadecimal characters after the `0x` prefix
  to prevent short- and long-hash transcription errors.

      iex> {:error, %Ecto.Changeset{errors: errors}} = Explorer.Chain.create_address(
      ...>   %{hash: "0xa94f5374fce5edbc8e2a8697c15331677e6ebf0"}
      ...> )
      ...> errors
      [hash: {"is invalid", [type: Explorer.Chain.Hash.Address, validation: :cast]}]
      iex> {:error, %Ecto.Changeset{errors: errors}} = Explorer.Chain.create_address(
      ...>   %{hash: "0xa94f5374fce5edbc8e2a8697c15331677e6ebf0ba"}
      ...> )
      ...> errors
      [hash: {"is invalid", [type: Explorer.Chain.Hash.Address, validation: :cast]}]

  """
  @spec create_address(map()) :: {:ok, Address.t()} | {:error, Ecto.Changeset.t()}
  def create_address(attrs \\ %{}) do
    %Address{}
    |> Address.changeset(attrs)
    |> Repo.insert()
  end

  @doc """
  Creates a decompiled smart contract.
  """

  @spec create_decompiled_smart_contract(map()) :: {:ok, Address.t()} | {:error, Ecto.Changeset.t()}
  def create_decompiled_smart_contract(attrs) do
    changeset = DecompiledSmartContract.changeset(%DecompiledSmartContract{}, attrs)

    # Enforce ShareLocks tables order (see docs: sharelocks.md)
    Multi.new()
    |> Multi.run(:set_address_decompiled, fn repo, _ ->
      set_address_decompiled(repo, Changeset.get_field(changeset, :address_hash))
    end)
    |> Multi.insert(:decompiled_smart_contract, changeset,
      on_conflict: :replace_all,
      conflict_target: [:decompiler_version, :address_hash]
    )
    |> Repo.transaction()
    |> case do
      {:ok, %{decompiled_smart_contract: decompiled_smart_contract}} -> {:ok, decompiled_smart_contract}
      {:error, _, error_value, _} -> {:error, error_value}
    end
  end

  @doc """
  Converts the `Explorer.Chain.Data.t:t/0` to `iodata` representation that can be written to users efficiently.

      iex> %Explorer.Chain.Data{
      ...>   bytes: <<>>
      ...> } |>
      ...> Explorer.Chain.data_to_iodata() |>
      ...> IO.iodata_to_binary()
      "0x"
      iex> %Explorer.Chain.Data{
      ...>   bytes: <<0, 0, 0, 0, 0, 0, 0, 0, 0, 0, 0, 0, 134, 45, 103, 203, 7,
      ...>     115, 238, 63, 140, 231, 234, 137, 179, 40, 255, 234, 134, 26,
      ...>     179, 239>>
      ...> } |>
      ...> Explorer.Chain.data_to_iodata() |>
      ...> IO.iodata_to_binary()
      "0x000000000000000000000000862d67cb0773ee3f8ce7ea89b328ffea861ab3ef"

  """
  @spec data_to_iodata(Data.t()) :: iodata()
  def data_to_iodata(data) do
    Data.to_iodata(data)
  end

  @doc """
  The fee a `transaction` paid for the `t:Explorer.Transaction.t/0` `gas`

  If the transaction is pending, then the fee will be a range of `unit`

      iex> Explorer.Chain.fee(
      ...>   %Explorer.Chain.Transaction{
      ...>     gas: Decimal.new(3),
      ...>     gas_price: %Explorer.Chain.Wei{value: Decimal.new(2)},
      ...>     gas_used: nil
      ...>   },
      ...>   :wei
      ...> )
      {:maximum, Decimal.new(6)}

  If the transaction has been confirmed in block, then the fee will be the actual fee paid in `unit` for the `gas_used`
  in the `transaction`.

      iex> Explorer.Chain.fee(
      ...>   %Explorer.Chain.Transaction{
      ...>     gas: Decimal.new(3),
      ...>     gas_price: %Explorer.Chain.Wei{value: Decimal.new(2)},
      ...>     gas_used: Decimal.new(2)
      ...>   },
      ...>   :wei
      ...> )
      {:actual, Decimal.new(4)}

  """
  @spec fee(%Transaction{gas_used: nil}, :ether | :gwei | :wei) :: {:maximum, Decimal.t()}
  def fee(%Transaction{gas: gas, gas_price: gas_price, gas_used: nil}, unit) do
    fee =
      gas_price
      |> Wei.to(unit)
      |> Decimal.mult(gas)

    {:maximum, fee}
  end

  @spec fee(%Transaction{gas_used: Decimal.t()}, :ether | :gwei | :wei) :: {:actual, Decimal.t()}
  def fee(%Transaction{gas_price: gas_price, gas_used: gas_used}, unit) do
    fee =
      gas_price
      |> Wei.to(unit)
      |> Decimal.mult(gas_used)

    {:actual, fee}
  end

  @doc """
  Checks to see if the chain is down indexing based on the transaction from the
  oldest block and the `fetch_internal_transactions` pending operation
  """
  @spec finished_indexing?() :: boolean()
  def finished_indexing? do
    json_rpc_named_arguments = Application.fetch_env!(:indexer, :json_rpc_named_arguments)
    variant = Keyword.fetch!(json_rpc_named_arguments, :variant)

    if variant == EthereumJSONRPC.Ganache || variant == EthereumJSONRPC.Arbitrum do
      true
    else
      with {:transactions_exist, true} <- {:transactions_exist, Repo.exists?(Transaction)},
           min_block_number when not is_nil(min_block_number) <- Repo.aggregate(Transaction, :min, :block_number) do
        query =
          from(
            b in Block,
            join: pending_ops in assoc(b, :pending_operations),
            where: pending_ops.fetch_internal_transactions,
            where: b.consensus and b.number == ^min_block_number
          )

        !Repo.exists?(query)
      else
        {:transactions_exist, false} -> true
        nil -> false
      end
    end
  end

  @doc """
  The `t:Explorer.Chain.Transaction.t/0` `gas_price` of the `transaction` in `unit`.
  """
  def gas_price(%Transaction{gas_price: gas_price}, unit) do
    Wei.to(gas_price, unit)
  end

  @doc """
  Converts `t:Explorer.Chain.Address.t/0` `hash` to the `t:Explorer.Chain.Address.t/0` with that `hash`.

  Returns `{:ok, %Explorer.Chain.Address{}}` if found

      iex> {:ok, %Explorer.Chain.Address{hash: hash}} = Explorer.Chain.create_address(
      ...>   %{hash: "0x5aaeb6053f3e94c9b9a09f33669435e7ef1beaed"}
      ...> )
      iex> {:ok, %Explorer.Chain.Address{hash: found_hash}} = Explorer.Chain.hash_to_address(hash)
      iex> found_hash == hash
      true

  Returns `{:error, :not_found}` if not found

      iex> {:ok, hash} = Explorer.Chain.string_to_address_hash("0x5aaeb6053f3e94c9b9a09f33669435e7ef1beaed")
      iex> Explorer.Chain.hash_to_address(hash)
      {:error, :not_found}

  ## Options

    * `:necessity_by_association` - use to load `t:association/0` as `:required` or `:optional`.  If an association is
      `:required`, and the `t:Explorer.Chain.Address.t/0` has no associated record for that association,
      then the `t:Explorer.Chain.Address.t/0` will not be included in the list.

  Optionally it also accepts a boolean to fetch the `has_decompiled_code?` virtual field or not

  """
  @spec hash_to_address(Hash.Address.t(), [necessity_by_association_option], boolean()) ::
          {:ok, Address.t()} | {:error, :not_found}
  def hash_to_address(
        %Hash{byte_count: unquote(Hash.Address.byte_count())} = hash,
        options \\ [
          necessity_by_association: %{
            :contracts_creation_internal_transaction => :optional,
            :names => :optional,
            :smart_contract => :optional,
            :token => :optional,
            :contracts_creation_transaction => :optional
          }
        ],
        query_decompiled_code_flag \\ true
      ) do
    necessity_by_association = Keyword.get(options, :necessity_by_association, %{})

    query =
      from(
        address in Address,
        where: address.hash == ^hash
      )

    address_result =
      query
      |> join_associations(necessity_by_association)
      |> with_decompiled_code_flag(hash, query_decompiled_code_flag)
      |> Repo.one()

    address_updated_result =
      case address_result do
        %{smart_contract: smart_contract} ->
          if smart_contract do
            address_result
          else
            address_verified_twin_contract =
              Chain.get_minimal_proxy_template(hash) ||
                Chain.get_address_verified_twin_contract(hash).verified_contract

            if address_verified_twin_contract do
              address_verified_twin_contract_updated =
                address_verified_twin_contract
                |> Map.put(:address_hash, hash)
                |> Map.put_new(:metadata_from_verified_twin, true)

              address_result
              |> Map.put(:smart_contract, address_verified_twin_contract_updated)
            else
              address_result
            end
          end

        _ ->
          address_result
      end

    address_updated_result
    |> case do
      nil -> {:error, :not_found}
      address -> {:ok, address}
    end
  end

  def decompiled_code(address_hash, version) do
    query =
      from(contract in DecompiledSmartContract,
        where: contract.address_hash == ^address_hash and contract.decompiler_version == ^version
      )

    query
    |> Repo.one()
    |> case do
      nil -> {:error, :not_found}
      contract -> {:ok, contract.decompiled_source_code}
    end
  end

  @spec token_contract_address_from_token_name(String.t()) :: {:ok, Hash.Address.t()} | {:error, :not_found}
  def token_contract_address_from_token_name(name) when is_binary(name) do
    query =
      from(token in Token,
        where: ilike(token.symbol, ^name),
        or_where: ilike(token.name, ^name),
        select: token.contract_address_hash
      )

    query
    |> Repo.all()
    |> case do
      [] ->
        {:error, :not_found}

      hashes ->
        if Enum.count(hashes) == 1 do
          {:ok, List.first(hashes)}
        else
          {:error, :not_found}
        end
    end
  end

  defp prepare_search_term(string) do
    case Regex.scan(~r/[a-zA-Z0-9]+/, string) do
      [_ | _] = words ->
        term_final =
          words
          |> Enum.map(fn [word] -> word <> ":*" end)
          |> Enum.join(" & ")

        {:some, term_final}

      _ ->
        :none
    end
  end

  defp search_token_query(term) do
    from(token in Token,
      left_join: bridged in BridgedToken,
      on: token.contract_address_hash == bridged.home_token_contract_address_hash,
      where: fragment("to_tsvector(symbol || ' ' || name ) @@ to_tsquery(?)", ^term),
      select: %{
        address_hash: token.contract_address_hash,
        tx_hash: fragment("CAST(NULL AS bytea)"),
        block_hash: fragment("CAST(NULL AS bytea)"),
        foreign_token_hash: bridged.foreign_token_contract_address_hash,
        foreign_chain_id: bridged.foreign_chain_id,
        type: "token",
        name: token.name,
        symbol: token.symbol,
        holder_count: token.holder_count,
        inserted_at: token.inserted_at,
        block_number: 0
      }
    )
  end

  defp search_contract_query(term) do
    from(smart_contract in SmartContract,
      left_join: address in Address,
      on: smart_contract.address_hash == address.hash,
      where: fragment("to_tsvector(name ) @@ to_tsquery(?)", ^term),
      select: %{
        address_hash: smart_contract.address_hash,
        tx_hash: fragment("CAST(NULL AS bytea)"),
        block_hash: fragment("CAST(NULL AS bytea)"),
        foreign_token_hash: fragment("CAST(NULL AS bytea)"),
        foreign_chain_id: ^nil,
        type: "contract",
        name: smart_contract.name,
        symbol: ^nil,
        holder_count: ^nil,
        inserted_at: address.inserted_at,
        block_number: 0
      }
    )
  end

  defp search_address_query(term) do
    case Chain.string_to_address_hash(term) do
      {:ok, address_hash} ->
        from(address in Address,
          left_join: address_name in Address.Name,
          on: address.hash == address_name.address_hash,
          where: address.hash == ^address_hash,
          select: %{
            address_hash: address.hash,
            tx_hash: fragment("CAST(NULL AS bytea)"),
            block_hash: fragment("CAST(NULL AS bytea)"),
            foreign_token_hash: fragment("CAST(NULL AS bytea)"),
            foreign_chain_id: ^nil,
            type: "address",
            name: address_name.name,
            symbol: ^nil,
            holder_count: ^nil,
            inserted_at: address.inserted_at,
            block_number: 0
          }
        )

      _ ->
        nil
    end
  end

  defp search_tx_query(term) do
    case Chain.string_to_transaction_hash(term) do
      {:ok, tx_hash} ->
        from(transaction in Transaction,
          where: transaction.hash == ^tx_hash,
          select: %{
            address_hash: fragment("CAST(NULL AS bytea)"),
            tx_hash: transaction.hash,
            block_hash: fragment("CAST(NULL AS bytea)"),
            foreign_token_hash: fragment("CAST(NULL AS bytea)"),
            foreign_chain_id: ^nil,
            type: "transaction",
            name: ^nil,
            symbol: ^nil,
            holder_count: ^nil,
            inserted_at: transaction.inserted_at,
            block_number: 0
          }
        )

      _ ->
        nil
    end
  end

  defp search_block_query(term) do
    case Chain.string_to_block_hash(term) do
      {:ok, block_hash} ->
        from(block in Block,
          where: block.hash == ^block_hash,
          select: %{
            address_hash: fragment("CAST(NULL AS bytea)"),
            tx_hash: fragment("CAST(NULL AS bytea)"),
            block_hash: block.hash,
            foreign_token_hash: fragment("CAST(NULL AS bytea)"),
            foreign_chain_id: ^nil,
            type: "block",
            name: ^nil,
            symbol: ^nil,
            holder_count: ^nil,
            inserted_at: block.inserted_at,
            block_number: block.number
          }
        )

      _ ->
        case Integer.parse(term) do
          {block_number, _} ->
            from(block in Block,
              where: block.number == ^block_number,
              select: %{
                address_hash: fragment("CAST(NULL AS bytea)"),
                tx_hash: fragment("CAST(NULL AS bytea)"),
                block_hash: block.hash,
                foreign_token_hash: fragment("CAST(NULL AS bytea)"),
                foreign_chain_id: ^nil,
                type: "block",
                name: ^nil,
                symbol: ^nil,
                holder_count: ^nil,
                inserted_at: block.inserted_at,
                block_number: block.number
              }
            )

          _ ->
            nil
        end
    end
  end

  def joint_search(paging_options, offset, string) do
    case prepare_search_term(string) do
      {:some, term} ->
        tokens_query = search_token_query(term)
        contracts_query = search_contract_query(term)
        tx_query = search_tx_query(string)
        address_query = search_address_query(string)
        block_query = search_block_query(string)

        basic_query =
          from(
            tokens in subquery(tokens_query),
            union: ^contracts_query
          )

        query =
          cond do
            address_query ->
              basic_query
              |> union(^address_query)

            tx_query ->
              basic_query
              |> union(^tx_query)
              |> union(^block_query)

            block_query ->
              basic_query
              |> union(^block_query)

            true ->
              basic_query
          end

        ordered_query =
          from(items in subquery(query),
            order_by: [desc_nulls_last: items.holder_count, asc: items.name, desc: items.inserted_at],
            limit: ^paging_options.page_size,
            offset: ^offset
          )

        paginated_ordered_query =
          ordered_query
          |> page_search_results(paging_options)

        search_results = Repo.all(paginated_ordered_query)

        search_results
        |> Enum.map(fn result ->
          result_checksummed_address_hash =
            if result.address_hash do
              result
              |> Map.put(:address_hash, Address.checksum(result.address_hash))
            else
              result
            end

          result_checksummed =
            if result_checksummed_address_hash.foreign_token_hash do
              result_checksummed_address_hash
              |> Map.put(:foreign_token_hash, Address.checksum(result_checksummed_address_hash.foreign_token_hash))
            else
              result_checksummed_address_hash
            end

          result_checksummed
        end)

      _ ->
        []
    end
  end

  @spec search_token(String.t()) :: [Token.t()]
  def search_token(string) do
    case prepare_search_term(string) do
      {:some, term} ->
        query =
          from(token in Token,
            where: fragment("to_tsvector(symbol || ' ' || name ) @@ to_tsquery(?)", ^term),
            select: %{
              link: token.contract_address_hash,
              symbol: token.symbol,
              name: token.name,
              holder_count: token.holder_count,
              type: "token"
            },
            order_by: [desc: token.holder_count]
          )

        Repo.all(query)

      _ ->
        []
    end
  end

  @spec search_contract(String.t()) :: [SmartContract.t()]
  def search_contract(string) do
    case prepare_search_term(string) do
      {:some, term} ->
        query =
          from(smart_contract in SmartContract,
            left_join: address in Address,
            on: smart_contract.address_hash == address.hash,
            where: fragment("to_tsvector(name ) @@ to_tsquery(?)", ^term),
            select: %{
              link: smart_contract.address_hash,
              name: smart_contract.name,
              inserted_at: address.inserted_at,
              type: "contract"
            },
            order_by: [desc: smart_contract.inserted_at]
          )

        Repo.all(query)

      _ ->
        []
    end
  end

  def search_tx(term) do
    case Chain.string_to_transaction_hash(term) do
      {:ok, tx_hash} ->
        query =
          from(transaction in Transaction,
            where: transaction.hash == ^tx_hash,
            select: %{
              link: transaction.hash,
              type: "transaction"
            }
          )

        Repo.all(query)

      _ ->
        []
    end
  end

  def search_address(term) do
    case Chain.string_to_address_hash(term) do
      {:ok, address_hash} ->
        query =
          from(address in Address,
            left_join: address_name in Address.Name,
            on: address.hash == address_name.address_hash,
            where: address.hash == ^address_hash,
            select: %{
              name: address_name.name,
              link: address.hash,
              type: "address"
            }
          )

        Repo.all(query)

      _ ->
        []
    end
  end

  def search_block(term) do
    case Chain.string_to_block_hash(term) do
      {:ok, block_hash} ->
        query =
          from(block in Block,
            where: block.hash == ^block_hash,
            select: %{
              link: block.hash,
              block_number: block.number,
              type: "block"
            }
          )

        Repo.all(query)

      _ ->
        case Integer.parse(term) do
          {block_number, _} ->
            query =
              from(block in Block,
                where: block.number == ^block_number,
                select: %{
                  link: block.hash,
                  block_number: block.number,
                  type: "block"
                }
              )

            Repo.all(query)

          _ ->
            []
        end
    end
  end

  @doc """
  Converts `t:Explorer.Chain.Address.t/0` `hash` to the `t:Explorer.Chain.Address.t/0` with that `hash`.

  Returns `{:ok, %Explorer.Chain.Address{}}` if found

      iex> {:ok, %Explorer.Chain.Address{hash: hash}} = Explorer.Chain.create_address(
      ...>   %{hash: "0x5aaeb6053f3e94c9b9a09f33669435e7ef1beaed"}
      ...> )
      iex> {:ok, %Explorer.Chain.Address{hash: found_hash}} = Explorer.Chain.hash_to_address(hash)
      iex> found_hash == hash
      true

  Returns `{:error, address}` if not found but created an address

      iex> {:ok, %Explorer.Chain.Address{hash: hash}} = Explorer.Chain.create_address(
      ...>   %{hash: "0x5aaeb6053f3e94c9b9a09f33669435e7ef1beaed"}
      ...> )
      iex> {:ok, %Explorer.Chain.Address{hash: found_hash}} = Explorer.Chain.hash_to_address(hash)
      iex> found_hash == hash
      true


  ## Options

    * `:necessity_by_association` - use to load `t:association/0` as `:required` or `:optional`.  If an association is
      `:required`, and the `t:Explorer.Chain.Address.t/0` has no associated record for that association,
      then the `t:Explorer.Chain.Address.t/0` will not be included in the list.

  Optionally it also accepts a boolean to fetch the `has_decompiled_code?` virtual field or not

  """
  @spec find_or_insert_address_from_hash(Hash.Address.t(), [necessity_by_association_option], boolean()) ::
          {:ok, Address.t()}
  def find_or_insert_address_from_hash(
        %Hash{byte_count: unquote(Hash.Address.byte_count())} = hash,
        options \\ [
          necessity_by_association: %{
            :contracts_creation_internal_transaction => :optional,
            :names => :optional,
            :smart_contract => :optional,
            :token => :optional,
            :contracts_creation_transaction => :optional
          }
        ],
        query_decompiled_code_flag \\ true
      ) do
    case hash_to_address(hash, options, query_decompiled_code_flag) do
      {:ok, address} ->
        {:ok, address}

      {:error, :not_found} ->
        create_address(%{hash: to_string(hash)})
        hash_to_address(hash, options, query_decompiled_code_flag)
    end
  end

  @doc """
  Converts list of `t:Explorer.Chain.Address.t/0` `hash` to the `t:Explorer.Chain.Address.t/0` with that `hash`.

  Returns `[%Explorer.Chain.Address{}]}` if found

  """
  @spec hashes_to_addresses([Hash.Address.t()]) :: [Address.t()]
  def hashes_to_addresses(hashes) when is_list(hashes) do
    query =
      from(
        address in Address,
        where: address.hash in ^hashes,
        # https://stackoverflow.com/a/29598910/470451
        order_by: fragment("array_position(?, ?)", type(^hashes, {:array, Hash.Address}), address.hash)
      )

    Repo.all(query)
  end

  @doc """
  Finds an `t:Explorer.Chain.Address.t/0` that has the provided `t:Explorer.Chain.Address.t/0` `hash` and a contract.

  ## Options

    * `:necessity_by_association` - use to load `t:association/0` as `:required` or `:optional`.  If an association is
      `:required`, and the `t:Explorer.Chain.Address.t/0` has no associated record for that association,
      then the `t:Explorer.Chain.Address.t/0` will not be included in the list.

  Optionally it also accepts a boolean to fetch the `has_decompiled_code?` virtual field or not

  """
  @spec find_contract_address(Hash.Address.t(), [necessity_by_association_option], boolean()) ::
          {:ok, Address.t()} | {:error, :not_found}
  def find_contract_address(
        %Hash{byte_count: unquote(Hash.Address.byte_count())} = hash,
        options \\ [],
        query_decompiled_code_flag \\ false
      ) do
    necessity_by_association =
      options
      |> Keyword.get(:necessity_by_association, %{})
      |> Map.merge(%{
        smart_contract_additional_sources: :optional
      })

    query =
      from(
        address in Address,
        where: address.hash == ^hash and not is_nil(address.contract_code)
      )

    address_result =
      query
      |> join_associations(necessity_by_association)
      |> with_decompiled_code_flag(hash, query_decompiled_code_flag)
      |> Repo.one()

    address_updated_result =
      case address_result do
        %{smart_contract: smart_contract} ->
          if smart_contract do
            check_bytecode_matching(address_result)
          else
            address_verified_twin_contract =
              Chain.get_minimal_proxy_template(hash) ||
                Chain.get_address_verified_twin_contract(hash).verified_contract

            if address_verified_twin_contract do
              address_verified_twin_contract_updated =
                address_verified_twin_contract
                |> Map.put(:address_hash, hash)
                |> Map.put_new(:metadata_from_verified_twin, true)

              address_result
              |> Map.put(:smart_contract, address_verified_twin_contract_updated)
            else
              address_result
            end
          end

        _ ->
          address_result
      end

    address_updated_result
    |> case do
      nil -> {:error, :not_found}
      address -> {:ok, address}
    end
  end

  defp check_bytecode_matching(address) do
    now = DateTime.utc_now()
    json_rpc_named_arguments = Application.get_env(:explorer, :json_rpc_named_arguments)

    if !address.smart_contract.is_changed_bytecode and
         address.smart_contract.bytecode_checked_at
         |> DateTime.add(@check_bytecode_interval, :second)
         |> DateTime.compare(now) != :gt do
      case EthereumJSONRPC.fetch_codes(
             [%{block_quantity: "latest", address: address.smart_contract.address_hash}],
             json_rpc_named_arguments
           ) do
        {:ok, %EthereumJSONRPC.FetchedCodes{params_list: fetched_codes}} ->
          bytecode_from_node = fetched_codes |> List.first() |> Map.get(:code)
          bytecode_from_db = "0x" <> (address.contract_code.bytes |> Base.encode16(case: :lower))

          if bytecode_from_node == bytecode_from_db do
            {:ok, smart_contract} =
              address.smart_contract
              |> Changeset.change(%{bytecode_checked_at: now})
              |> Repo.update()

            %{address | smart_contract: smart_contract}
          else
            {:ok, smart_contract} =
              address.smart_contract
              |> Changeset.change(%{bytecode_checked_at: now, is_changed_bytecode: true})
              |> Repo.update()

            %{address | smart_contract: smart_contract}
          end

        _ ->
          address
      end
    else
      address
    end
  end

  @spec find_decompiled_contract_address(Hash.Address.t()) :: {:ok, Address.t()} | {:error, :not_found}
  def find_decompiled_contract_address(%Hash{byte_count: unquote(Hash.Address.byte_count())} = hash) do
    query =
      from(
        address in Address,
        preload: [
          :contracts_creation_internal_transaction,
          :names,
          :smart_contract,
          :token,
          :contracts_creation_transaction,
          :decompiled_smart_contracts
        ],
        where: address.hash == ^hash
      )

    address = Repo.one(query)

    if address do
      {:ok, address}
    else
      {:error, :not_found}
    end
  end

  @doc """
  Converts `t:Explorer.Chain.Block.t/0` `hash` to the `t:Explorer.Chain.Block.t/0` with that `hash`.

  Unlike `number_to_block/1`, both consensus and non-consensus blocks can be returned when looked up by `hash`.

  Returns `{:ok, %Explorer.Chain.Block{}}` if found

      iex> %Block{hash: hash} = insert(:block, consensus: false)
      iex> {:ok, %Explorer.Chain.Block{hash: found_hash}} = Explorer.Chain.hash_to_block(hash)
      iex> found_hash == hash
      true

  Returns `{:error, :not_found}` if not found

      iex> {:ok, hash} = Explorer.Chain.string_to_block_hash(
      ...>   "0x9fc76417374aa880d4449a1f7f31ec597f00b1f6f3dd2d66f4c9c6c445836d8b"
      ...> )
      iex> Explorer.Chain.hash_to_block(hash)
      {:error, :not_found}

  ## Options

    * `:necessity_by_association` - use to load `t:association/0` as `:required` or `:optional`.  If an association is
      `:required`, and the `t:Explorer.Chain.Block.t/0` has no associated record for that association, then the
      `t:Explorer.Chain.Block.t/0` will not be included in the page `entries`.

  """
  @spec hash_to_block(Hash.Full.t(), [necessity_by_association_option]) :: {:ok, Block.t()} | {:error, :not_found}
  def hash_to_block(%Hash{byte_count: unquote(Hash.Full.byte_count())} = hash, options \\ []) when is_list(options) do
    necessity_by_association = Keyword.get(options, :necessity_by_association, %{})

    Block
    |> where(hash: ^hash)
    |> join_associations(necessity_by_association)
    |> Repo.one()
    |> case do
      nil ->
        {:error, :not_found}

      block ->
        {:ok, block}
    end
  end

  @doc """
  Converts the `Explorer.Chain.Hash.t:t/0` to `iodata` representation that can be written efficiently to users.

      iex> %Explorer.Chain.Hash{
      ...>   byte_count: 32,
      ...>   bytes: <<0x9fc76417374aa880d4449a1f7f31ec597f00b1f6f3dd2d66f4c9c6c445836d8b ::
      ...>            big-integer-size(32)-unit(8)>>
      ...> } |>
      ...> Explorer.Chain.hash_to_iodata() |>
      ...> IO.iodata_to_binary()
      "0x9fc76417374aa880d4449a1f7f31ec597f00b1f6f3dd2d66f4c9c6c445836d8b"

  Always pads number, so that it is a valid format for casting.

      iex> %Explorer.Chain.Hash{
      ...>   byte_count: 32,
      ...>   bytes: <<0x1234567890abcdef :: big-integer-size(32)-unit(8)>>
      ...> } |>
      ...> Explorer.Chain.hash_to_iodata() |>
      ...> IO.iodata_to_binary()
      "0x0000000000000000000000000000000000000000000000001234567890abcdef"

  """
  @spec hash_to_iodata(Hash.t()) :: iodata()
  def hash_to_iodata(hash) do
    Hash.to_iodata(hash)
  end

  @doc """
  Converts `t:Explorer.Chain.Transaction.t/0` `hash` to the `t:Explorer.Chain.Transaction.t/0` with that `hash`.

  Returns `{:ok, %Explorer.Chain.Transaction{}}` if found

      iex> %Transaction{hash: hash} = insert(:transaction)
      iex> {:ok, %Explorer.Chain.Transaction{hash: found_hash}} = Explorer.Chain.hash_to_transaction(hash)
      iex> found_hash == hash
      true

  Returns `{:error, :not_found}` if not found

      iex> {:ok, hash} = Explorer.Chain.string_to_transaction_hash(
      ...>   "0x9fc76417374aa880d4449a1f7f31ec597f00b1f6f3dd2d66f4c9c6c445836d8b"
      ...> )
      iex> Explorer.Chain.hash_to_transaction(hash)
      {:error, :not_found}

  ## Options

    * `:necessity_by_association` - use to load `t:association/0` as `:required` or `:optional`.  If an association is
      `:required`, and the `t:Explorer.Chain.Transaction.t/0` has no associated record for that association, then the
      `t:Explorer.Chain.Transaction.t/0` will not be included in the page `entries`.
  """
  @spec hash_to_transaction(Hash.Full.t(), [necessity_by_association_option]) ::
          {:ok, Transaction.t()} | {:error, :not_found}
  def hash_to_transaction(
        %Hash{byte_count: unquote(Hash.Full.byte_count())} = hash,
        options \\ []
      )
      when is_list(options) do
    necessity_by_association = Keyword.get(options, :necessity_by_association, %{})

    Transaction
    |> where(hash: ^hash)
    |> join_associations(necessity_by_association)
    |> Repo.one()
    |> case do
      nil ->
        {:error, :not_found}

      transaction ->
        {:ok, transaction}
    end
  end

  @doc """
  Converts list of `t:Explorer.Chain.Transaction.t/0` `hashes` to the list of `t:Explorer.Chain.Transaction.t/0`s for
  those `hashes`.

  Returns list of `%Explorer.Chain.Transaction{}`s if found

      iex> [%Transaction{hash: hash1}, %Transaction{hash: hash2}] = insert_list(2, :transaction)
      iex> [%Explorer.Chain.Transaction{hash: found_hash1}, %Explorer.Chain.Transaction{hash: found_hash2}] =
      ...>   Explorer.Chain.hashes_to_transactions([hash1, hash2])
      iex> found_hash1 in [hash1, hash2]
      true
      iex> found_hash2 in [hash1, hash2]
      true

  Returns `[]` if not found

      iex> {:ok, hash} = Explorer.Chain.string_to_transaction_hash(
      ...>   "0x9fc76417374aa880d4449a1f7f31ec597f00b1f6f3dd2d66f4c9c6c445836d8b"
      ...> )
      iex> Explorer.Chain.hashes_to_transactions([hash])
      []

  ## Options

    * `:necessity_by_association` - use to load `t:association/0` as `:required` or `:optional`.  If an association is
      `:required`, and the `t:Explorer.Chain.Transaction.t/0` has no associated record for that association, then the
      `t:Explorer.Chain.Transaction.t/0` will not be included in the page `entries`.
  """
  @spec hashes_to_transactions([Hash.Full.t()], [necessity_by_association_option]) :: [Transaction.t()] | []
  def hashes_to_transactions(hashes, options \\ []) when is_list(hashes) and is_list(options) do
    necessity_by_association = Keyword.get(options, :necessity_by_association, %{})

    fetch_transactions()
    |> where([transaction], transaction.hash in ^hashes)
    |> join_associations(necessity_by_association)
    |> preload([{:token_transfers, [:token, :from_address, :to_address]}])
    |> Repo.all()
  end

  @doc """
  Bulk insert all data stored in the `Explorer`.

  See `Explorer.Chain.Import.all/1` for options and returns.
  """
  @spec import(Import.all_options()) :: Import.all_result()
  def import(options) do
    Import.all(options)
  end

  @doc """
  The percentage of indexed blocks on the chain.

      iex> for index <- 5..9 do
      ...>   insert(:block, number: index)
      ...>   Process.sleep(200)
      ...> end
      iex> Explorer.Chain.indexed_ratio()
      Decimal.new(1, 50, -2)

  If there are no blocks, the percentage is 0.

      iex> Explorer.Chain.indexed_ratio()
      Decimal.new(0)

  """
  @spec indexed_ratio() :: Decimal.t()
  def indexed_ratio do
    %{min: min, max: max} = BlockNumber.get_all()

    case {min, max} do
      {0, 0} ->
        Decimal.new(0)

      _ ->
        result = Decimal.div(max - min + 1, max + 1)

        Decimal.round(result, 2, :down)
    end
  end

  @spec fetch_min_block_number() :: non_neg_integer
  def fetch_min_block_number do
    query =
      from(block in Block,
        select: block.number,
        where: block.consensus == true,
        order_by: [asc: block.number],
        limit: 1
      )

    Repo.one(query) || 0
  rescue
    _ ->
      0
  end

  @spec fetch_max_block_number() :: non_neg_integer
  def fetch_max_block_number do
    query =
      from(block in Block,
        select: block.number,
        where: block.consensus == true,
        order_by: [desc: block.number],
        limit: 1
      )

    Repo.one(query) || 0
  rescue
    _ ->
      0
  end

  @spec fetch_count_consensus_block() :: non_neg_integer
  def fetch_count_consensus_block do
    query =
      from(block in Block,
        select: count(block.hash),
        where: block.consensus == true
      )

    Repo.one!(query, timeout: :infinity) || 0
  end

  def fetch_block_by_hash(block_hash) do
    Repo.get(Block, block_hash)
  end

  @spec fetch_sum_gas_used() :: non_neg_integer
  def fetch_sum_gas_used do
    query =
      from(
        t0 in Transaction,
        select: fragment("SUM(t0.gas_used)")
      )

    Repo.one!(query, timeout: :infinity) || 0
  end

  @doc """
  The number of `t:Explorer.Chain.InternalTransaction.t/0`.

      iex> transaction = :transaction |> insert() |> with_block()
      iex> insert(:internal_transaction, index: 0, transaction: transaction, block_hash: transaction.block_hash, block_index: 0)
      iex> Explorer.Chain.internal_transaction_count()
      1

  If there are none, the count is `0`.

      iex> Explorer.Chain.internal_transaction_count()
      0

  """
  def internal_transaction_count do
    Repo.aggregate(InternalTransaction.where_nonpending_block(), :count, :transaction_hash)
  end

  @doc """
  Finds all `t:Explorer.Chain.Transaction.t/0` in the `t:Explorer.Chain.Block.t/0`.

  ## Options

    * `:necessity_by_association` - use to load `t:association/0` as `:required` or `:optional`.  If an association is
        `:required`, and the `t:Explorer.Chain.Block.t/0` has no associated record for that association, then the
        `t:Explorer.Chain.Block.t/0` will not be included in the page `entries`.
    * `:paging_options` - a `t:Explorer.PagingOptions.t/0` used to specify the `:page_size` and
      `:key` (a tuple of the lowest/oldest `{block_number}`). Results will be the internal
      transactions older than the `block_number` that are passed.
    * ':block_type' - use to filter by type of block; Uncle`, `Reorg`, or `Block` (default).

  """
  @spec list_blocks([paging_options | necessity_by_association_option]) :: [Block.t()]
  def list_blocks(options \\ []) when is_list(options) do
    necessity_by_association = Keyword.get(options, :necessity_by_association, %{})
    paging_options = Keyword.get(options, :paging_options) || @default_paging_options
    block_type = Keyword.get(options, :block_type, "Block")

    cond do
      block_type == "Block" && !paging_options.key ->
        block_from_cache(block_type, paging_options, necessity_by_association)

      block_type == "Uncle" && !paging_options.key ->
        uncles_from_cache(block_type, paging_options, necessity_by_association)

      true ->
        fetch_blocks(block_type, paging_options, necessity_by_association)
    end
  end

  defp block_from_cache(block_type, paging_options, necessity_by_association) do
    case Blocks.take_enough(paging_options.page_size) do
      nil ->
        elements = fetch_blocks(block_type, paging_options, necessity_by_association)

        Blocks.update(elements)

        elements

      blocks ->
        blocks
    end
  end

  def uncles_from_cache(block_type, paging_options, necessity_by_association) do
    case Uncles.take_enough(paging_options.page_size) do
      nil ->
        elements = fetch_blocks(block_type, paging_options, necessity_by_association)

        Uncles.update(elements)

        elements

      blocks ->
        blocks
    end
  end

  defp fetch_blocks(block_type, paging_options, necessity_by_association) do
    Block
    |> Block.block_type_filter(block_type)
    |> page_blocks(paging_options)
    |> limit(^paging_options.page_size)
    |> order_by(desc: :number)
    |> join_associations(necessity_by_association)
    |> Repo.all()
  end

  @doc """
  Map `block_number`s to their `t:Explorer.Chain.Block.t/0` `hash` `t:Explorer.Chain.Hash.Full.t/0`.

  Does not include non-consensus blocks.

      iex> block = insert(:block, consensus: false)
      iex> Explorer.Chain.block_hash_by_number([block.number])
      %{}

  """
  @spec block_hash_by_number([Block.block_number()]) :: %{Block.block_number() => Hash.Full.t()}
  def block_hash_by_number(block_numbers) when is_list(block_numbers) do
    query =
      from(block in Block,
        where: block.consensus == true and block.number in ^block_numbers,
        select: {block.number, block.hash}
      )

    query
    |> Repo.all()
    |> Enum.into(%{})
  end

  @doc """
  Lists the top `t:Explorer.Chain.Address.t/0`'s' in descending order based on coin balance and address hash.

  """
  @spec list_top_addresses :: [{Address.t(), non_neg_integer()}]
  def list_top_addresses(options \\ []) do
    paging_options = Keyword.get(options, :paging_options, @default_paging_options)

    if is_nil(paging_options.key) do
      paging_options.page_size
      |> Accounts.take_enough()
      |> case do
        nil ->
          accounts_with_n = fetch_top_addresses(paging_options)

          accounts_with_n
          |> Enum.map(fn {address, _n} -> address end)
          |> Accounts.update()

          accounts_with_n

        accounts ->
          Enum.map(
            accounts,
            &{&1,
             if is_nil(&1.nonce) do
               0
             else
               &1.nonce + 1
             end}
          )
      end
    else
      fetch_top_addresses(paging_options)
    end
  end

  defp fetch_top_addresses(paging_options) do
    base_query =
      from(a in Address,
        where: a.fetched_coin_balance > ^0,
        order_by: [desc: a.fetched_coin_balance, asc: a.hash],
        preload: [:names],
        select: {a, fragment("coalesce(1 + ?, 0)", a.nonce)}
      )

    base_query
    |> page_addresses(paging_options)
    |> limit(^paging_options.page_size)
    |> Repo.all()
  end

  @doc """
  Lists the top `t:Explorer.Chain.Token.t/0`'s'.

  """
  @spec list_top_tokens(String.t()) :: [{Token.t(), non_neg_integer()}]
  def list_top_tokens(filter, options \\ []) do
    paging_options = Keyword.get(options, :paging_options, @default_paging_options)

    fetch_top_tokens(filter, paging_options)
  end

  @spec list_top_bridged_tokens(atom(), String.t() | nil, boolean(), [paging_options | necessity_by_association_option]) ::
          [
            {Token.t(), BridgedToken.t()}
          ]
  def list_top_bridged_tokens(destination, filter, from_api, options \\ []) do
    paging_options = Keyword.get(options, :paging_options, @default_paging_options)

    fetch_top_bridged_tokens(destination, paging_options, filter, from_api)
  end

  defp fetch_top_tokens(filter, paging_options) do
    base_query =
      from(t in Token,
        where: t.total_supply > ^0,
        order_by: [desc_nulls_last: t.holder_count, asc: t.name],
        preload: [:contract_address]
      )

    base_query_with_paging =
      base_query
      |> page_tokens(paging_options)
      |> limit(^paging_options.page_size)

    query =
      if filter && filter !== "" do
        base_query_with_paging
        |> where(fragment("to_tsvector('english', symbol || ' ' || name ) @@ to_tsquery(?)", ^filter))
      else
        base_query_with_paging
      end

    query
    |> Repo.all()
  end

  defp fetch_top_bridged_tokens(destination, paging_options, filter, from_api) do
    offset = (max(paging_options.page_number, 1) - 1) * paging_options.page_size
    chain_id = translate_destination_to_chain_id(destination)

    if chain_id == :undefined do
      []
    else
      bridged_tokens_query =
        if chain_id do
          from(bt in BridgedToken,
            select: bt,
            where: bt.foreign_chain_id == ^chain_id
          )
        else
          from(bt in BridgedToken,
            select: bt
          )
        end

      base_query =
        from(t in Token,
          right_join: bt in subquery(bridged_tokens_query),
          on: t.contract_address_hash == bt.home_token_contract_address_hash,
          where: t.total_supply > ^0,
          where: t.bridged,
          order_by: [desc: t.holder_count, asc: t.name],
          select: [t, bt],
          preload: [:contract_address]
        )

      base_query_with_paging =
        base_query
        |> page_tokens(paging_options)
        |> limit(^paging_options.page_size)
        |> offset(^offset)

      query =
        if filter && filter !== "" do
          base_query_with_paging
          |> where(fragment("to_tsvector('english', symbol || ' ' || name ) @@ to_tsquery(?)", ^filter))
        else
          base_query_with_paging
        end

      if from_api do
        query
        |> Repo.replica().all()
      else
        query
        |> Repo.all()
      end
    end
  end

  @spec list_top_gas_consumers([DateTime.t()]) :: [map()]
  def list_top_gas_consumers(period, options \\ []) do
    paging_options = Keyword.get(options, :paging_options, @default_paging_options)

    list_top_gas_usage_query(period, :to, paging_options)
  end

  @spec list_top_gas_spenders([DateTime.t()]) :: [map()]
  def list_top_gas_spenders(period, options \\ []) do
    paging_options = Keyword.get(options, :paging_options, @default_paging_options)

    list_top_gas_usage_query(period, :from, paging_options)
  end

  defp list_top_gas_usage_query(duration, column, paging_options) do
    initial_query =
      if column == :to do
        from(t in Transaction,
          select: %{
            address_hash: t.to_address_hash,
            total_gas: sum(t.gas_used)
          },
          group_by: t.to_address_hash,
          where: not is_nil(t.to_address_hash)
        )
      else
        from(t in Transaction,
          select: %{
            address_hash: t.from_address_hash,
            total_gas: sum(t.gas_used)
          },
          group_by: t.from_address_hash,
          where: not is_nil(t.from_address_hash)
        )
      end

    base_query =
      initial_query
      |> where([t], t.inserted_at >= ^duration)
      |> order_by([t], desc: sum(t.gas_used))

    intermediate_query =
      from(t in subquery(base_query),
        select: t,
        where: t.total_gas > 0
      )

    intermediate_query
    |> limit(^paging_options.page_size)
    |> page_gas_usage(paging_options)
    |> Repo.all()
  end

  defp translate_destination_to_chain_id(destination) do
    case destination do
      :eth -> 1
      :kovan -> 42
      :bsc -> 56
      :poa -> 99
      nil -> nil
      _ -> :undefined
    end
  end

  @doc """
  Calls `reducer` on a stream of `t:Explorer.Chain.Block.t/0` without `t:Explorer.Chain.Block.Reward.t/0`.
  """
  def stream_blocks_without_rewards(initial, reducer) when is_function(reducer, 2) do
    Block.blocks_without_reward_query()
    |> Repo.stream_reduce(initial, reducer)
  end

  @doc """
  Finds all transactions of a certain block number
  """
  def get_transactions_of_block_number(block_number) do
    block_number
    |> Transaction.transactions_with_block_number()
    |> Repo.all()
  end

  @doc """
  Finds all Blocks validated by the address with the given hash.

    ## Options
      * `:necessity_by_association` - use to load `t:association/0` as `:required` or `:optional`.  If an association is
          `:required`, and the `t:Explorer.Chain.Block.t/0` has no associated record for that association, then the
          `t:Explorer.Chain.Block.t/0` will not be included in the page `entries`.
      * `:paging_options` - a `t:Explorer.PagingOptions.t/0` used to specify the `:page_size` and
        `:key` (a tuple of the lowest/oldest `{block_number}`) and. Results will be the internal
        transactions older than the `block_number` that are passed.

  Returns all blocks validated by the address given.
  """
  @spec get_blocks_validated_by_address(
          [paging_options | necessity_by_association_option],
          Hash.Address.t()
        ) :: [Block.t()]
  def get_blocks_validated_by_address(options \\ [], address_hash) when is_list(options) do
    necessity_by_association = Keyword.get(options, :necessity_by_association, %{})
    paging_options = Keyword.get(options, :paging_options, @default_paging_options)

    Block
    |> join_associations(necessity_by_association)
    |> where(miner_hash: ^address_hash)
    |> page_blocks(paging_options)
    |> limit(^paging_options.page_size)
    |> order_by(desc: :number)
    |> Repo.all()
  end

  def check_if_validated_blocks_at_address(address_hash) do
    Repo.exists?(from(b in Block, where: b.miner_hash == ^address_hash))
  end

  def check_if_rewards_at_address(address_hash) do
    Application.get_env(:block_scout_web, BlockScoutWeb.Chain)[:has_emission_funds] and
      address_has_rewards?(address_hash)
  end

  def check_if_logs_at_address(address_hash) do
    Repo.exists?(from(l in Log, where: l.address_hash == ^address_hash))
  end

  def check_if_internal_transactions_at_address(address_hash) do
    internal_transactions_exists_by_created_contract_address_hash =
      Repo.exists?(from(it in InternalTransaction, where: it.created_contract_address_hash == ^address_hash))

    internal_transactions_exists_by_from_address_hash =
      Repo.exists?(from(it in InternalTransaction, where: it.from_address_hash == ^address_hash))

    internal_transactions_exists_by_to_address_hash =
      Repo.exists?(from(it in InternalTransaction, where: it.to_address_hash == ^address_hash))

    internal_transactions_exists_by_created_contract_address_hash || internal_transactions_exists_by_from_address_hash ||
      internal_transactions_exists_by_to_address_hash
  end

  def check_if_token_transfers_at_address(address_hash) do
    token_transfers_exists_by_from_address_hash =
      Repo.exists?(from(tt in TokenTransfer, where: tt.from_address_hash == ^address_hash))

    token_transfers_exists_by_to_address_hash =
      Repo.exists?(from(tt in TokenTransfer, where: tt.to_address_hash == ^address_hash))

    token_transfers_exists_by_from_address_hash ||
      token_transfers_exists_by_to_address_hash
  end

  def check_if_tokens_at_address(address_hash) do
    Repo.exists?(
      from(
        tb in CurrentTokenBalance,
        where: tb.address_hash == ^address_hash,
        where: tb.value > 0
      )
    )
  end

  @doc """
  Counts all of the block validations and groups by the `miner_hash`.
  """
  def each_address_block_validation_count(fun) when is_function(fun, 1) do
    query =
      from(
        b in Block,
        join: addr in Address,
        where: b.miner_hash == addr.hash,
        select: {b.miner_hash, count(b.miner_hash)},
        group_by: b.miner_hash
      )

    Repo.stream_each(query, fun)
  end

  @doc """
  Counts the number of `t:Explorer.Chain.Block.t/0` validated by the address with the given `hash`.
  """
  @spec address_to_validation_count(Hash.Address.t()) :: non_neg_integer()
  def address_to_validation_count(hash) do
    query = from(block in Block, where: block.miner_hash == ^hash, select: fragment("COUNT(*)"))

    Repo.one(query)
  end

  @spec address_to_transaction_count(Address.t()) :: non_neg_integer()
  def address_to_transaction_count(address) do
    if contract?(address) do
      incoming_transaction_count = address_to_incoming_transaction_count(address.hash)

      if incoming_transaction_count == 0 do
        total_transactions_sent_by_address(address.hash)
      else
        incoming_transaction_count
      end
    else
      total_transactions_sent_by_address(address.hash)
    end
  end

  @spec address_to_token_transfer_count(Address.t()) :: non_neg_integer()
  def address_to_token_transfer_count(address) do
    query =
      from(
        token_transfer in TokenTransfer,
        where: token_transfer.to_address_hash == ^address.hash,
        or_where: token_transfer.from_address_hash == ^address.hash
      )

    Repo.aggregate(query, :count, timeout: :infinity)
  end

  @spec address_to_gas_usage_count(Address.t()) :: Decimal.t() | nil
  def address_to_gas_usage_count(address) do
    if contract?(address) do
      incoming_transaction_gas_usage = address_to_incoming_transaction_gas_usage(address.hash)

      cond do
        !incoming_transaction_gas_usage ->
          address_to_outcoming_transaction_gas_usage(address.hash)

        Decimal.cmp(incoming_transaction_gas_usage, 0) == :eq ->
          address_to_outcoming_transaction_gas_usage(address.hash)

        true ->
          incoming_transaction_gas_usage
      end
    else
      address_to_outcoming_transaction_gas_usage(address.hash)
    end
  end

  @doc """
  Return the balance in usd corresponding to this token. Return nil if the usd_value of the token is not present.
  """
  def balance_in_usd(%{token: %{usd_value: nil}}) do
    nil
  end

  def balance_in_usd(token_balance) do
    tokens = CurrencyHelpers.divide_decimals(token_balance.value, token_balance.token.decimals)
    price = token_balance.token.usd_value
    Decimal.mult(tokens, price)
  end

  def address_tokens_usd_sum(token_balances) do
    token_balances
    |> Enum.reduce(Decimal.new(0), fn {token_balance, _, _}, acc ->
      if token_balance.value && token_balance.token.usd_value do
        Decimal.add(acc, balance_in_usd(token_balance))
      else
        acc
      end
    end)
  end

  defp contract?(%{contract_code: nil}), do: false

  defp contract?(%{contract_code: _}), do: true

  @doc """
  Returns a stream of unfetched `t:Explorer.Chain.Address.CoinBalance.t/0`.

  When there are addresses, the `reducer` is called for each `t:Explorer.Chain.Address.t/0` `hash` and all
  `t:Explorer.Chain.Block.t/0` `block_number` that address is mentioned.

  | Address Hash Schema                        | Address Hash Field              | Block Number Schema                | Block Number Field |
  |--------------------------------------------|---------------------------------|------------------------------------|--------------------|
  | `t:Explorer.Chain.Block.t/0`               | `miner_hash`                    | `t:Explorer.Chain.Block.t/0`       | `number`           |
  | `t:Explorer.Chain.Transaction.t/0`         | `from_address_hash`             | `t:Explorer.Chain.Transaction.t/0` | `block_number`     |
  | `t:Explorer.Chain.Transaction.t/0`         | `to_address_hash`               | `t:Explorer.Chain.Transaction.t/0` | `block_number`     |
  | `t:Explorer.Chain.Log.t/0`                 | `address_hash`                  | `t:Explorer.Chain.Transaction.t/0` | `block_number`     |
  | `t:Explorer.Chain.InternalTransaction.t/0` | `created_contract_address_hash` | `t:Explorer.Chain.Transaction.t/0` | `block_number`     |
  | `t:Explorer.Chain.InternalTransaction.t/0` | `from_address_hash`             | `t:Explorer.Chain.Transaction.t/0` | `block_number`     |
  | `t:Explorer.Chain.InternalTransaction.t/0` | `to_address_hash`               | `t:Explorer.Chain.Transaction.t/0` | `block_number`     |

  Pending `t:Explorer.Chain.Transaction.t/0` `from_address_hash` and `to_address_hash` aren't returned because they
  don't have an associated block number.

  When there are no addresses, the `reducer` is never called and the `initial` is returned in an `:ok` tuple.

  When an `t:Explorer.Chain.Address.t/0` `hash` is used multiple times, all unique `t:Explorer.Chain.Block.t/0` `number`
  will be returned.
  """
  @spec stream_unfetched_balances(
          initial :: accumulator,
          reducer ::
            (entry :: %{address_hash: Hash.Address.t(), block_number: Block.block_number()}, accumulator -> accumulator)
        ) :: {:ok, accumulator}
        when accumulator: term()
  def stream_unfetched_balances(initial, reducer) when is_function(reducer, 2) do
    query =
      from(
        balance in CoinBalance,
        where: is_nil(balance.value_fetched_at),
        select: %{address_hash: balance.address_hash, block_number: balance.block_number}
      )

    Repo.stream_reduce(query, initial, reducer)
  end

  @doc """
  Returns a stream of all token balances that weren't fetched values.
  """
  @spec stream_unfetched_token_balances(
          initial :: accumulator,
          reducer :: (entry :: TokenBalance.t(), accumulator -> accumulator)
        ) :: {:ok, accumulator}
        when accumulator: term()
  def stream_unfetched_token_balances(initial, reducer) when is_function(reducer, 2) do
    TokenBalance.unfetched_token_balances()
    |> Repo.stream_reduce(initial, reducer)
  end

  @doc """
  Returns a stream of all blocks with unfetched internal transactions, using
  the `pending_block_operation` table.

  Only blocks with consensus are returned.

      iex> non_consensus = insert(:block, consensus: false)
      iex> insert(:pending_block_operation, block: non_consensus, fetch_internal_transactions: true)
      iex> unfetched = insert(:block)
      iex> insert(:pending_block_operation, block: unfetched, fetch_internal_transactions: true)
      iex> fetched = insert(:block)
      iex> insert(:pending_block_operation, block: fetched, fetch_internal_transactions: false)
      iex> {:ok, number_set} = Explorer.Chain.stream_blocks_with_unfetched_internal_transactions(
      ...>   MapSet.new(),
      ...>   fn number, acc ->
      ...>     MapSet.put(acc, number)
      ...>   end
      ...> )
      iex> non_consensus.number in number_set
      false
      iex> unfetched.number in number_set
      true
      iex> fetched.hash in number_set
      false

  """
  @spec stream_blocks_with_unfetched_internal_transactions(
          initial :: accumulator,
          reducer :: (entry :: term(), accumulator -> accumulator)
        ) :: {:ok, accumulator}
        when accumulator: term()
  def stream_blocks_with_unfetched_internal_transactions(initial, reducer) when is_function(reducer, 2) do
    query =
      from(
        b in Block,
        join: pending_ops in assoc(b, :pending_operations),
        where: pending_ops.fetch_internal_transactions,
        where: b.consensus,
        select: b.number
      )

    Repo.stream_reduce(query, initial, reducer)
  end

  def remove_nonconsensus_blocks_from_pending_ops(block_hashes) do
    query =
      from(
        po in PendingBlockOperation,
        where: po.block_hash in ^block_hashes
      )

    {_, _} = Repo.delete_all(query)

    :ok
  end

  def remove_nonconsensus_blocks_from_pending_ops do
    query =
      from(
        po in PendingBlockOperation,
        inner_join: block in Block,
        on: block.hash == po.block_hash,
        where: block.consensus == false
      )

    {_, _} = Repo.delete_all(query)

    :ok
  end

  @spec stream_transactions_with_unfetched_created_contract_codes(
          fields :: [
            :block_hash
            | :created_contract_code_indexed_at
            | :from_address_hash
            | :gas
            | :gas_price
            | :hash
            | :index
            | :input
            | :nonce
            | :r
            | :s
            | :to_address_hash
            | :v
            | :value
          ],
          initial :: accumulator,
          reducer :: (entry :: term(), accumulator -> accumulator)
        ) :: {:ok, accumulator}
        when accumulator: term()
  def stream_transactions_with_unfetched_created_contract_codes(fields, initial, reducer)
      when is_function(reducer, 2) do
    query =
      from(t in Transaction,
        where:
          not is_nil(t.block_hash) and not is_nil(t.created_contract_address_hash) and
            is_nil(t.created_contract_code_indexed_at),
        select: ^fields
      )

    Repo.stream_reduce(query, initial, reducer)
  end

  @spec stream_mined_transactions(
          fields :: [
            :block_hash
            | :created_contract_code_indexed_at
            | :from_address_hash
            | :gas
            | :gas_price
            | :hash
            | :index
            | :input
            | :nonce
            | :r
            | :s
            | :to_address_hash
            | :v
            | :value
          ],
          initial :: accumulator,
          reducer :: (entry :: term(), accumulator -> accumulator)
        ) :: {:ok, accumulator}
        when accumulator: term()
  def stream_mined_transactions(fields, initial, reducer) when is_function(reducer, 2) do
    query =
      from(t in Transaction,
        where: not is_nil(t.block_hash) and not is_nil(t.nonce) and not is_nil(t.from_address_hash),
        select: ^fields
      )

    Repo.stream_reduce(query, initial, reducer)
  end

  @spec stream_pending_transactions(
          fields :: [
            :block_hash
            | :created_contract_code_indexed_at
            | :from_address_hash
            | :gas
            | :gas_price
            | :hash
            | :index
            | :input
            | :nonce
            | :r
            | :s
            | :to_address_hash
            | :v
            | :value
          ],
          initial :: accumulator,
          reducer :: (entry :: term(), accumulator -> accumulator)
        ) :: {:ok, accumulator}
        when accumulator: term()
  def stream_pending_transactions(fields, initial, reducer) when is_function(reducer, 2) do
    query =
      Transaction
      |> pending_transactions_query()
      |> select(^fields)

    Repo.stream_reduce(query, initial, reducer)
  end

  @doc """
  Returns a stream of all blocks that are marked as unfetched in `t:Explorer.Chain.Block.SecondDegreeRelation.t/0`.
  For each uncle block a `hash` of nephew block and an `index` of the block in it are returned.

  When a block is fetched, its uncles are transformed into `t:Explorer.Chain.Block.SecondDegreeRelation.t/0` and can be
  returned.  Once the uncle is imported its corresponding `t:Explorer.Chain.Block.SecondDegreeRelation.t/0`
  `uncle_fetched_at` will be set and it won't be returned anymore.
  """
  @spec stream_unfetched_uncles(
          initial :: accumulator,
          reducer :: (entry :: term(), accumulator -> accumulator)
        ) :: {:ok, accumulator}
        when accumulator: term()
  def stream_unfetched_uncles(initial, reducer) when is_function(reducer, 2) do
    query =
      from(bsdr in Block.SecondDegreeRelation,
        where: is_nil(bsdr.uncle_fetched_at) and not is_nil(bsdr.index),
        select: [:nephew_hash, :index]
      )

    Repo.stream_reduce(query, initial, reducer)
  end

  @doc """
  The number of `t:Explorer.Chain.Log.t/0`.

      iex> transaction = :transaction |> insert() |> with_block()
      iex> insert(:log, transaction: transaction, index: 0)
      iex> Explorer.Chain.log_count()
      1

  When there are no `t:Explorer.Chain.Log.t/0`.

      iex> Explorer.Chain.log_count()
      0

  """
  def log_count do
    Repo.one!(from(log in "logs", select: fragment("COUNT(*)")))
  end

  @doc """
  Max consensus block numbers.

  If blocks are skipped and inserted out of number order, the max number is still returned

      iex> insert(:block, number: 2)
      iex> insert(:block, number: 1)
      iex> Explorer.Chain.max_consensus_block_number()
      {:ok, 2}

  Non-consensus blocks are ignored

      iex> insert(:block, number: 3, consensus: false)
      iex> insert(:block, number: 2, consensus: true)
      iex> Explorer.Chain.max_consensus_block_number()
      {:ok, 2}

  If there are no blocks, `{:error, :not_found}` is returned

      iex> Explorer.Chain.max_consensus_block_number()
      {:error, :not_found}

  """
  @spec max_consensus_block_number() :: {:ok, Block.block_number()} | {:error, :not_found}
  def max_consensus_block_number do
    Block
    |> where(consensus: true)
    |> Repo.aggregate(:max, :number)
    |> case do
      nil -> {:error, :not_found}
      number -> {:ok, number}
    end
  end

  @spec block_height() :: block_height()
  def block_height do
    query = from(block in Block, select: coalesce(max(block.number), 0), where: block.consensus == true)

    Repo.one!(query)
  end

  def last_db_block_status do
    query =
      from(block in Block,
        select: {block.number, block.timestamp},
        where: block.consensus == true,
        order_by: [desc: block.number],
        limit: 1
      )

    query
    |> Repo.one()
    |> block_status()
  end

  def last_cache_block_status do
    [
      paging_options: %PagingOptions{page_size: 1}
    ]
    |> list_blocks()
    |> List.last()
    |> case do
      %{timestamp: timestamp, number: number} ->
        block_status({number, timestamp})

      _ ->
        block_status(nil)
    end
  end

  @spec upsert_last_fetched_counter(map()) :: {:ok, LastFetchedCounter.t()} | {:error, Ecto.Changeset.t()}
  def upsert_last_fetched_counter(params) do
    changeset = LastFetchedCounter.changeset(%LastFetchedCounter{}, params)

    Repo.insert(changeset,
      on_conflict: :replace_all,
      conflict_target: [:counter_type]
    )
  end

  def get_last_fetched_counter(type) do
    query =
      from(
        last_fetched_counter in LastFetchedCounter,
        where: last_fetched_counter.counter_type == ^type,
        select: last_fetched_counter.value
      )

    Repo.one!(query) || Decimal.new(0)
  end

  defp block_status({number, timestamp}) do
    now = DateTime.utc_now()
    last_block_period = DateTime.diff(now, timestamp, :millisecond)

    if last_block_period > Application.get_env(:explorer, :healthy_blocks_period) do
      {:error, number, timestamp}
    else
      {:ok, number, timestamp}
    end
  end

  defp block_status(nil), do: {:error, :no_blocks}

  def fetch_min_missing_block_cache do
    max_block_number = BlockNumber.get_max()

    if max_block_number > 0 do
      query =
        from(b in Block,
          right_join:
            missing_range in fragment(
              """
                (SELECT b1.number 
                FROM generate_series(0, (?)::integer) AS b1(number)
                WHERE NOT EXISTS
                  (SELECT 1 FROM blocks b2 WHERE b2.number=b1.number AND b2.consensus))
              """,
              ^max_block_number
            ),
          on: b.number == missing_range.number,
          select: min(missing_range.number)
        )

      query
      |> Repo.one(timeout: :infinity) || 0
    else
      0
    end
  end

  @doc """
  Calculates the ranges of missing consensus blocks in `range`.

  When there are no blocks, the entire range is missing.

      iex> Explorer.Chain.missing_block_number_ranges(0..5)
      [0..5]

  If the block numbers from `0` to `max_block_number/0` are contiguous, then no block numbers are missing

      iex> insert(:block, number: 0)
      iex> insert(:block, number: 1)
      iex> Explorer.Chain.missing_block_number_ranges(0..1)
      []

  If there are gaps between the `first` and `last` of `range`, then the missing numbers are compacted into ranges.
  Single missing numbers become ranges with the single number as the start and end.

      iex> insert(:block, number: 0)
      iex> insert(:block, number: 2)
      iex> insert(:block, number: 5)
      iex> Explorer.Chain.missing_block_number_ranges(0..5)
      [1..1, 3..4]

  Flipping the order of `first` and `last` in the `range` flips the order that the missing ranges are returned.  This
  allows `missing_block_numbers` to be used to generate the sequence down or up from a starting block number.

      iex> insert(:block, number: 0)
      iex> insert(:block, number: 2)
      iex> insert(:block, number: 5)
      iex> Explorer.Chain.missing_block_number_ranges(5..0)
      [4..3, 1..1]

  If only non-consensus blocks exist for a number, the number still counts as missing.

      iex> insert(:block, number: 0)
      iex> insert(:block, number: 1, consensus: false)
      iex> insert(:block, number: 2)
      iex> Explorer.Chain.missing_block_number_ranges(2..0)
      [1..1]

  if range starts with non-consensus block in the middle of the chain, it returns missing numbers.

      iex> insert(:block, number: 12859383, consensus: true)
      iex> insert(:block, number: 12859384, consensus: false)
      iex> insert(:block, number: 12859386, consensus: true)
      iex> Explorer.Chain.missing_block_number_ranges(12859384..12859385)
      [12859384..12859385]

      if range starts with missing block in the middle of the chain, it returns missing numbers.

      iex> insert(:block, number: 12859383, consensus: true)
      iex> insert(:block, number: 12859386, consensus: true)
      iex> Explorer.Chain.missing_block_number_ranges(12859384..12859385)
      [12859384..12859385]

  """
  @spec missing_block_number_ranges(Range.t()) :: [Range.t()]
  def missing_block_number_ranges(range)

  def missing_block_number_ranges(range_start..range_end) do
    range_min = min(range_start, range_end)
    range_max = max(range_start, range_end)

    ordered_missing_query =
      from(b in Block,
        right_join:
          missing_range in fragment(
            """
              (SELECT distinct b1.number 
              FROM generate_series((?)::integer, (?)::integer) AS b1(number)
              WHERE NOT EXISTS
                (SELECT 1 FROM blocks b2 WHERE b2.number=b1.number AND b2.consensus))
            """,
            ^range_min,
            ^range_max
          ),
        on: b.number == missing_range.number,
        select: missing_range.number,
        order_by: missing_range.number,
        distinct: missing_range.number
      )

    missing_blocks = Repo.all(ordered_missing_query, timeout: :infinity)

    [block_ranges, last_block_range_start, last_block_range_end] =
      missing_blocks
      |> Enum.reduce([[], nil, nil], fn block_number, [block_ranges, last_block_range_start, last_block_range_end] ->
        cond do
          !last_block_range_start ->
            [block_ranges, block_number, block_number]

          block_number == last_block_range_end + 1 ->
            [block_ranges, last_block_range_start, block_number]

          true ->
            block_ranges = block_ranges_extend(block_ranges, last_block_range_start, last_block_range_end)
            [block_ranges, block_number, block_number]
        end
      end)

    final_block_ranges =
      if last_block_range_start && last_block_range_end do
        block_ranges_extend(block_ranges, last_block_range_start, last_block_range_end)
      else
        block_ranges
      end

    ordered_block_ranges =
      final_block_ranges
      |> Enum.sort(fn %Range{first: first1, last: _}, %Range{first: first2, last: _} ->
        if range_start <= range_end do
          first1 <= first2
        else
          first1 >= first2
        end
      end)
      |> Enum.map(fn %Range{first: first, last: last} = range ->
        if range_start <= range_end do
          range
        else
          if last > first do
            %Range{first: last, last: first, step: -1}
          else
            %Range{first: last, last: first, step: 1}
          end
        end
      end)

    ordered_block_ranges
  end

  defp block_ranges_extend(block_ranges, block_range_start, block_range_end) do
    # credo:disable-for-next-line
    block_ranges ++ [Range.new(block_range_start, block_range_end)]
  end

  @doc """
  Finds consensus `t:Explorer.Chain.Block.t/0` with `number`.

  ## Options

    * `:necessity_by_association` - use to load `t:association/0` as `:required` or `:optional`.  If an association is
      `:required`, and the `t:Explorer.Chain.Block.t/0` has no associated record for that association, then the
      `t:Explorer.Chain.Block.t/0` will not be included in the page `entries`.

  """
  @spec number_to_block(Block.block_number(), [necessity_by_association_option]) ::
          {:ok, Block.t()} | {:error, :not_found}
  def number_to_block(number, options \\ []) when is_list(options) do
    necessity_by_association = Keyword.get(options, :necessity_by_association, %{})

    Block
    |> where(consensus: true, number: ^number)
    |> join_associations(necessity_by_association)
    |> Repo.one()
    |> case do
      nil -> {:error, :not_found}
      block -> {:ok, block}
    end
  end

  @spec timestamp_to_block_number(DateTime.t(), :before | :after, boolean()) ::
          {:ok, Block.block_number()} | {:error, :not_found}
  def timestamp_to_block_number(given_timestamp, closest, from_api) do
    {:ok, t} = Timex.format(given_timestamp, "%Y-%m-%d %H:%M:%S", :strftime)

    inner_query =
      from(
        block in Block,
        where: block.consensus == true,
        where:
          fragment("? <= TO_TIMESTAMP(?, 'YYYY-MM-DD HH24:MI:SS') + (1 * interval '1 minute')", block.timestamp, ^t),
        where:
          fragment("? >= TO_TIMESTAMP(?, 'YYYY-MM-DD HH24:MI:SS') - (1 * interval '1 minute')", block.timestamp, ^t)
      )

    query =
      from(
        block in subquery(inner_query),
        select: block,
        order_by:
          fragment("abs(extract(epoch from (? - TO_TIMESTAMP(?, 'YYYY-MM-DD HH24:MI:SS'))))", block.timestamp, ^t),
        limit: 1
      )

    response =
      if from_api do
        query
        |> Repo.replica().one()
      else
        query
        |> Repo.one()
      end

    response
    |> case do
      nil ->
        {:error, :not_found}

      %{:number => number, :timestamp => timestamp} ->
        block_number = get_block_number_based_on_closest(closest, timestamp, given_timestamp, number)

        {:ok, block_number}
    end
  end

  defp get_block_number_based_on_closest(closest, timestamp, given_timestamp, number) do
    case closest do
      :before ->
        if DateTime.compare(timestamp, given_timestamp) == :lt ||
             DateTime.compare(timestamp, given_timestamp) == :eq do
          number
        else
          number - 1
        end

      :after ->
        if DateTime.compare(timestamp, given_timestamp) == :lt ||
             DateTime.compare(timestamp, given_timestamp) == :eq do
          number + 1
        else
          number
        end
    end
  end

  @doc """
  Count of pending `t:Explorer.Chain.Transaction.t/0`.

  A count of all pending transactions.

      iex> insert(:transaction)
      iex> :transaction |> insert() |> with_block()
      iex> Explorer.Chain.pending_transaction_count()
      1

  """
  @spec pending_transaction_count() :: non_neg_integer()
  def pending_transaction_count do
    Transaction
    |> pending_transactions_query()
    |> Repo.aggregate(:count, :hash)
  end

  @doc """
  Returns the paged list of collated transactions that occurred recently from newest to oldest using `block_number`
  and `index`.

      iex> newest_first_transactions = 50 |> insert_list(:transaction) |> with_block() |> Enum.reverse()
      iex> oldest_seen = Enum.at(newest_first_transactions, 9)
      iex> paging_options = %Explorer.PagingOptions{page_size: 10, key: {oldest_seen.block_number, oldest_seen.index}}
      iex> recent_collated_transactions = Explorer.Chain.recent_collated_transactions(paging_options: paging_options)
      iex> length(recent_collated_transactions)
      10
      iex> hd(recent_collated_transactions).hash == Enum.at(newest_first_transactions, 10).hash
      true

  ## Options

    * `:necessity_by_association` - use to load `t:association/0` as `:required` or `:optional`.  If an association is
      `:required`, and the `t:Explorer.Chain.Transaction.t/0` has no associated record for that association,
      then the `t:Explorer.Chain.Transaction.t/0` will not be included in the list.
    * `:paging_options` - a `t:Explorer.PagingOptions.t/0` used to specify the `:page_size` and
      `:key` (a tuple of the lowest/oldest `{block_number, index}`) and. Results will be the transactions older than
      the `block_number` and `index` that are passed.

  """
  @spec recent_collated_transactions([paging_options | necessity_by_association_option]) :: [Transaction.t()]
  def recent_collated_transactions(options \\ []) when is_list(options) do
    necessity_by_association = Keyword.get(options, :necessity_by_association, %{})
    paging_options = Keyword.get(options, :paging_options, @default_paging_options)

    if is_nil(paging_options.key) do
      paging_options.page_size
      |> Transactions.take_enough()
      |> case do
        nil ->
          transactions = fetch_recent_collated_transactions(paging_options, necessity_by_association)
          Transactions.update(transactions)
          transactions

        transactions ->
          transactions
      end
    else
      fetch_recent_collated_transactions(paging_options, necessity_by_association)
    end
  end

  # RAP - random access pagination
  @spec recent_collated_transactions_for_rap([paging_options | necessity_by_association_option]) :: %{
          :total_transactions_count => non_neg_integer(),
          :transactions => [Transaction.t()]
        }
  def recent_collated_transactions_for_rap(options \\ []) when is_list(options) do
    necessity_by_association = Keyword.get(options, :necessity_by_association, %{})
    paging_options = Keyword.get(options, :paging_options, @default_paging_options)

    total_transactions_count =
      if is_nil(paging_options.key) or paging_options.page_number == 1, do: transactions_available_count(), else: nil

    fetched_transactions =
      if is_nil(paging_options.key) or paging_options.page_number == 1 do
        paging_options.page_size
        |> Kernel.+(1)
        |> Transactions.take_enough()
        |> case do
          nil ->
            transactions = fetch_recent_collated_transactions_for_rap(paging_options, necessity_by_association)
            Transactions.update(transactions)
            transactions

          transactions ->
            transactions
        end
      else
        fetch_recent_collated_transactions_for_rap(paging_options, necessity_by_association)
      end

    %{total_transactions_count: total_transactions_count, transactions: fetched_transactions}
  end

  def default_page_size, do: @default_page_size

  def fetch_recent_collated_transactions_for_rap(paging_options, necessity_by_association) do
    fetch_transactions_for_rap()
    |> where([transaction], not is_nil(transaction.block_number) and not is_nil(transaction.index))
    |> handle_random_access_paging_options(paging_options)
    |> join_associations(necessity_by_association)
    |> preload([{:token_transfers, [:token, :from_address, :to_address]}])
    |> Repo.all()
  end

  defp fetch_transactions_for_rap do
    Transaction
    |> order_by([transaction], desc: transaction.block_number, desc: transaction.index)
  end

  def transactions_available_count do
    Transaction
    |> where([transaction], not is_nil(transaction.block_number) and not is_nil(transaction.index))
    |> limit(^@limit_showing_transaсtions)
    |> Repo.aggregate(:count, :hash)
  end

  def fetch_recent_collated_transactions(paging_options, necessity_by_association) do
    paging_options
    |> fetch_transactions()
    |> where([transaction], not is_nil(transaction.block_number) and not is_nil(transaction.index))
    |> join_associations(necessity_by_association)
    |> preload([{:token_transfers, [:token, :from_address, :to_address]}])
    |> Repo.all()
  end

  @doc """
  Return the list of pending transactions that occurred recently.

      iex> 2 |> insert_list(:transaction)
      iex> :transaction |> insert() |> with_block()
      iex> 8 |> insert_list(:transaction)
      iex> recent_pending_transactions = Explorer.Chain.recent_pending_transactions()
      iex> length(recent_pending_transactions)
      10
      iex> Enum.all?(recent_pending_transactions, fn %Explorer.Chain.Transaction{block_hash: block_hash} ->
      ...>   is_nil(block_hash)
      ...> end)
      true

  ## Options

    * `:necessity_by_association` - use to load `t:association/0` as `:required` or `:optional`.  If an association is
      `:required`, and the `t:Explorer.Chain.Transaction.t/0` has no associated record for that association,
      then the `t:Explorer.Chain.Transaction.t/0` will not be included in the list.
    * `:paging_options` - a `t:Explorer.PagingOptions.t/0` used to specify the `:page_size` (defaults to
      `#{@default_paging_options.page_size}`) and `:key` (a tuple of the lowest/oldest `{inserted_at, hash}`) and.
      Results will be the transactions older than the `inserted_at` and `hash` that are passed.

  """
  @spec recent_pending_transactions([paging_options | necessity_by_association_option]) :: [Transaction.t()]
  def recent_pending_transactions(options \\ []) when is_list(options) do
    necessity_by_association = Keyword.get(options, :necessity_by_association, %{})
    paging_options = Keyword.get(options, :paging_options, @default_paging_options)

    Transaction
    |> page_pending_transaction(paging_options)
    |> limit(^paging_options.page_size)
    |> pending_transactions_query()
    |> order_by([transaction], desc: transaction.inserted_at, desc: transaction.hash)
    |> join_associations(necessity_by_association)
    |> preload([{:token_transfers, [:token, :from_address, :to_address]}])
    |> Repo.all()
  end

  def pending_transactions_query(query) do
    from(transaction in query,
      where: is_nil(transaction.block_hash) and (is_nil(transaction.error) or transaction.error != "dropped/replaced")
    )
  end

  def pending_transactions_list do
    query =
      from(transaction in Transaction,
        where: is_nil(transaction.block_hash) and (is_nil(transaction.error) or transaction.error != "dropped/replaced")
      )

    query
    |> Repo.all(timeout: :infinity)
  end

  @doc """
  Returns the list of empty blocks from the DB which have not marked with `t:Explorer.Chain.Block.is_empty/0`.
  This query used for initializtion of Indexer.EmptyBlocksSanitizer
  """
  def unprocessed_empty_blocks_query_list(limit) do
    query =
      from(block in Block,
        as: :block,
        where: block.consensus == true,
        where: is_nil(block.is_empty),
        where:
          not exists(
            from(transaction in Transaction,
              where: transaction.block_number == parent_as(:block).number
            )
          ),
        select: {block.number, block.hash},
        order_by: [desc: block.number],
        limit: ^limit
      )

    query
    |> Repo.all(timeout: :infinity)
  end

  @doc """
  The `string` must start with `0x`, then is converted to an integer and then to `t:Explorer.Chain.Hash.Address.t/0`.

      iex> Explorer.Chain.string_to_address_hash("0x5aAeb6053F3E94C9b9A09f33669435E7Ef1BeAed")
      {
        :ok,
        %Explorer.Chain.Hash{
          byte_count: 20,
          bytes: <<90, 174, 182, 5, 63, 62, 148, 201, 185, 160, 159, 51, 102, 148, 53,
            231, 239, 27, 234, 237>>
        }
      }

      iex> Explorer.Chain.string_to_address_hash("0x5aaeb6053f3e94c9b9a09f33669435e7ef1beaed")
      {
        :ok,
        %Explorer.Chain.Hash{
          byte_count: 20,
          bytes: <<90, 174, 182, 5, 63, 62, 148, 201, 185, 160, 159, 51, 102, 148, 53,
            231, 239, 27, 234, 237>>
        }
      }

      iex> Base.encode16(<<90, 174, 182, 5, 63, 62, 148, 201, 185, 160, 159, 51, 102, 148, 53, 231, 239, 27, 234, 237>>, case: :lower)
      "5aaeb6053f3e94c9b9a09f33669435e7ef1beaed"

  `String.t` format must always have 40 hexadecimal digits after the `0x` base prefix.

      iex> Explorer.Chain.string_to_address_hash("0x0")
      :error

  """
  @spec string_to_address_hash(String.t()) :: {:ok, Hash.Address.t()} | :error
  def string_to_address_hash(string) when is_binary(string) do
    Hash.Address.cast(string)
  end

  @doc """
  The `string` must start with `0x`, then is converted to an integer and then to `t:Explorer.Chain.Hash.t/0`.

      iex> Explorer.Chain.string_to_block_hash(
      ...>   "0x9fc76417374aa880d4449a1f7f31ec597f00b1f6f3dd2d66f4c9c6c445836d8b"
      ...> )
      {
        :ok,
        %Explorer.Chain.Hash{
          byte_count: 32,
          bytes: <<0x9fc76417374aa880d4449a1f7f31ec597f00b1f6f3dd2d66f4c9c6c445836d8b :: big-integer-size(32)-unit(8)>>
        }
      }

  `String.t` format must always have 64 hexadecimal digits after the `0x` base prefix.

      iex> Explorer.Chain.string_to_block_hash("0x0")
      :error

  """
  @spec string_to_block_hash(String.t()) :: {:ok, Hash.t()} | :error
  def string_to_block_hash(string) when is_binary(string) do
    Hash.Full.cast(string)
  end

  @doc """
  The `string` must start with `0x`, then is converted to an integer and then to `t:Explorer.Chain.Hash.t/0`.

      iex> Explorer.Chain.string_to_transaction_hash(
      ...>  "0x9fc76417374aa880d4449a1f7f31ec597f00b1f6f3dd2d66f4c9c6c445836d8b"
      ...> )
      {
        :ok,
        %Explorer.Chain.Hash{
          byte_count: 32,
          bytes: <<0x9fc76417374aa880d4449a1f7f31ec597f00b1f6f3dd2d66f4c9c6c445836d8b :: big-integer-size(32)-unit(8)>>
        }
      }

  `String.t` format must always have 64 hexadecimal digits after the `0x` base prefix.

      iex> Explorer.Chain.string_to_transaction_hash("0x0")
      :error

  """
  @spec string_to_transaction_hash(String.t()) :: {:ok, Hash.t()} | :error
  def string_to_transaction_hash(string) when is_binary(string) do
    Hash.Full.cast(string)
  end

  @doc """
  Estimated count of `t:Explorer.Chain.Transaction.t/0`.

  Estimated count of both collated and pending transactions using the transactions table statistics.
  """
  @spec transaction_estimated_count() :: non_neg_integer()
  def transaction_estimated_count do
    cached_value = TransactionCount.get_count()

    if is_nil(cached_value) do
      %Postgrex.Result{rows: [[rows]]} =
        SQL.query!(Repo, "SELECT reltuples::BIGINT AS estimate FROM pg_class WHERE relname='transactions'")

      rows
    else
      cached_value
    end
  end

  @spec total_gas_usage() :: non_neg_integer()
  def total_gas_usage do
    cached_value = GasUsage.get_sum()

    if is_nil(cached_value) do
      0
    else
      cached_value
    end
  end

  @doc """
  Estimated count of `t:Explorer.Chain.Block.t/0`.

  Estimated count of consensus blocks.
  """
  @spec block_estimated_count() :: non_neg_integer()
  def block_estimated_count do
    cached_value = BlockCount.get_count()

    if is_nil(cached_value) do
      %Postgrex.Result{rows: [[count]]} = Repo.query!("SELECT reltuples FROM pg_class WHERE relname = 'blocks';")

      trunc(count * 0.90)
    else
      cached_value
    end
  end

  @doc """
  `t:Explorer.Chain.InternalTransaction/0`s in `t:Explorer.Chain.Transaction.t/0` with `hash`.

  ## Options

    * `:necessity_by_association` - use to load `t:association/0` as `:required` or `:optional`.  If an association is
      `:required`, and the `t:Explorer.Chain.InternalTransaction.t/0` has no associated record for that association,
      then the `t:Explorer.Chain.InternalTransaction.t/0` will not be included in the list.
    * `:paging_options` - a `t:Explorer.PagingOptions.t/0` used to specify the `:page_size` and
      `:key` (a tuple of the lowest/oldest `{index}`). Results will be the internal transactions older than
      the `index` that is passed.

  """

  @spec all_transaction_to_internal_transactions(Hash.Full.t(), [paging_options | necessity_by_association_option]) :: [
          InternalTransaction.t()
        ]
  def all_transaction_to_internal_transactions(hash, options \\ []) when is_list(options) do
    necessity_by_association = Keyword.get(options, :necessity_by_association, %{})
    paging_options = Keyword.get(options, :paging_options, @default_paging_options)

    InternalTransaction
    |> for_parent_transaction(hash)
    |> join_associations(necessity_by_association)
    |> InternalTransaction.where_nonpending_block()
    |> page_internal_transaction(paging_options)
    |> limit(^paging_options.page_size)
    |> order_by([internal_transaction], desc: internal_transaction.index)
    |> preload(:transaction)
    |> Repo.all()
  end

  @spec transaction_to_internal_transactions(Hash.Full.t(), [paging_options | necessity_by_association_option]) :: [
          InternalTransaction.t()
        ]
  def transaction_to_internal_transactions(hash, options \\ []) when is_list(options) do
    necessity_by_association = Keyword.get(options, :necessity_by_association, %{})
    paging_options = Keyword.get(options, :paging_options, @default_paging_options)

    InternalTransaction
    |> for_parent_transaction(hash)
    |> join_associations(necessity_by_association)
    |> where_transaction_has_multiple_internal_transactions()
    |> InternalTransaction.where_is_different_from_parent_transaction()
    |> InternalTransaction.where_nonpending_block()
    |> page_internal_transaction(paging_options)
    |> limit(^paging_options.page_size)
    |> order_by([internal_transaction], desc: internal_transaction.index)
    |> preload(:transaction)
    |> Repo.all()
  end

  @doc """
  Finds all `t:Explorer.Chain.Log.t/0`s for `t:Explorer.Chain.Transaction.t/0`.

  ## Options

    * `:necessity_by_association` - use to load `t:association/0` as `:required` or `:optional`.  If an association is
      `:required`, and the `t:Explorer.Chain.Log.t/0` has no associated record for that association, then the
      `t:Explorer.Chain.Log.t/0` will not be included in the page `entries`.
    * `:paging_options` - a `t:Explorer.PagingOptions.t/0` used to specify the `:page_size` and
      `:key` (a tuple of the lowest/oldest `{index}`). Results will be the transactions older than
      the `index` that are passed.

  """
  @spec transaction_to_logs(Hash.Full.t(), boolean(), [paging_options | necessity_by_association_option]) :: [Log.t()]
  def transaction_to_logs(transaction_hash, from_api, options \\ []) when is_list(options) do
    necessity_by_association = Keyword.get(options, :necessity_by_association, %{})
    paging_options = Keyword.get(options, :paging_options, @default_paging_options)

    log_with_transactions =
      from(log in Log,
        inner_join: transaction in Transaction,
        on:
          transaction.block_hash == log.block_hash and transaction.block_number == log.block_number and
            transaction.hash == log.transaction_hash
      )

    query =
      log_with_transactions
      |> where([_, transaction], transaction.hash == ^transaction_hash)
      |> page_logs(paging_options)
      |> limit(^paging_options.page_size)
      |> order_by([log], asc: log.index)
      |> join_associations(necessity_by_association)

    if from_api do
      query
      |> Repo.replica().all()
    else
      query
      |> Repo.all()
    end
  end

  @doc """
  Finds all `t:Explorer.Chain.TokenTransfer.t/0`s for `t:Explorer.Chain.Transaction.t/0`.

  ## Options

    * `:necessity_by_association` - use to load `t:association/0` as `:required` or `:optional`.  If an association is
      `:required`, and the `t:Explorer.Chain.TokenTransfer.t/0` has no associated record for that association, then the
      `t:Explorer.Chain.TokenTransfer.t/0` will not be included in the page `entries`.
    * `:paging_options` - a `t:Explorer.PagingOptions.t/0` used to specify the `:page_size` and
      `:key` (in the form of `%{"inserted_at" => inserted_at}`). Results will be the transactions older than
      the `index` that are passed.

  """
  @spec transaction_to_token_transfers(Hash.Full.t(), [paging_options | necessity_by_association_option]) :: [
          TokenTransfer.t()
        ]
  def transaction_to_token_transfers(transaction_hash, options \\ []) when is_list(options) do
    necessity_by_association = Keyword.get(options, :necessity_by_association, %{})
    paging_options = Keyword.get(options, :paging_options, @default_paging_options)

    TokenTransfer
    |> join(:inner, [token_transfer], transaction in assoc(token_transfer, :transaction))
    |> where(
      [token_transfer, transaction],
      transaction.hash == ^transaction_hash and token_transfer.block_hash == transaction.block_hash and
        token_transfer.block_number == transaction.block_number
    )
    |> TokenTransfer.page_token_transfer(paging_options)
    |> limit(^paging_options.page_size)
    |> order_by([token_transfer], asc: token_transfer.inserted_at)
    |> join_associations(necessity_by_association)
    |> Repo.all()
  end

  @doc """
  Converts `transaction` to the status of the `t:Explorer.Chain.Transaction.t/0` whether pending or collated.

  ## Returns

    * `:pending` - the transaction has not be confirmed in a block yet.
    * `:awaiting_internal_transactions` - the transaction happened in a pre-Byzantium block or on a chain like Ethereum
      Classic (ETC) that never adopted [EIP-658](https://github.com/Arachnid/EIPs/blob/master/EIPS/eip-658.md), which
      add transaction status to transaction receipts, so the status can only be derived whether the first internal
      transaction has an error.
    * `:success` - the transaction has been confirmed in a block
    * `{:error, :awaiting_internal_transactions}` - the transactions happened post-Byzantium, but the error message
       requires the internal transactions.
    * `{:error, reason}` - the transaction failed due to `reason` in its first internal transaction.

  """
  @spec transaction_to_status(Transaction.t()) ::
          :pending
          | :awaiting_internal_transactions
          | :success
          | {:error, :awaiting_internal_transactions}
          | {:error, reason :: String.t()}
  def transaction_to_status(%Transaction{error: "dropped/replaced"}), do: {:error, "dropped/replaced"}
  def transaction_to_status(%Transaction{block_hash: nil, status: nil}), do: :pending
  def transaction_to_status(%Transaction{status: nil}), do: :awaiting_internal_transactions
  def transaction_to_status(%Transaction{status: :ok}), do: :success

  def transaction_to_status(%Transaction{status: :error, error: nil}),
    do: {:error, :awaiting_internal_transactions}

  def transaction_to_status(%Transaction{status: :error, error: error}) when is_binary(error), do: {:error, error}

  def transaction_to_revert_reason(transaction) do
    %Transaction{revert_reason: revert_reason} = transaction

    if revert_reason == nil do
      fetch_tx_revert_reason(transaction)
    else
      revert_reason
    end
  end

  def fetch_tx_revert_reason(
        %Transaction{
          block_number: block_number,
          to_address_hash: to_address_hash,
          from_address_hash: from_address_hash,
          input: data,
          gas: gas,
          gas_price: gas_price,
          value: value
        } = transaction
      ) do
    json_rpc_named_arguments = Application.get_env(:explorer, :json_rpc_named_arguments)

    gas_hex =
      if gas do
        gas_hex_without_prefix =
          gas
          |> Decimal.to_integer()
          |> Integer.to_string(16)
          |> String.downcase()

        "0x" <> gas_hex_without_prefix
      else
        "0x0"
      end

    req =
      EthereumJSONRPCTransaction.eth_call_request(
        0,
        block_number,
        data,
        to_address_hash,
        from_address_hash,
        gas_hex,
        Wei.hex_format(gas_price),
        Wei.hex_format(value)
      )

    data =
      case EthereumJSONRPC.json_rpc(req, json_rpc_named_arguments) do
        {:error, %{data: data}} ->
          data

        _ ->
          ""
      end

    formatted_revert_reason = format_revert_reason_message(data)

    if byte_size(formatted_revert_reason) > 0 do
      transaction
      |> Changeset.change(%{revert_reason: formatted_revert_reason})
      |> Repo.update()
    end

    formatted_revert_reason
  end

  def format_revert_reason_message(revert_reason) do
    case revert_reason do
      @revert_msg_prefix_1 <> rest ->
        rest

      @revert_msg_prefix_2 <> rest ->
        rest

      @revert_msg_prefix_3 <> rest ->
        extract_revert_reason_message_wrapper(rest)

      @revert_msg_prefix_4 <> rest ->
        extract_revert_reason_message_wrapper(rest)

      revert_reason_full ->
        revert_reason_full
    end
  end

  defp extract_revert_reason_message_wrapper(revert_reason_message) do
    case revert_reason_message do
      "0x" <> hex ->
        extract_revert_reason_message(hex)

      _ ->
        revert_reason_message
    end
  end

  defp extract_revert_reason_message(hex) do
    case hex do
      @revert_error_method_id <> msg_with_offset ->
        [msg] =
          msg_with_offset
          |> Base.decode16!(case: :mixed)
          |> TypeDecoder.decode_raw([:string])

        msg

      _ ->
        hex
    end
  end

  @doc """
  The `t:Explorer.Chain.Transaction.t/0` or `t:Explorer.Chain.InternalTransaction.t/0` `value` of the `transaction` in
  `unit`.
  """
  @spec value(InternalTransaction.t(), :wei) :: Wei.wei()
  @spec value(InternalTransaction.t(), :gwei) :: Wei.gwei()
  @spec value(InternalTransaction.t(), :ether) :: Wei.ether()
  @spec value(Transaction.t(), :wei) :: Wei.wei()
  @spec value(Transaction.t(), :gwei) :: Wei.gwei()
  @spec value(Transaction.t(), :ether) :: Wei.ether()
  def value(%type{value: value}, unit) when type in [InternalTransaction, Transaction] do
    Wei.to(value, unit)
  end

  def smart_contract_bytecode(address_hash) do
    query =
      from(
        address in Address,
        where: address.hash == ^address_hash,
        select: address.contract_code
      )

    query
    |> Repo.one()
    |> Data.to_string()
  end

  def smart_contract_creation_tx_bytecode(address_hash) do
    creation_tx_query =
      from(
        tx in Transaction,
        left_join: a in Address,
        on: tx.created_contract_address_hash == a.hash,
        where: tx.created_contract_address_hash == ^address_hash,
        where: tx.status == ^1,
        select: %{init: tx.input, created_contract_code: a.contract_code}
      )

    tx_input =
      creation_tx_query
      |> Repo.one()

    if tx_input do
      with %{init: input, created_contract_code: created_contract_code} <- tx_input do
        %{init: Data.to_string(input), created_contract_code: Data.to_string(created_contract_code)}
      end
    else
      creation_int_tx_query =
        from(
          itx in InternalTransaction,
          join: t in assoc(itx, :transaction),
          where: itx.created_contract_address_hash == ^address_hash,
          where: t.status == ^1,
          select: %{init: itx.init, created_contract_code: itx.created_contract_code}
        )

      res = creation_int_tx_query |> Repo.one()

      case res do
        %{init: init, created_contract_code: created_contract_code} ->
          init_str = Data.to_string(init)
          created_contract_code_str = Data.to_string(created_contract_code)
          %{init: init_str, created_contract_code: created_contract_code_str}

        _ ->
          nil
      end
    end
  end

  @doc """
  Checks if an address is a contract
  """
  @spec contract_address?(String.t(), non_neg_integer(), Keyword.t()) :: boolean() | :json_rpc_error
  def contract_address?(address_hash, block_number, json_rpc_named_arguments \\ []) do
    {:ok, binary_hash} = Explorer.Chain.Hash.Address.cast(address_hash)

    query =
      from(
        address in Address,
        where: address.hash == ^binary_hash
      )

    address = Repo.one(query)

    cond do
      is_nil(address) ->
        block_quantity = integer_to_quantity(block_number)

        case EthereumJSONRPC.fetch_codes(
               [%{block_quantity: block_quantity, address: address_hash}],
               json_rpc_named_arguments
             ) do
          {:ok, %EthereumJSONRPC.FetchedCodes{params_list: fetched_codes}} ->
            result = List.first(fetched_codes)

            result && !(is_nil(result[:code]) || result[:code] == "" || result[:code] == "0x")

          _ ->
            :json_rpc_error
        end

      is_nil(address.contract_code) ->
        false

      true ->
        true
    end
  end

  @doc """
  Fetches contract creation input data.
  """
  @spec contract_creation_input_data(String.t()) :: nil | String.t()
  def contract_creation_input_data(address_hash) do
    query =
      from(
        address in Address,
        where: address.hash == ^address_hash,
        preload: [:contracts_creation_internal_transaction, :contracts_creation_transaction]
      )

    contract_address = Repo.one(query)

    contract_creation_input_data_from_address(contract_address)
  end

  # credo:disable-for-next-line /Complexity/
  defp contract_creation_input_data_from_address(address) do
    internal_transaction = address && address.contracts_creation_internal_transaction
    transaction = address && address.contracts_creation_transaction

    cond do
      is_nil(address) ->
        ""

      internal_transaction && internal_transaction.input ->
        Data.to_string(internal_transaction.input)

      internal_transaction && internal_transaction.init ->
        Data.to_string(internal_transaction.init)

      transaction && transaction.input ->
        Data.to_string(transaction.input)

      is_nil(transaction) && is_nil(internal_transaction) &&
          not is_nil(address.contract_code) ->
        %Explorer.Chain.Data{bytes: bytes} = address.contract_code
        Base.encode16(bytes, case: :lower)

      true ->
        ""
    end
  end

  @doc """
  Inserts a `t:SmartContract.t/0`.

  As part of inserting a new smart contract, an additional record is inserted for
  naming the address for reference.
  """
  @spec create_smart_contract(map()) :: {:ok, SmartContract.t()} | {:error, Ecto.Changeset.t()}
  def create_smart_contract(attrs \\ %{}, external_libraries \\ [], secondary_sources \\ []) do
    new_contract = %SmartContract{}

    smart_contract_changeset =
      new_contract
      |> SmartContract.changeset(attrs)
      |> Changeset.put_change(:external_libraries, external_libraries)

    new_contract_additional_source = %SmartContractAdditionalSource{}

    smart_contract_additional_sources_changesets =
      if secondary_sources do
        secondary_sources
        |> Enum.map(fn changeset ->
          new_contract_additional_source
          |> SmartContractAdditionalSource.changeset(changeset)
        end)
      else
        []
      end

    address_hash = Changeset.get_field(smart_contract_changeset, :address_hash)

    # Enforce ShareLocks tables order (see docs: sharelocks.md)
    insert_contract_query =
      Multi.new()
      |> Multi.run(:set_address_verified, fn repo, _ -> set_address_verified(repo, address_hash) end)
      |> Multi.run(:clear_primary_address_names, fn repo, _ -> clear_primary_address_names(repo, address_hash) end)
      |> Multi.run(:insert_address_name, fn repo, _ ->
        name = Changeset.get_field(smart_contract_changeset, :name)
        create_address_name(repo, name, address_hash)
      end)
      |> Multi.insert(:smart_contract, smart_contract_changeset)

    insert_contract_query_with_additional_sources =
      smart_contract_additional_sources_changesets
      |> Enum.with_index()
      |> Enum.reduce(insert_contract_query, fn {changeset, index}, multi ->
        Multi.insert(multi, "smart_contract_additional_source_#{Integer.to_string(index)}", changeset)
      end)

    insert_result =
      insert_contract_query_with_additional_sources
      |> Repo.transaction()

    case insert_result do
      {:ok, %{smart_contract: smart_contract}} ->
        {:ok, smart_contract}

      {:error, :smart_contract, changeset, _} ->
        {:error, changeset}

      {:error, :set_address_verified, message, _} ->
        {:error, message}
    end
  end

  @doc """
  Updates a `t:SmartContract.t/0`.

  Has the similar logic as create_smart_contract/1.
  Used in cases when you need to update row in DB contains SmartContract, e.g. in case of changing 
  status `partially verified` to `fully verified` (re-verify).
  """
  @spec update_smart_contract(map()) :: {:ok, SmartContract.t()} | {:error, Ecto.Changeset.t()}
  def update_smart_contract(attrs \\ %{}, external_libraries \\ [], secondary_sources \\ []) do
    address_hash = Map.get(attrs, :address_hash)

    query =
      from(
        smart_contract in SmartContract,
        where: smart_contract.address_hash == ^address_hash
      )

    query_sources =
      from(
        source in SmartContractAdditionalSource,
        where: source.address_hash == ^address_hash
      )

    _delete_sources = Repo.delete_all(query_sources)

    smart_contract = Repo.one(query)

    smart_contract_changeset =
      smart_contract
      |> SmartContract.changeset(attrs)
      |> Changeset.put_change(:external_libraries, external_libraries)

    new_contract_additional_source = %SmartContractAdditionalSource{}

    smart_contract_additional_sources_changesets =
      if secondary_sources do
        secondary_sources
        |> Enum.map(fn changeset ->
          new_contract_additional_source
          |> SmartContractAdditionalSource.changeset(changeset)
        end)
      else
        []
      end

    # Enforce ShareLocks tables order (see docs: sharelocks.md)
    insert_contract_query =
      Multi.new()
      |> Multi.update(:smart_contract, smart_contract_changeset)

    insert_contract_query_with_additional_sources =
      smart_contract_additional_sources_changesets
      |> Enum.with_index()
      |> Enum.reduce(insert_contract_query, fn {changeset, index}, multi ->
        Multi.insert(multi, "smart_contract_additional_source_#{Integer.to_string(index)}", changeset)
      end)

    insert_result =
      insert_contract_query_with_additional_sources
      |> Repo.transaction()

    case insert_result do
      {:ok, %{smart_contract: smart_contract}} ->
        {:ok, smart_contract}

      {:error, :smart_contract, changeset, _} ->
        {:error, changeset}

      {:error, :set_address_verified, message, _} ->
        {:error, message}
    end
  end

  defp set_address_verified(repo, address_hash) do
    query =
      from(
        address in Address,
        where: address.hash == ^address_hash
      )

    case repo.update_all(query, set: [verified: true]) do
      {1, _} -> {:ok, []}
      _ -> {:error, "There was an error annotating that the address has been verified."}
    end
  end

  defp set_address_decompiled(repo, address_hash) do
    query =
      from(
        address in Address,
        where: address.hash == ^address_hash
      )

    case repo.update_all(query, set: [decompiled: true]) do
      {1, _} -> {:ok, []}
      _ -> {:error, "There was an error annotating that the address has been decompiled."}
    end
  end

  defp clear_primary_address_names(repo, address_hash) do
    query =
      from(
        address_name in Address.Name,
        where: address_name.address_hash == ^address_hash,
        # Enforce Name ShareLocks order (see docs: sharelocks.md)
        order_by: [asc: :address_hash, asc: :name],
        lock: "FOR UPDATE"
      )

    repo.update_all(
      from(n in Address.Name, join: s in subquery(query), on: n.address_hash == s.address_hash and n.name == s.name),
      set: [primary: false]
    )

    {:ok, []}
  end

  defp create_address_name(repo, name, address_hash) do
    params = %{
      address_hash: address_hash,
      name: name,
      primary: true
    }

    %Address.Name{}
    |> Address.Name.changeset(params)
    |> repo.insert(on_conflict: :nothing, conflict_target: [:address_hash, :name])
  end

  @doc """
  Finds metadata for verification of a contract from verified twins: contracts with the same bytecode
  which were verified previously, returns a single t:SmartContract.t/0
  """
  def get_address_verified_twin_contract(address_hash) do
    case Repo.get(Address, address_hash) do
      nil ->
        %{:verified_contract => nil, :additional_sources => nil}

      target_address ->
        target_address_hash = target_address.hash
        contract_code = target_address.contract_code

        case contract_code do
          %Chain.Data{bytes: contract_code_bytes} ->
            contract_code_md5 =
              Base.encode16(:crypto.hash(:md5, "\\x" <> Base.encode16(contract_code_bytes, case: :lower)),
                case: :lower
              )

            verified_contract_twin_query =
              from(
                address in Address,
                inner_join: smart_contract in SmartContract,
                on: address.hash == smart_contract.address_hash,
                where: fragment("md5(contract_code::text)") == ^contract_code_md5,
                where: address.hash != ^target_address_hash,
                select: smart_contract,
                limit: 1
              )

            verified_contract_twin =
              verified_contract_twin_query
              |> Repo.one(timeout: 10_000)

            verified_contract_twin_additional_sources = get_contract_additional_sources(verified_contract_twin)

            %{
              :verified_contract => verified_contract_twin,
              :additional_sources => verified_contract_twin_additional_sources
            }

          _ ->
            %{:verified_contract => nil, :additional_sources => nil}
        end
    end
  end

  def get_minimal_proxy_template(address_hash) do
    minimal_proxy_template =
      case Repo.get(Address, address_hash) do
        nil ->
          nil

        target_address ->
          contract_code = target_address.contract_code

          case contract_code do
            %Chain.Data{bytes: contract_code_bytes} ->
              contract_bytecode = Base.encode16(contract_code_bytes, case: :lower)

              get_minimal_proxy_from_template_code(contract_bytecode)

            _ ->
              nil
          end
      end

    minimal_proxy_template
  end

  defp get_minimal_proxy_from_template_code(contract_bytecode) do
    case contract_bytecode do
      "363d3d373d3d3d363d73" <> <<template_address::binary-size(40)>> <> _ ->
        template_address = "0x" <> template_address

        query =
          from(
            smart_contract in SmartContract,
            where: smart_contract.address_hash == ^template_address,
            select: smart_contract
          )

        template =
          query
          |> Repo.one(timeout: 10_000)

        template

      _ ->
        nil
    end
  end

  defp get_contract_additional_sources(verified_contract_twin) do
    if verified_contract_twin do
      verified_contract_twin_additional_sources_query =
        from(
          s in SmartContractAdditionalSource,
          where: s.address_hash == ^verified_contract_twin.address_hash
        )

      verified_contract_twin_additional_sources_query
      |> Repo.all()
    else
      []
    end
  end

  @spec address_hash_to_smart_contract(Hash.Address.t()) :: SmartContract.t() | nil
  def address_hash_to_smart_contract(address_hash) do
    query =
      from(
        smart_contract in SmartContract,
        where: smart_contract.address_hash == ^address_hash
      )

    current_smart_contract = Repo.one(query)

    if current_smart_contract do
      current_smart_contract
    else
      address_verified_twin_contract =
        Chain.get_minimal_proxy_template(address_hash) ||
          Chain.get_address_verified_twin_contract(address_hash).verified_contract

      if address_verified_twin_contract do
        Map.put(address_verified_twin_contract, :address_hash, address_hash)
      else
        current_smart_contract
      end
    end
  end

  def smart_contract_fully_verified?(address_hash_str) when is_binary(address_hash_str) do
    case string_to_address_hash(address_hash_str) do
      {:ok, address_hash} ->
        check_fully_verified(address_hash)

      _ ->
        false
    end
  end

  def smart_contract_fully_verified?(address_hash) do
    check_fully_verified(address_hash)
  end

  defp check_fully_verified(address_hash) do
    query =
      from(
        smart_contract in SmartContract,
        where: smart_contract.address_hash == ^address_hash
      )

    result = Repo.one(query)

    if result, do: !result.partially_verified, else: false
  end

  def smart_contract_verified?(address_hash_str) when is_binary(address_hash_str) do
    case string_to_address_hash(address_hash_str) do
      {:ok, address_hash} ->
        check_verified(address_hash)

      _ ->
        false
    end
  end

  def smart_contract_verified?(address_hash) do
    check_verified(address_hash)
  end

  defp check_verified(address_hash) do
    query =
      from(
        smart_contract in SmartContract,
        where: smart_contract.address_hash == ^address_hash
      )

    if Repo.one(query), do: true, else: false
  end

  defp fetch_confirmed_transactions_rap(paging_options) do
    base_query =
      Transaction
      |> Transaction.not_pending_transactions()
      |> order_by([transaction],
        desc: transaction.block_number,
        desc: transaction.index
      )

    final_query =
      case paging_options do
        %PagingOptions{is_pending_tx: true} ->
          base_query

        _ ->
          base_query
          |> handle_random_access_paging_options_without_handle_page(paging_options)
      end

    final_query
    |> add_limit_with_page_size(paging_options)
  end

  defp fetch_pending_transactions_rap(paging_options) do
    base_query =
      Transaction
      |> Transaction.pending_transactions()
      |> order_by([transaction],
        desc: transaction.inserted_at,
        desc: transaction.hash
      )

    final_query =
      case paging_options do
        %PagingOptions{is_pending_tx: true} ->
          base_query
          |> handle_random_access_paging_options_without_handle_page(paging_options)

        _ ->
          base_query
      end

    final_query
    |> add_limit_with_page_size(paging_options)
  end

  defp add_limit_with_page_size(query, %PagingOptions{page_number: page_number} = paging_options) do
    page_size = Map.get(paging_options, :page_size, @default_page_size)

    will_use_both_queries? =
      match?(%PagingOptions{is_pending_tx: true}, paging_options) or
        paging_options |> Map.get(:page_number, 1) |> proccess_page_number() == 1

    cond do
      will_use_both_queries? and page_in_bounds?(page_number, page_size) && proccess_page_number(page_number) == 1 ->
        query
        |> limit(^(page_size + 1))

      page_in_bounds?(page_number, page_size) ->
        query

      will_use_both_queries? ->
        query
        |> limit(^(@default_page_size + 1))

      true ->
        query
    end
  end

  defp add_limit_with_page_size(query, _), do: query

  defp fetch_transactions(paging_options \\ nil, from_block \\ nil, to_block \\ nil) do
    Transaction
    |> order_by([transaction], desc: transaction.block_number, desc: transaction.index)
    |> where_block_number_in_period(from_block, to_block)
    |> handle_paging_options(paging_options)
  end

  defp fetch_transactions_in_ascending_order_by_index(paging_options) do
    Transaction
    |> order_by([transaction], desc: transaction.block_number, asc: transaction.index)
    |> handle_paging_options(paging_options)
  end

  defp for_parent_transaction(query, %Hash{byte_count: unquote(Hash.Full.byte_count())} = hash) do
    from(
      child in query,
      inner_join: transaction in assoc(child, :transaction),
      where: transaction.hash == ^hash
    )
  end

  defp handle_paging_options(query, nil), do: query

  defp handle_paging_options(query, paging_options) do
    query
    |> page_transaction(paging_options)
    |> limit(^paging_options.page_size)
  end

  defp handle_token_transfer_paging_options(query, nil), do: query

  defp handle_token_transfer_paging_options(query, paging_options) do
    query
    |> TokenTransfer.page_token_transfer(paging_options)
    |> limit(^paging_options.page_size)
  end

  defp handle_random_access_paging_options(query, empty_options) when empty_options in [nil, [], %{}],
    do: handle_random_access_paging_options_without_handle_page(query, empty_options)

  defp handle_random_access_paging_options(query, paging_options) do
    query
    |> handle_random_access_paging_options_without_handle_page(paging_options)
    |> handle_page(paging_options)
  end

  defp handle_random_access_paging_options_without_handle_page(query, empty_options)
       when empty_options in [nil, [], %{}],
       do: limit(query, ^(@default_page_size + 1))

  defp handle_random_access_paging_options_without_handle_page(query, paging_options) do
    query
    |> (&if(paging_options |> Map.get(:page_number, 1) |> proccess_page_number() == 1,
          do: &1,
          else: page_transaction(&1, paging_options)
        )).()
  end

  defp handle_page(query, paging_options) do
    page_number = paging_options |> Map.get(:page_number, 1) |> proccess_page_number()
    page_size = Map.get(paging_options, :page_size, @default_page_size)

    cond do
      page_in_bounds?(page_number, page_size) && page_number == 1 ->
        query
        |> limit(^(page_size + 1))

      page_in_bounds?(page_number, page_size) ->
        query
        |> limit(^page_size)
        |> offset(^((page_number - 2) * page_size))

      true ->
        query
        |> limit(^(@default_page_size + 1))
    end
  end

  defp proccess_page_number(number) when number < 1, do: 1

  defp proccess_page_number(number), do: number

  defp page_in_bounds?(page_number, page_size),
    do: page_size <= @limit_showing_transaсtions && @limit_showing_transaсtions - page_number * page_size >= 0

  def limit_shownig_transactions, do: @limit_showing_transaсtions

  defp join_association(query, [{association, nested_preload}], necessity)
       when is_atom(association) and is_atom(nested_preload) do
    case necessity do
      :optional ->
        preload(query, [{^association, ^nested_preload}])

      :required ->
        from(q in query,
          inner_join: a in assoc(q, ^association),
          left_join: b in assoc(a, ^nested_preload),
          preload: [{^association, {a, [{^nested_preload, b}]}}]
        )
    end
  end

  defp join_association(query, association, necessity) when is_atom(association) do
    case necessity do
      :optional ->
        preload(query, ^association)

      :required ->
        from(q in query, inner_join: a in assoc(q, ^association), preload: [{^association, a}])
    end
  end

  defp join_associations(query, necessity_by_association) when is_map(necessity_by_association) do
    Enum.reduce(necessity_by_association, query, fn {association, join}, acc_query ->
      join_association(acc_query, association, join)
    end)
  end

  defp page_addresses(query, %PagingOptions{key: nil}), do: query

  defp page_addresses(query, %PagingOptions{key: {coin_balance, hash}}) do
    from(address in query,
      where:
        (address.fetched_coin_balance == ^coin_balance and address.hash > ^hash) or
          address.fetched_coin_balance < ^coin_balance
    )
  end

  defp page_tokens(query, %PagingOptions{key: nil}), do: query

  defp page_tokens(query, %PagingOptions{key: {holder_count, token_name}}) do
    from(token in query,
      where:
        (token.holder_count == ^holder_count and token.name > ^token_name) or
          token.holder_count < ^holder_count
    )
  end

  defp page_gas_usage(query, %PagingOptions{key: nil}), do: query

  defp page_gas_usage(query, %PagingOptions{key: {total_gas, _}}) do
    from(tx in query,
      where: tx.total_gas < ^total_gas
    )
  end

  defp page_blocks(query, %PagingOptions{key: nil}), do: query

  defp page_blocks(query, %PagingOptions{key: {block_number}}) do
    where(query, [block], block.number < ^block_number)
  end

  defp page_coin_balances(query, %PagingOptions{key: nil}), do: query

  defp page_coin_balances(query, %PagingOptions{key: {block_number}}) do
    where(query, [coin_balance], coin_balance.block_number < ^block_number)
  end

  defp page_internal_transaction(query, %PagingOptions{key: nil}), do: query

  defp page_internal_transaction(query, %PagingOptions{key: {block_number, transaction_index, index}}) do
    where(
      query,
      [internal_transaction],
      internal_transaction.block_number < ^block_number or
        (internal_transaction.block_number == ^block_number and
           internal_transaction.transaction_index < ^transaction_index) or
        (internal_transaction.block_number == ^block_number and
           internal_transaction.transaction_index == ^transaction_index and internal_transaction.index < ^index)
    )
  end

  defp page_internal_transaction(query, %PagingOptions{key: {index}}) do
    where(query, [internal_transaction], internal_transaction.index > ^index)
  end

  defp page_logs(query, %PagingOptions{key: nil}), do: query

  defp page_logs(query, %PagingOptions{key: {index}}) do
    where(query, [log], log.index > ^index)
  end

  defp page_pending_transaction(query, %PagingOptions{key: nil}), do: query

  defp page_pending_transaction(query, %PagingOptions{key: {inserted_at, hash}}) do
    where(
      query,
      [transaction],
      transaction.inserted_at < ^inserted_at or (transaction.inserted_at == ^inserted_at and transaction.hash < ^hash)
    )
  end

  defp page_transaction(query, %PagingOptions{key: nil}), do: query

  defp page_transaction(query, %PagingOptions{is_pending_tx: true} = options),
    do: page_pending_transaction(query, options)

  defp page_transaction(query, %PagingOptions{key: {block_number, index}, is_index_in_asc_order: true}) do
    where(
      query,
      [transaction],
      transaction.block_number < ^block_number or
        (transaction.block_number == ^block_number and transaction.index > ^index)
    )
  end

  defp page_transaction(query, %PagingOptions{key: {block_number, index}}) do
    where(
      query,
      [transaction],
      transaction.block_number < ^block_number or
        (transaction.block_number == ^block_number and transaction.index < ^index)
    )
  end

  defp page_transaction(query, %PagingOptions{key: {index}}) do
    where(query, [transaction], transaction.index < ^index)
  end

  defp page_search_results(query, %PagingOptions{key: nil}), do: query

  # credo:disable-for-next-line
  defp page_search_results(query, %PagingOptions{
         key: {_address_hash, _tx_hash, _block_hash, holder_count, name, inserted_at, item_type}
       }) do
    where(
      query,
      [item],
      (item.holder_count < ^holder_count and item.type == ^item_type) or
        (item.holder_count == ^holder_count and item.name > ^name and item.type == ^item_type) or
        (item.holder_count == ^holder_count and item.name == ^name and item.inserted_at < ^inserted_at and
           item.type == ^item_type) or
        item.type != ^item_type
    )
  end

  def page_token_balances(query, %PagingOptions{key: nil}), do: query

  def page_token_balances(query, %PagingOptions{key: {value, address_hash}}) do
    where(
      query,
      [tb],
      tb.value < ^value or (tb.value == ^value and tb.address_hash < ^address_hash)
    )
  end

  def page_current_token_balances(query, %PagingOptions{key: nil}), do: query

  def page_current_token_balances(query, paging_options: %PagingOptions{key: nil}), do: query

  def page_current_token_balances(query, paging_options: %PagingOptions{key: {name, type, value}}) do
    where(
      query,
      [ctb, bt, t],
      ctb.value < ^value or (ctb.value == ^value and t.type < ^type) or
        (ctb.value == ^value and t.type == ^type and t.name < ^name)
    )
  end

  @doc """
  Ensures the following conditions are true:

    * excludes internal transactions of type call with no siblings in the
      transaction
    * includes internal transactions of type create, reward, or selfdestruct
      even when they are alone in the parent transaction

  """
  @spec where_transaction_has_multiple_internal_transactions(Ecto.Query.t()) :: Ecto.Query.t()
  def where_transaction_has_multiple_internal_transactions(query) do
    where(
      query,
      [internal_transaction, transaction],
      internal_transaction.type != ^:call or
        fragment(
          """
          EXISTS (SELECT sibling.*
          FROM internal_transactions AS sibling
          WHERE sibling.transaction_hash = ? AND sibling.index != ?
          )
          """,
          transaction.hash,
          internal_transaction.index
        )
    )
  end

  @doc """
  The current total number of coins minted minus verifiably burned coins.
  """
  @spec total_supply :: non_neg_integer() | nil
  def total_supply do
    supply_module().total() || 0
  end

  @doc """
  The current number coins in the market for trading.
  """
  @spec circulating_supply :: non_neg_integer() | nil
  def circulating_supply do
    supply_module().circulating()
  end

  defp supply_module do
    Application.get_env(:explorer, :supply, Explorer.Chain.Supply.ExchangeRate)
  end

  @doc """
  Calls supply_for_days from the configured supply_module
  """
  def supply_for_days, do: supply_module().supply_for_days(MarketHistoryCache.recent_days_count())

  @doc """
  Streams a lists token contract addresses that haven't been cataloged.
  """
  @spec stream_uncataloged_token_contract_address_hashes(
          initial :: accumulator,
          reducer :: (entry :: Hash.Address.t(), accumulator -> accumulator)
        ) :: {:ok, accumulator}
        when accumulator: term()
  def stream_uncataloged_token_contract_address_hashes(initial, reducer) when is_function(reducer, 2) do
    query =
      from(
        token in Token,
        where: token.cataloged == false,
        select: token.contract_address_hash
      )

    Repo.stream_reduce(query, initial, reducer)
  end

  @spec stream_unfetched_token_instances(
          initial :: accumulator,
          reducer :: (entry :: map(), accumulator -> accumulator)
        ) :: {:ok, accumulator}
        when accumulator: term()
  def stream_unfetched_token_instances(initial, reducer) when is_function(reducer, 2) do
    nft_tokens =
      from(
        token in Token,
        where: token.type == ^"ERC-721" or token.type == ^"ERC-1155",
        select: token.contract_address_hash
      )

    query =
      from(
        token_transfer in TokenTransfer,
        inner_join: token in subquery(nft_tokens),
        on: token.contract_address_hash == token_transfer.token_contract_address_hash,
        left_join: instance in Instance,
        on:
          token_transfer.token_id == instance.token_id and
            token_transfer.token_contract_address_hash == instance.token_contract_address_hash,
        where: is_nil(instance.token_id) and not is_nil(token_transfer.token_id),
        select: %{contract_address_hash: token_transfer.token_contract_address_hash, token_id: token_transfer.token_id}
      )

    distinct_query =
      from(
        q in subquery(query),
        distinct: [q.contract_address_hash, q.token_id]
      )

    Repo.stream_reduce(distinct_query, initial, reducer)
  end

  @doc """
  Streams a list of token contract addresses that have been cataloged.
  """
  @spec stream_cataloged_token_contract_address_hashes(
          initial :: accumulator,
          reducer :: (entry :: Hash.Address.t(), accumulator -> accumulator)
        ) :: {:ok, accumulator}
        when accumulator: term()
  def stream_cataloged_token_contract_address_hashes(initial, reducer, some_time_ago_updated \\ 2880)
      when is_function(reducer, 2) do
    some_time_ago_updated
    |> Token.cataloged_tokens()
    |> order_by(asc: :updated_at)
    |> Repo.stream_reduce(initial, reducer)
  end

  @doc """
  Returns a list of block numbers token transfer `t:Log.t/0`s that don't have an
  associated `t:TokenTransfer.t/0` record.
  """
  def uncataloged_token_transfer_block_numbers do
    query =
      from(l in Log,
        as: :log,
        where: l.first_topic == unquote(TokenTransfer.constant()),
        where:
          not exists(
            from(tf in TokenTransfer,
              where: tf.transaction_hash == parent_as(:log).transaction_hash,
              where: tf.log_index == parent_as(:log).index
            )
          ),
        select: l.block_number,
        distinct: l.block_number
      )

    Repo.stream_reduce(query, [], &[&1 | &2])
  end

  @doc """
  Returns a list of token addresses `t:Address.t/0`s that don't have an
  bridged property revealed.
  """
  def unprocessed_token_addresses_to_reveal_bridged_tokens do
    query =
      from(t in Token,
        where: is_nil(t.bridged),
        select: t.contract_address_hash
      )

    Repo.stream_reduce(query, [], &[&1 | &2])
  end

  @doc """
  Processes AMB tokens from mediators addresses provided
  """
  def process_amb_tokens do
    amb_bridge_mediators_var = Application.get_env(:block_scout_web, :amb_bridge_mediators)
    amb_bridge_mediators = (amb_bridge_mediators_var && String.split(amb_bridge_mediators_var, ",")) || []

    json_rpc_named_arguments = Application.get_env(:explorer, :json_rpc_named_arguments)

    foreign_json_rpc = Application.get_env(:block_scout_web, :foreign_json_rpc)

    eth_call_foreign_json_rpc_named_arguments =
      compose_foreign_json_rpc_named_arguments(json_rpc_named_arguments, foreign_json_rpc)

    amb_bridge_mediators
    |> Enum.each(fn amb_bridge_mediator_hash ->
      with {:ok, bridge_contract_hash_resp} <-
             get_bridge_contract_hash(amb_bridge_mediator_hash, json_rpc_named_arguments),
           bridge_contract_hash <- decode_contract_address_hash_response(bridge_contract_hash_resp),
           {:ok, destination_chain_id_resp} <- get_destination_chain_id(bridge_contract_hash, json_rpc_named_arguments),
           foreign_chain_id <- decode_contract_integer_response(destination_chain_id_resp),
           {:ok, home_token_contract_hash_resp} <-
             get_erc677_token_hash(amb_bridge_mediator_hash, json_rpc_named_arguments),
           home_token_contract_hash_string <- decode_contract_address_hash_response(home_token_contract_hash_resp),
           {:ok, home_token_contract_hash} <- Chain.string_to_address_hash(home_token_contract_hash_string),
           {:ok, foreign_mediator_contract_hash_resp} <-
             get_foreign_mediator_contract_hash(amb_bridge_mediator_hash, json_rpc_named_arguments),
           foreign_mediator_contract_hash <- decode_contract_address_hash_response(foreign_mediator_contract_hash_resp),
           {:ok, foreign_token_contract_hash_resp} <-
             get_erc677_token_hash(foreign_mediator_contract_hash, eth_call_foreign_json_rpc_named_arguments),
           foreign_token_contract_hash_string <-
             decode_contract_address_hash_response(foreign_token_contract_hash_resp),
           {:ok, foreign_token_contract_hash} <- Chain.string_to_address_hash(foreign_token_contract_hash_string) do
        insert_bridged_token_metadata(home_token_contract_hash, %{
          foreign_chain_id: foreign_chain_id,
          foreign_token_address_hash: foreign_token_contract_hash,
          custom_metadata: nil,
          custom_cap: nil,
          lp_token: nil,
          type: "amb"
        })

        set_token_bridged_status(home_token_contract_hash, true)
      else
        result ->
          Logger.debug([
            "failed to fetch metadata for token bridged with AMB mediator #{amb_bridge_mediator_hash}",
            inspect(result)
          ])
      end
    end)

    :ok
  end

  @doc """
  Fetches bridged tokens metadata from OmniBridge.
  """
  def fetch_omni_bridged_tokens_metadata(token_addresses) do
    Enum.each(token_addresses, fn token_address_hash ->
      created_from_int_tx_success_query =
        from(
          it in InternalTransaction,
          inner_join: t in assoc(it, :transaction),
          where: it.created_contract_address_hash == ^token_address_hash,
          where: t.status == ^1
        )

      created_from_int_tx_success =
        created_from_int_tx_success_query
        |> Repo.one()

      created_from_tx_query =
        from(
          t in Transaction,
          where: t.created_contract_address_hash == ^token_address_hash
        )

      created_from_tx =
        created_from_tx_query
        |> Repo.all()
        |> Enum.count() > 0

      created_from_int_tx_query =
        from(
          it in InternalTransaction,
          where: it.created_contract_address_hash == ^token_address_hash
        )

      created_from_int_tx =
        created_from_int_tx_query
        |> Repo.all()
        |> Enum.count() > 0

      cond do
        created_from_tx ->
          set_token_bridged_status(token_address_hash, false)

        created_from_int_tx && !created_from_int_tx_success ->
          set_token_bridged_status(token_address_hash, false)

        created_from_int_tx && created_from_int_tx_success ->
          proceed_with_set_omni_status(token_address_hash, created_from_int_tx_success)

        true ->
          :ok
      end
    end)

    :ok
  end

  defp proceed_with_set_omni_status(token_address_hash, created_from_int_tx_success) do
    {:ok, eth_omni_status} =
      extract_omni_bridged_token_metadata_wrapper(
        token_address_hash,
        created_from_int_tx_success,
        :eth_omni_bridge_mediator
      )

    {:ok, bsc_omni_status} =
      if eth_omni_status do
        {:ok, false}
      else
        extract_omni_bridged_token_metadata_wrapper(
          token_address_hash,
          created_from_int_tx_success,
          :bsc_omni_bridge_mediator
        )
      end

    if !eth_omni_status && !bsc_omni_status do
      set_token_bridged_status(token_address_hash, false)
    end
  end

  defp extract_omni_bridged_token_metadata_wrapper(token_address_hash, created_from_int_tx_success, mediator) do
    omni_bridge_mediator = Application.get_env(:block_scout_web, mediator)
    %{transaction_hash: transaction_hash} = created_from_int_tx_success

    if omni_bridge_mediator && omni_bridge_mediator !== "" do
      {:ok, omni_bridge_mediator_hash} = Chain.string_to_address_hash(omni_bridge_mediator)

      created_by_amb_mediator_query =
        from(
          it in InternalTransaction,
          where: it.transaction_hash == ^transaction_hash,
          where: it.to_address_hash == ^omni_bridge_mediator_hash
        )

      created_by_amb_mediator =
        created_by_amb_mediator_query
        |> Repo.all()

      if Enum.count(created_by_amb_mediator) > 0 do
        extract_omni_bridged_token_metadata(
          token_address_hash,
          omni_bridge_mediator,
          omni_bridge_mediator_hash
        )

        {:ok, true}
      else
        {:ok, false}
      end
    else
      {:ok, false}
    end
  end

  defp extract_omni_bridged_token_metadata(token_address_hash, omni_bridge_mediator, omni_bridge_mediator_hash) do
    json_rpc_named_arguments = Application.get_env(:explorer, :json_rpc_named_arguments)

    with {:ok, _} <-
           get_token_interfaces_version_signature(token_address_hash, json_rpc_named_arguments),
         {:ok, foreign_token_address_abi_encoded} <-
           get_foreign_token_address(omni_bridge_mediator, token_address_hash, json_rpc_named_arguments),
         {:ok, bridge_contract_hash_resp} <-
           get_bridge_contract_hash(omni_bridge_mediator_hash, json_rpc_named_arguments) do
      foreign_token_address_hash_string = decode_contract_address_hash_response(foreign_token_address_abi_encoded)
      {:ok, foreign_token_address_hash} = Chain.string_to_address_hash(foreign_token_address_hash_string)

      multi_token_bridge_hash_string = decode_contract_address_hash_response(bridge_contract_hash_resp)

      {:ok, foreign_chain_id_abi_encoded} =
        get_destination_chain_id(multi_token_bridge_hash_string, json_rpc_named_arguments)

      foreign_chain_id = decode_contract_integer_response(foreign_chain_id_abi_encoded)

      foreign_json_rpc = Application.get_env(:block_scout_web, :foreign_json_rpc)

      custom_metadata =
        get_bridged_token_custom_metadata(foreign_token_address_hash, json_rpc_named_arguments, foreign_json_rpc)

      insert_bridged_token_metadata(token_address_hash, %{
        foreign_chain_id: foreign_chain_id,
        foreign_token_address_hash: foreign_token_address_hash,
        custom_metadata: custom_metadata,
        custom_cap: nil,
        lp_token: nil,
        type: "omni"
      })

      set_token_bridged_status(token_address_hash, true)
    end
  end

  defp get_bridge_contract_hash(mediator_hash, json_rpc_named_arguments) do
    # keccak 256 from bridgeContract()
    bridge_contract_signature = "0xcd596583"

    perform_eth_call_request(bridge_contract_signature, mediator_hash, json_rpc_named_arguments)
  end

  defp get_erc677_token_hash(mediator_hash, json_rpc_named_arguments) do
    # keccak 256 from erc677token()
    erc677_token_signature = "0x18d8f9c9"

    perform_eth_call_request(erc677_token_signature, mediator_hash, json_rpc_named_arguments)
  end

  defp get_foreign_mediator_contract_hash(mediator_hash, json_rpc_named_arguments) do
    # keccak 256 from mediatorContractOnOtherSide()
    mediator_contract_on_other_side_signature = "0x871c0760"

    perform_eth_call_request(mediator_contract_on_other_side_signature, mediator_hash, json_rpc_named_arguments)
  end

  defp get_destination_chain_id(bridge_contract_hash, json_rpc_named_arguments) do
    # keccak 256 from destinationChainId()
    destination_chain_id_signature = "0xb0750611"

    perform_eth_call_request(destination_chain_id_signature, bridge_contract_hash, json_rpc_named_arguments)
  end

  defp get_token_interfaces_version_signature(token_address_hash, json_rpc_named_arguments) do
    # keccak 256 from getTokenInterfacesVersion()
    get_token_interfaces_version_signature = "0x859ba28c"

    perform_eth_call_request(get_token_interfaces_version_signature, token_address_hash, json_rpc_named_arguments)
  end

  defp get_foreign_token_address(omni_bridge_mediator, token_address_hash, json_rpc_named_arguments) do
    # keccak 256 from foreignTokenAddress(address)
    foreign_token_address_signature = "0x47ac7d6a"

    token_address_hash_abi_encoded =
      [token_address_hash.bytes]
      |> TypeEncoder.encode([:address])
      |> Base.encode16()

    foreign_token_address_method = foreign_token_address_signature <> token_address_hash_abi_encoded

    perform_eth_call_request(foreign_token_address_method, omni_bridge_mediator, json_rpc_named_arguments)
  end

  defp perform_eth_call_request(method, destination, json_rpc_named_arguments)
       when not is_nil(json_rpc_named_arguments) do
    method
    |> Contract.eth_call_request(destination, 1, nil, nil)
    |> json_rpc(json_rpc_named_arguments)
  end

  defp perform_eth_call_request(_method, _destination, json_rpc_named_arguments)
       when is_nil(json_rpc_named_arguments) do
    :error
  end

  def decode_contract_address_hash_response(resp) do
    case resp do
      "0x000000000000000000000000" <> address ->
        "0x" <> address

      _ ->
        nil
    end
  end

  def decode_contract_integer_response(resp) do
    case resp do
      "0x" <> integer_encoded ->
        {integer_value, _} = Integer.parse(integer_encoded, 16)
        integer_value

      _ ->
        nil
    end
  end

  defp set_token_bridged_status(token_address_hash, status) do
    case Repo.get(Token, token_address_hash) do
      %Explorer.Chain.Token{bridged: bridged} = target_token ->
        if !bridged do
          token = Changeset.change(target_token, bridged: status)

          Repo.update(token)
        end

      _ ->
        :ok
    end
  end

  defp insert_bridged_token_metadata(token_address_hash, %{
         foreign_chain_id: foreign_chain_id,
         foreign_token_address_hash: foreign_token_address_hash,
         custom_metadata: custom_metadata,
         custom_cap: custom_cap,
         lp_token: lp_token,
         type: type
       }) do
    target_token = Repo.get(Token, token_address_hash)

    if target_token do
      {:ok, _} =
        Repo.insert(
          %BridgedToken{
            home_token_contract_address_hash: token_address_hash,
            foreign_chain_id: foreign_chain_id,
            foreign_token_contract_address_hash: foreign_token_address_hash,
            custom_metadata: custom_metadata,
            custom_cap: custom_cap,
            lp_token: lp_token,
            type: type
          },
          on_conflict: :nothing
        )
    end
  end

  # Fetches custom metadata for bridged tokens from the node.
  # Currently, gets Balancer token composite tokens with their weights
  # from foreign chain 
  defp get_bridged_token_custom_metadata(foreign_token_address_hash, json_rpc_named_arguments, foreign_json_rpc)
       when not is_nil(foreign_json_rpc) and foreign_json_rpc !== "" do
    eth_call_foreign_json_rpc_named_arguments =
      compose_foreign_json_rpc_named_arguments(json_rpc_named_arguments, foreign_json_rpc)

    balancer_custom_metadata(foreign_token_address_hash, eth_call_foreign_json_rpc_named_arguments) ||
      sushiswap_custom_metadata(foreign_token_address_hash, eth_call_foreign_json_rpc_named_arguments)
  end

  defp get_bridged_token_custom_metadata(_foreign_token_address_hash, _json_rpc_named_arguments, foreign_json_rpc)
       when is_nil(foreign_json_rpc) do
    nil
  end

  defp get_bridged_token_custom_metadata(_foreign_token_address_hash, _json_rpc_named_arguments, foreign_json_rpc)
       when foreign_json_rpc == "" do
    nil
  end

  defp balancer_custom_metadata(foreign_token_address_hash, eth_call_foreign_json_rpc_named_arguments) do
    # keccak 256 from getCurrentTokens()
    get_current_tokens_signature = "0xcc77828d"

    case get_current_tokens_signature
         |> Contract.eth_call_request(foreign_token_address_hash, 1, nil, nil)
         |> json_rpc(eth_call_foreign_json_rpc_named_arguments) do
      {:ok, "0x"} ->
        nil

      {:ok, "0x" <> balancer_current_tokens_encoded} ->
        [balancer_current_tokens] =
          try do
            balancer_current_tokens_encoded
            |> Base.decode16!(case: :mixed)
            |> TypeDecoder.decode_raw([{:array, :address}])
          rescue
            _ -> []
          end

        bridged_token_custom_metadata =
          parse_bridged_token_custom_metadata(
            balancer_current_tokens,
            eth_call_foreign_json_rpc_named_arguments,
            foreign_token_address_hash
          )

        if is_map(bridged_token_custom_metadata) do
          tokens = Map.get(bridged_token_custom_metadata, :tokens)
          weights = Map.get(bridged_token_custom_metadata, :weights)

          if tokens == "" do
            nil
          else
            if weights !== "", do: "#{tokens} #{weights}", else: tokens
          end
        else
          nil
        end

      _ ->
        nil
    end
  end

  defp sushiswap_custom_metadata(foreign_token_address_hash, eth_call_foreign_json_rpc_named_arguments) do
    # keccak 256 from token0()
    token0_signature = "0x0dfe1681"

    # keccak 256 from token1()
    token1_signature = "0xd21220a7"

    # keccak 256 from name()
    name_signature = "0x06fdde03"

    # keccak 256 from symbol()
    symbol_signature = "0x95d89b41"

    with {:ok, "0x" <> token0_encoded} <-
           token0_signature
           |> Contract.eth_call_request(foreign_token_address_hash, 1, nil, nil)
           |> json_rpc(eth_call_foreign_json_rpc_named_arguments),
         {:ok, "0x" <> token1_encoded} <-
           token1_signature
           |> Contract.eth_call_request(foreign_token_address_hash, 2, nil, nil)
           |> json_rpc(eth_call_foreign_json_rpc_named_arguments) do
      token0_hash = parse_contract_response(token0_encoded, :address)
      token1_hash = parse_contract_response(token1_encoded, :address)

      if token0_hash && token1_hash do
        token0_hash_str = "0x" <> Base.encode16(token0_hash, case: :lower)
        token1_hash_str = "0x" <> Base.encode16(token1_hash, case: :lower)

        with {:ok, "0x" <> token0_name_encoded} <-
               name_signature
               |> Contract.eth_call_request(token0_hash_str, 1, nil, nil)
               |> json_rpc(eth_call_foreign_json_rpc_named_arguments),
             {:ok, "0x" <> token1_name_encoded} <-
               name_signature
               |> Contract.eth_call_request(token1_hash_str, 2, nil, nil)
               |> json_rpc(eth_call_foreign_json_rpc_named_arguments),
             {:ok, "0x" <> token0_symbol_encoded} <-
               symbol_signature
               |> Contract.eth_call_request(token0_hash_str, 1, nil, nil)
               |> json_rpc(eth_call_foreign_json_rpc_named_arguments),
             {:ok, "0x" <> token1_symbol_encoded} <-
               symbol_signature
               |> Contract.eth_call_request(token1_hash_str, 2, nil, nil)
               |> json_rpc(eth_call_foreign_json_rpc_named_arguments) do
          token0_name = parse_contract_response(token0_name_encoded, :string, {:bytes, 32})
          token1_name = parse_contract_response(token1_name_encoded, :string, {:bytes, 32})
          token0_symbol = parse_contract_response(token0_symbol_encoded, :string, {:bytes, 32})
          token1_symbol = parse_contract_response(token1_symbol_encoded, :string, {:bytes, 32})

          "#{token0_name}/#{token1_name} (#{token0_symbol}/#{token1_symbol})"
        else
          _ ->
            nil
        end
      else
        nil
      end
    else
      _ ->
        nil
    end
  end

  def calc_lp_tokens_total_liqudity do
    json_rpc_named_arguments = Application.get_env(:explorer, :json_rpc_named_arguments)
    foreign_json_rpc = Application.get_env(:block_scout_web, :foreign_json_rpc)
    bridged_mainnet_tokens_list = BridgedToken.get_unprocessed_mainnet_lp_tokens_list()

    Enum.each(bridged_mainnet_tokens_list, fn bridged_token ->
      case calc_sushiswap_lp_tokens_cap(
             bridged_token.home_token_contract_address_hash,
             bridged_token.foreign_token_contract_address_hash,
             json_rpc_named_arguments,
             foreign_json_rpc
           ) do
        {:ok, new_custom_cap} ->
          bridged_token
          |> Changeset.change(%{custom_cap: new_custom_cap, lp_token: true})
          |> Repo.update()

        {:error, :not_lp_token} ->
          bridged_token
          |> Changeset.change(%{lp_token: false})
          |> Repo.update()
      end
    end)

    Logger.debug(fn -> "Total liqudity fetched for LP tokens" end)
  end

  defp calc_sushiswap_lp_tokens_cap(
         home_token_contract_address_hash,
         foreign_token_address_hash,
         json_rpc_named_arguments,
         foreign_json_rpc
       ) do
    eth_call_foreign_json_rpc_named_arguments =
      compose_foreign_json_rpc_named_arguments(json_rpc_named_arguments, foreign_json_rpc)

    # keccak 256 from getReserves()
    get_reserves_signature = "0x0902f1ac"

    # keccak 256 from token0()
    token0_signature = "0x0dfe1681"

    # keccak 256 from token1()
    token1_signature = "0xd21220a7"

    # keccak 256 from totalSupply()
    total_supply_signature = "0x18160ddd"

    with {:ok, "0x" <> get_reserves_encoded} <-
           get_reserves_signature
           |> Contract.eth_call_request(foreign_token_address_hash, 1, nil, nil)
           |> json_rpc(eth_call_foreign_json_rpc_named_arguments),
         {:ok, "0x" <> home_token_total_supply_encoded} <-
           total_supply_signature
           |> Contract.eth_call_request(home_token_contract_address_hash, 1, nil, nil)
           |> json_rpc(json_rpc_named_arguments),
         [reserve0, reserve1, _] <-
           parse_contract_response(get_reserves_encoded, [{:uint, 112}, {:uint, 112}, {:uint, 32}]),
         {:ok, token0_cap_usd} <-
           get_lp_token_cap(
             home_token_total_supply_encoded,
             token0_signature,
             reserve0,
             foreign_token_address_hash,
             eth_call_foreign_json_rpc_named_arguments
           ),
         {:ok, token1_cap_usd} <-
           get_lp_token_cap(
             home_token_total_supply_encoded,
             token1_signature,
             reserve1,
             foreign_token_address_hash,
             eth_call_foreign_json_rpc_named_arguments
           ) do
      total_lp_cap = Decimal.add(token0_cap_usd, token1_cap_usd)
      {:ok, total_lp_cap}
    else
      _ ->
        {:error, :not_lp_token}
    end
  end

  defp get_lp_token_cap(
         home_token_total_supply_encoded,
         token_signature,
         reserve,
         foreign_token_address_hash,
         eth_call_foreign_json_rpc_named_arguments
       ) do
    # keccak 256 from decimals()
    decimals_signature = "0x313ce567"

    # keccak 256 from totalSupply()
    total_supply_signature = "0x18160ddd"

    home_token_total_supply =
      home_token_total_supply_encoded
      |> parse_contract_response({:uint, 256})
      |> Decimal.new()

    with {:ok, "0x" <> token_encoded} <-
           token_signature
           |> Contract.eth_call_request(foreign_token_address_hash, 1, nil, nil)
           |> json_rpc(eth_call_foreign_json_rpc_named_arguments) do
      token_hash = parse_contract_response(token_encoded, :address)

      if token_hash do
        token_hash_str = "0x" <> Base.encode16(token_hash, case: :lower)

        with {:ok, "0x" <> token_decimals_encoded} <-
               decimals_signature
               |> Contract.eth_call_request(token_hash_str, 1, nil, nil)
               |> json_rpc(eth_call_foreign_json_rpc_named_arguments),
             {:ok, "0x" <> foreign_token_total_supply_encoded} <-
               total_supply_signature
               |> Contract.eth_call_request(foreign_token_address_hash, 1, nil, nil)
               |> json_rpc(eth_call_foreign_json_rpc_named_arguments) do
          token_decimals = parse_contract_response(token_decimals_encoded, {:uint, 256})

          foreign_token_total_supply =
            foreign_token_total_supply_encoded
            |> parse_contract_response({:uint, 256})
            |> Decimal.new()

          token_decimals_divider =
            10
            |> :math.pow(token_decimals)
            |> Decimal.from_float()

          token_cap =
            reserve
            |> Decimal.div(foreign_token_total_supply)
            |> Decimal.mult(home_token_total_supply)
            |> Decimal.div(token_decimals_divider)

          token_price = TokenExchangeRate.fetch_token_exchange_rate_by_address(token_hash_str)

          token_cap_usd =
            if token_price do
              token_price
              |> Decimal.mult(token_cap)
            else
              0
            end

          {:ok, token_cap_usd}
        end
      end
    end
  end

  defp parse_contract_response(abi_encoded_value, types) when is_list(types) do
    values =
      try do
        abi_encoded_value
        |> Base.decode16!(case: :mixed)
        |> TypeDecoder.decode_raw(types)
      rescue
        _ -> [nil]
      end

    values
  end

  defp parse_contract_response(abi_encoded_value, type, emergency_type \\ nil) do
    [value] =
      try do
        [res] = decode_contract_response(abi_encoded_value, type)

        [convert_binary_to_string(res, type)]
      rescue
        _ ->
          if emergency_type do
            try do
              [res] = decode_contract_response(abi_encoded_value, emergency_type)

              [convert_binary_to_string(res, emergency_type)]
            rescue
              _ ->
                [nil]
            end
          else
            [nil]
          end
      end

    value
  end

  defp decode_contract_response(abi_encoded_value, type) do
    abi_encoded_value
    |> Base.decode16!(case: :mixed)
    |> TypeDecoder.decode_raw([type])
  end

  defp convert_binary_to_string(binary, type) do
    case type do
      {:bytes, _} ->
        ContractState.binary_to_string(binary)

      _ ->
        binary
    end
  end

  defp compose_foreign_json_rpc_named_arguments(json_rpc_named_arguments, foreign_json_rpc)
       when foreign_json_rpc != "" do
    {_, eth_call_foreign_json_rpc_named_arguments} =
      Keyword.get_and_update(json_rpc_named_arguments, :transport_options, fn transport_options ->
        {_, updated_transport_options} =
          update_transport_options_set_foreign_json_rpc(transport_options, foreign_json_rpc)

        {transport_options, updated_transport_options}
      end)

    eth_call_foreign_json_rpc_named_arguments
  end

  defp compose_foreign_json_rpc_named_arguments(_json_rpc_named_arguments, foreign_json_rpc)
       when foreign_json_rpc == "" do
    nil
  end

  defp compose_foreign_json_rpc_named_arguments(json_rpc_named_arguments, _foreign_json_rpc)
       when is_nil(json_rpc_named_arguments) do
    nil
  end

  defp update_transport_options_set_foreign_json_rpc(transport_options, foreign_json_rpc) do
    Keyword.get_and_update(transport_options, :method_to_url, fn method_to_url ->
      {_, updated_method_to_url} =
        Keyword.get_and_update(method_to_url, :eth_call, fn eth_call ->
          {eth_call, foreign_json_rpc}
        end)

      {method_to_url, updated_method_to_url}
    end)
  end

  defp parse_bridged_token_custom_metadata(
         balancer_current_tokens,
         eth_call_foreign_json_rpc_named_arguments,
         foreign_token_address_hash
       ) do
    balancer_current_tokens
    |> Enum.reduce(%{:tokens => "", :weights => ""}, fn balancer_token_bytes, balancer_tokens_weights ->
      balancer_token_hash_without_0x =
        balancer_token_bytes
        |> Base.encode16(case: :lower)

      balancer_token_hash = "0x" <> balancer_token_hash_without_0x

      # 95d89b41 = keccak256(symbol())
      symbol_signature = "0x95d89b41"

      case symbol_signature
           |> Contract.eth_call_request(balancer_token_hash, 1, nil, nil)
           |> json_rpc(eth_call_foreign_json_rpc_named_arguments) do
        {:ok, "0x" <> symbol_encoded} ->
          [symbol] =
            symbol_encoded
            |> Base.decode16!(case: :mixed)
            |> TypeDecoder.decode_raw([:string])

          # f1b8a9b7 = keccak256(getNormalizedWeight(address))
          get_normalized_weight_signature = "0xf1b8a9b7"

          get_normalized_weight_arg_abi_encoded =
            [balancer_token_bytes]
            |> TypeEncoder.encode([:address])
            |> Base.encode16(case: :lower)

          get_normalized_weight_abi_encoded = get_normalized_weight_signature <> get_normalized_weight_arg_abi_encoded

          get_normalized_weight_resp =
            get_normalized_weight_abi_encoded
            |> Contract.eth_call_request(foreign_token_address_hash, 1, nil, nil)
            |> json_rpc(eth_call_foreign_json_rpc_named_arguments)

          parse_balancer_weights(get_normalized_weight_resp, balancer_tokens_weights, symbol)

        _ ->
          nil
      end
    end)
  end

  defp parse_balancer_weights(get_normalized_weight_resp, balancer_tokens_weights, symbol) do
    case get_normalized_weight_resp do
      {:ok, "0x" <> normalized_weight_encoded} ->
        [normalized_weight] =
          try do
            normalized_weight_encoded
            |> Base.decode16!(case: :mixed)
            |> TypeDecoder.decode_raw([{:uint, 256}])
          rescue
            _ ->
              []
          end

        normalized_weight_to_100_perc = calc_normalized_weight_to_100_perc(normalized_weight)

        normalized_weight_in_perc =
          normalized_weight_to_100_perc
          |> div(1_000_000_000_000_000_000)

        current_tokens = Map.get(balancer_tokens_weights, :tokens)
        current_weights = Map.get(balancer_tokens_weights, :weights)

        tokens_value = combine_tokens_value(current_tokens, symbol)
        weights_value = combine_weights_value(current_weights, normalized_weight_in_perc)

        %{:tokens => tokens_value, :weights => weights_value}

      _ ->
        nil
    end
  end

  defp calc_normalized_weight_to_100_perc(normalized_weight) do
    if normalized_weight, do: 100 * normalized_weight, else: 0
  end

  defp combine_tokens_value(current_tokens, symbol) do
    if current_tokens == "", do: symbol, else: current_tokens <> "/" <> symbol
  end

  defp combine_weights_value(current_weights, normalized_weight_in_perc) do
    if current_weights == "",
      do: "#{normalized_weight_in_perc}",
      else: current_weights <> "/" <> "#{normalized_weight_in_perc}"
  end

  @doc """
  Fetches a `t:Token.t/0` by an address hash.

  ## Options

      * `:necessity_by_association` - use to load `t:association/0` as `:required` or `:optional`.  If an association is
      `:required`, and the `t:Token.t/0` has no associated record for that association,
      then the `t:Token.t/0` will not be included in the list.
  """
  @spec token_from_address_hash(Hash.Address.t(), [necessity_by_association_option]) ::
          {:ok, Token.t()} | {:error, :not_found}
  def token_from_address_hash(
        %Hash{byte_count: unquote(Hash.Address.byte_count())} = hash,
        options \\ []
      ) do
    necessity_by_association = Keyword.get(options, :necessity_by_association, %{})

    query =
      from(
        t in Token,
        left_join: bt in BridgedToken,
        on: t.contract_address_hash == bt.home_token_contract_address_hash,
        where: t.contract_address_hash == ^hash,
        select: [t, bt]
      )

    query
    |> join_associations(necessity_by_association)
    |> preload(:contract_address)
    |> Repo.one()
    |> case do
      nil ->
        {:error, :not_found}

      [%Token{} = token, %BridgedToken{} = bridged_token] ->
        foreign_token_contract_address_hash = Map.get(bridged_token, :foreign_token_contract_address_hash)
        foreign_chain_id = Map.get(bridged_token, :foreign_chain_id)
        custom_metadata = Map.get(bridged_token, :custom_metadata)
        custom_cap = Map.get(bridged_token, :custom_cap)

        extended_token =
          token
          |> Map.put(:foreign_token_contract_address_hash, foreign_token_contract_address_hash)
          |> Map.put(:foreign_chain_id, foreign_chain_id)
          |> Map.put(:custom_metadata, custom_metadata)
          |> Map.put(:custom_cap, custom_cap)

        {:ok, extended_token}

      [%Token{} = token, nil] ->
        {:ok, token}
    end
  end

  @spec fetch_token_transfers_from_token_hash(Hash.t(), [paging_options]) :: []
  def fetch_token_transfers_from_token_hash(token_address_hash, options \\ []) do
    TokenTransfer.fetch_token_transfers_from_token_hash(token_address_hash, options)
  end

  @spec fetch_token_transfers_from_token_hash_and_token_id(Hash.t(), binary(), [paging_options]) :: []
  def fetch_token_transfers_from_token_hash_and_token_id(token_address_hash, token_id, options \\ []) do
    TokenTransfer.fetch_token_transfers_from_token_hash_and_token_id(token_address_hash, token_id, options)
  end

  @spec count_token_transfers_from_token_hash(Hash.t()) :: non_neg_integer()
  def count_token_transfers_from_token_hash(token_address_hash) do
    TokenTransfer.count_token_transfers_from_token_hash(token_address_hash)
  end

  @spec count_token_transfers_from_token_hash_and_token_id(Hash.t(), binary()) :: non_neg_integer()
  def count_token_transfers_from_token_hash_and_token_id(token_address_hash, token_id) do
    TokenTransfer.count_token_transfers_from_token_hash_and_token_id(token_address_hash, token_id)
  end

  @spec transaction_has_token_transfers?(Hash.t()) :: boolean()
  def transaction_has_token_transfers?(transaction_hash) do
    query = from(tt in TokenTransfer, where: tt.transaction_hash == ^transaction_hash)

    Repo.exists?(query)
  end

  @spec address_has_rewards?(Address.t()) :: boolean()
  def address_has_rewards?(address_hash) do
    query = from(r in Reward, where: r.address_hash == ^address_hash)

    Repo.exists?(query)
  end

  @spec address_tokens_with_balance(Hash.Address.t(), [any()]) :: []
  def address_tokens_with_balance(address_hash, paging_options \\ []) do
    address_hash
    |> Address.Token.list_address_tokens_with_balance(paging_options)
    |> Repo.all()
  end

  @spec find_and_update_replaced_transactions([
          %{
            required(:nonce) => non_neg_integer,
            required(:from_address_hash) => Hash.Address.t(),
            required(:hash) => Hash.t()
          }
        ]) :: {integer(), nil | [term()]}
  def find_and_update_replaced_transactions(transactions, timeout \\ :infinity) do
    query =
      transactions
      |> Enum.reduce(
        Transaction,
        fn %{hash: hash, nonce: nonce, from_address_hash: from_address_hash}, query ->
          from(t in query,
            or_where:
              t.nonce == ^nonce and t.from_address_hash == ^from_address_hash and t.hash != ^hash and
                not is_nil(t.block_number)
          )
        end
      )
      # Enforce Transaction ShareLocks order (see docs: sharelocks.md)
      |> order_by(asc: :hash)
      |> lock("FOR UPDATE")

    hashes = Enum.map(transactions, & &1.hash)

    transactions_to_update =
      from(pending in Transaction,
        join: duplicate in subquery(query),
        on: duplicate.nonce == pending.nonce,
        on: duplicate.from_address_hash == pending.from_address_hash,
        where: pending.hash in ^hashes and is_nil(pending.block_hash)
      )

    Repo.update_all(transactions_to_update, [set: [error: "dropped/replaced", status: :error]], timeout: timeout)
  end

  @spec update_replaced_transactions([
          %{
            required(:nonce) => non_neg_integer,
            required(:from_address_hash) => Hash.Address.t(),
            required(:block_hash) => Hash.Full.t()
          }
        ]) :: {integer(), nil | [term()]}
  def update_replaced_transactions(transactions, timeout \\ :infinity) do
    filters =
      transactions
      |> Enum.filter(fn transaction ->
        transaction.block_hash && transaction.nonce && transaction.from_address_hash
      end)
      |> Enum.map(fn transaction ->
        {transaction.nonce, transaction.from_address_hash}
      end)
      |> Enum.uniq()

    if Enum.empty?(filters) do
      {:ok, []}
    else
      query =
        filters
        |> Enum.reduce(Transaction, fn {nonce, from_address}, query ->
          from(t in query,
            or_where: t.nonce == ^nonce and t.from_address_hash == ^from_address and is_nil(t.block_hash)
          )
        end)
        # Enforce Transaction ShareLocks order (see docs: sharelocks.md)
        |> order_by(asc: :hash)
        |> lock("FOR UPDATE")

      Repo.update_all(
        from(t in Transaction, join: s in subquery(query), on: t.hash == s.hash),
        [set: [error: "dropped/replaced", status: :error]],
        timeout: timeout
      )
    end
  end

  @spec upsert_token_instance(map()) :: {:ok, Instance.t()} | {:error, Ecto.Changeset.t()}
  def upsert_token_instance(params) do
    changeset = Instance.changeset(%Instance{}, params)

    Repo.insert(changeset,
      on_conflict: :replace_all,
      conflict_target: [:token_id, :token_contract_address_hash]
    )
  end

  @doc """
  Update a new `t:Token.t/0` record.

  As part of updating token, an additional record is inserted for
  naming the address for reference if a name is provided for a token.
  """
  @spec update_token(Token.t(), map()) :: {:ok, Token.t()} | {:error, Ecto.Changeset.t()}
  def update_token(%Token{contract_address_hash: address_hash} = token, params \\ %{}) do
    token_changeset = Token.changeset(token, params)
    address_name_changeset = Address.Name.changeset(%Address.Name{}, Map.put(params, :address_hash, address_hash))

    stale_error_field = :contract_address_hash
    stale_error_message = "is up to date"

    token_opts = [
      on_conflict: Runner.Tokens.default_on_conflict(),
      conflict_target: :contract_address_hash,
      stale_error_field: stale_error_field,
      stale_error_message: stale_error_message
    ]

    address_name_opts = [on_conflict: :nothing, conflict_target: [:address_hash, :name]]

    # Enforce ShareLocks tables order (see docs: sharelocks.md)
    insert_result =
      Multi.new()
      |> Multi.run(
        :address_name,
        fn repo, _ ->
          {:ok, repo.insert(address_name_changeset, address_name_opts)}
        end
      )
      |> Multi.run(:token, fn repo, _ ->
        with {:error, %Changeset{errors: [{^stale_error_field, {^stale_error_message, [_]}}]}} <-
               repo.insert(token_changeset, token_opts) do
          # the original token passed into `update_token/2` as stale error means it is unchanged
          {:ok, token}
        end
      end)
      |> Repo.transaction()

    case insert_result do
      {:ok, %{token: token}} ->
        {:ok, token}

      {:error, :token, changeset, _} ->
        {:error, changeset}
    end
  end

  @spec fetch_last_token_balances(Hash.Address.t()) :: []
  def fetch_last_token_balances(address_hash) do
    address_hash
    |> CurrentTokenBalance.last_token_balances()
    |> Repo.all()
  end

  @spec fetch_last_token_balances(Hash.Address.t(), [paging_options]) :: []
  def fetch_last_token_balances(address_hash, paging_options) do
    address_hash
    |> CurrentTokenBalance.last_token_balances(paging_options)
    |> page_current_token_balances(paging_options)
    |> Repo.all()
  end

  @spec erc721_token_instance_from_token_id_and_token_address(binary(), Hash.Address.t()) ::
          {:ok, TokenTransfer.t()} | {:error, :not_found}
  def erc721_token_instance_from_token_id_and_token_address(token_id, token_contract_address) do
    query =
      from(tt in TokenTransfer,
        left_join: instance in Instance,
        on: tt.token_contract_address_hash == instance.token_contract_address_hash and tt.token_id == instance.token_id,
        where: tt.token_contract_address_hash == ^token_contract_address and tt.token_id == ^token_id,
        limit: 1,
        select: %{tt | instance: instance}
      )

    case Repo.one(query) do
      nil -> {:error, :not_found}
      token_instance -> {:ok, token_instance}
    end
  end

  defp fetch_coin_balances(address_hash, paging_options) do
    address = Repo.get_by(Address, hash: address_hash)

    if contract?(address) do
      address_hash
      |> CoinBalance.fetch_coin_balances(paging_options)
    else
      address_hash
      |> CoinBalance.fetch_coin_balances_with_txs(paging_options)
    end
  end

  @spec fetch_last_token_balance(Hash.Address.t(), Hash.Address.t()) :: Decimal.t()
  def fetch_last_token_balance(address_hash, token_contract_address_hash) do
    if address_hash !== %{} do
      address_hash
      |> CurrentTokenBalance.last_token_balance(token_contract_address_hash) || Decimal.new(0)
    else
      Decimal.new(0)
    end
  end

  # @spec fetch_last_token_balance_1155(Hash.Address.t(), Hash.Address.t()) :: Decimal.t()
  def fetch_last_token_balance_1155(address_hash, token_contract_address_hash, token_id) do
    if address_hash !== %{} do
      address_hash
      |> CurrentTokenBalance.last_token_balance_1155(token_contract_address_hash, token_id) || Decimal.new(0)
    else
      Decimal.new(0)
    end
  end

  @spec address_to_coin_balances(Hash.Address.t(), [paging_options]) :: []
  def address_to_coin_balances(address_hash, options) do
    paging_options = Keyword.get(options, :paging_options, @default_paging_options)

    balances_raw =
      address_hash
      |> fetch_coin_balances(paging_options)
      |> page_coin_balances(paging_options)
      |> Repo.all()

    if Enum.empty?(balances_raw) do
      balances_raw
    else
      balances_raw_filtered =
        balances_raw
        |> Enum.filter(fn balance -> balance.value end)

      min_block_number =
        balances_raw_filtered
        |> Enum.min_by(fn balance -> balance.block_number end, fn -> %{} end)
        |> Map.get(:block_number)

      max_block_number =
        balances_raw_filtered
        |> Enum.max_by(fn balance -> balance.block_number end, fn -> %{} end)
        |> Map.get(:block_number)

      min_block_timestamp = find_block_timestamp(min_block_number)
      max_block_timestamp = find_block_timestamp(max_block_number)

      min_block_unix_timestamp =
        min_block_timestamp
        |> Timex.to_unix()

      max_block_unix_timestamp =
        max_block_timestamp
        |> Timex.to_unix()

      blocks_delta = max_block_number - min_block_number

      balances_with_dates =
        if blocks_delta > 0 do
          balances_raw_filtered
          |> Enum.map(fn balance ->
            date =
              trunc(
                min_block_unix_timestamp +
                  (balance.block_number - min_block_number) * (max_block_unix_timestamp - min_block_unix_timestamp) /
                    blocks_delta
              )

            formatted_date = Timex.from_unix(date)
            %{balance | block_timestamp: formatted_date}
          end)
        else
          balances_raw_filtered
          |> Enum.map(fn balance ->
            date = min_block_unix_timestamp

            formatted_date = Timex.from_unix(date)
            %{balance | block_timestamp: formatted_date}
          end)
        end

      balances_with_dates
      |> Enum.sort(fn balance1, balance2 -> balance1.block_number >= balance2.block_number end)
    end
  end

  def get_coin_balance(address_hash, block_number) do
    query = CoinBalance.fetch_coin_balance(address_hash, block_number)

    Repo.one(query)
  end

  @spec address_to_balances_by_day(Hash.Address.t()) :: [balance_by_day]
  def address_to_balances_by_day(address_hash) do
    latest_block_timestamp =
      address_hash
      |> CoinBalance.last_coin_balance_timestamp()
      |> Repo.one()

    address_hash
    |> CoinBalanceDaily.balances_by_day()
    |> Repo.all()
    |> Enum.sort_by(fn %{date: d} -> {d.year, d.month, d.day} end)
    |> replace_last_value(latest_block_timestamp)
    |> normalize_balances_by_day()
  end

  # https://github.com/blockscout/blockscout/issues/2658
  defp replace_last_value(items, %{value: value, timestamp: timestamp}) do
    List.replace_at(items, -1, %{date: Date.convert!(timestamp, Calendar.ISO), value: value})
  end

  defp replace_last_value(items, _), do: items

  defp normalize_balances_by_day(balances_by_day) do
    result =
      balances_by_day
      |> Enum.filter(fn day -> day.value end)
      |> Enum.map(fn day -> Map.update!(day, :date, &to_string(&1)) end)
      |> Enum.map(fn day -> Map.update!(day, :value, &Wei.to(&1, :ether)) end)

    today = Date.to_string(NaiveDateTime.utc_now())

    if Enum.count(result) > 0 && !Enum.any?(result, fn map -> map[:date] == today end) do
      List.flatten([result | [%{date: today, value: List.last(result)[:value]}]])
    else
      result
    end
  end

  @spec fetch_token_holders_from_token_hash(Hash.Address.t(), boolean(), [paging_options]) :: [TokenBalance.t()]
  def fetch_token_holders_from_token_hash(contract_address_hash, from_api, options \\ []) do
    query =
      contract_address_hash
      |> CurrentTokenBalance.token_holders_ordered_by_value(options)

    if from_api do
      query
      |> Repo.replica().all()
    else
      query
      |> Repo.all()
    end
  end

  def fetch_token_holders_from_token_hash_and_token_id(contract_address_hash, token_id, options \\ []) do
    contract_address_hash
    |> CurrentTokenBalance.token_holders_1155_by_token_id(token_id, options)
    |> Repo.all()
  end

  def token_id_1155_is_unique?(_, nil), do: false

  def token_id_1155_is_unique?(contract_address_hash, token_id) do
    result = contract_address_hash |> CurrentTokenBalance.token_balances_by_id_limit_2(token_id) |> Repo.all()

    if length(result) == 1 do
      Decimal.cmp(Enum.at(result, 0), 1) == :eq
    else
      false
    end
  end

  def get_token_ids_1155(contract_address_hash) do
    contract_address_hash
    |> CurrentTokenBalance.token_ids_query()
    |> Repo.all()
  end

  @spec count_token_holders_from_token_hash(Hash.Address.t()) :: non_neg_integer()
  def count_token_holders_from_token_hash(contract_address_hash) do
    query =
      from(ctb in CurrentTokenBalance.token_holders_query_for_count(contract_address_hash),
        select: fragment("COUNT(DISTINCT(address_hash))")
      )

    Repo.one!(query, timeout: :infinity)
  end

  @spec address_to_unique_tokens(Hash.Address.t(), [paging_options]) :: [TokenTransfer.t()]
  def address_to_unique_tokens(contract_address_hash, options \\ []) do
    paging_options = Keyword.get(options, :paging_options, @default_paging_options)

    contract_address_hash
    |> TokenTransfer.address_to_unique_tokens()
    |> TokenTransfer.page_token_transfer(paging_options)
    |> limit(^paging_options.page_size)
    |> Repo.all()
  end

  @spec data() :: Dataloader.Ecto.t()
  def data, do: DataloaderEcto.new(Repo)

  @spec transaction_token_transfer_type(Transaction.t()) ::
          :erc20 | :erc721 | :erc1155 | :token_transfer | nil
  def transaction_token_transfer_type(
        %Transaction{
          status: :ok,
          created_contract_address_hash: nil,
          input: input,
          value: value
        } = transaction
      ) do
    zero_wei = %Wei{value: Decimal.new(0)}
    result = find_token_transfer_type(transaction, input, value)

    if is_nil(result) && Enum.count(transaction.token_transfers) > 0 && value == zero_wei,
      do: :token_transfer,
      else: result
  rescue
    _ -> nil
  end

  def transaction_token_transfer_type(_), do: nil

  defp find_token_transfer_type(transaction, input, value) do
    zero_wei = %Wei{value: Decimal.new(0)}

    # https://github.com/OpenZeppelin/openzeppelin-solidity/blob/master/contracts/token/ERC721/ERC721.sol#L35
    case {to_string(input), value} do
      # transferFrom(address,address,uint256)
      {"0x23b872dd" <> params, ^zero_wei} ->
        types = [:address, :address, {:uint, 256}]
        [from_address, to_address, _value] = decode_params(params, types)

        find_erc721_token_transfer(transaction.token_transfers, {from_address, to_address})

      # safeTransferFrom(address,address,uint256)
      {"0x42842e0e" <> params, ^zero_wei} ->
        types = [:address, :address, {:uint, 256}]
        [from_address, to_address, _value] = decode_params(params, types)

        find_erc721_token_transfer(transaction.token_transfers, {from_address, to_address})

      # safeTransferFrom(address,address,uint256,bytes)
      {"0xb88d4fde" <> params, ^zero_wei} ->
        types = [:address, :address, {:uint, 256}, :bytes]
        [from_address, to_address, _value, _data] = decode_params(params, types)

        find_erc721_token_transfer(transaction.token_transfers, {from_address, to_address})

      # safeTransferFrom(address,address,uint256,uint256,bytes)
      {"0xf242432a" <> params, ^zero_wei} ->
        types = [:address, :address, {:uint, 256}, {:uint, 256}, :bytes]
        [from_address, to_address, _id, _value, _data] = decode_params(params, types)

        find_erc1155_token_transfer(transaction.token_transfers, {from_address, to_address})

      # safeBatchTransferFrom(address,address,uint256[],uint256[],bytes)
      {"0x2eb2c2d6" <> params, ^zero_wei} ->
        types = [:address, :address, [{:uint, 256}], [{:uint, 256}], :bytes]
        [from_address, to_address, _ids, _values, _data] = decode_params(params, types)

        find_erc1155_token_transfer(transaction.token_transfers, {from_address, to_address})

      {"0xf907fc5b" <> _params, ^zero_wei} ->
        :erc20

      # check for ERC-20 or for old ERC-721, ERC-1155 token versions
      {unquote(TokenTransfer.transfer_function_signature()) <> params, ^zero_wei} ->
        types = [:address, {:uint, 256}]

        [address, value] = decode_params(params, types)

        decimal_value = Decimal.new(value)

        find_erc721_or_erc20_or_erc1155_token_transfer(transaction.token_transfers, {address, decimal_value})

      _ ->
        nil
    end
  end

  defp find_erc721_token_transfer(token_transfers, {from_address, to_address}) do
    token_transfer =
      Enum.find(token_transfers, fn token_transfer ->
        token_transfer.from_address_hash.bytes == from_address && token_transfer.to_address_hash.bytes == to_address
      end)

    if token_transfer, do: :erc721
  end

  defp find_erc1155_token_transfer(token_transfers, {from_address, to_address}) do
    token_transfer =
      Enum.find(token_transfers, fn token_transfer ->
        token_transfer.from_address_hash.bytes == from_address && token_transfer.to_address_hash.bytes == to_address
      end)

    if token_transfer, do: :erc1155
  end

  defp find_erc721_or_erc20_or_erc1155_token_transfer(token_transfers, {address, decimal_value}) do
    token_transfer =
      Enum.find(token_transfers, fn token_transfer ->
        token_transfer.to_address_hash.bytes == address && token_transfer.amount == decimal_value
      end)

    if token_transfer do
      case token_transfer.token do
        %Token{type: "ERC-20"} -> :erc20
        %Token{type: "ERC-721"} -> :erc721
        %Token{type: "ERC-1155"} -> :erc1155
        _ -> nil
      end
    else
      :erc20
    end
  end

  @doc """
  Combined block reward from all the fees.
  """
  @spec block_combined_rewards(Block.t()) :: Wei.t()
  def block_combined_rewards(block) do
    {:ok, value} =
      block.rewards
      |> Enum.reduce(
        0,
        fn block_reward, acc ->
          {:ok, decimal} = Wei.dump(block_reward.reward)

          Decimal.add(decimal, acc)
        end
      )
      |> Wei.cast()

    value
  end

  @doc "Get staking pools from the DB"
  @spec staking_pools(
          filter :: :validator | :active | :inactive,
          paging_options :: PagingOptions.t() | :all,
          address_hash :: Hash.t() | nil,
          filter_banned :: boolean() | nil,
          filter_my :: boolean() | nil
        ) :: [map()]
  def staking_pools(
        filter,
        paging_options \\ @default_paging_options,
        address_hash \\ nil,
        filter_banned \\ false,
        filter_my \\ false
      ) do
    base_query =
      StakingPool
      |> where(is_deleted: false)
      |> staking_pool_filter(filter)
      |> staking_pools_paging_query(paging_options)

    delegator_query =
      if address_hash do
        base_query
        |> join(:left, [p], pd in StakingPoolsDelegator,
          on:
            p.staking_address_hash == pd.staking_address_hash and pd.address_hash == ^address_hash and
              not pd.is_deleted
        )
        |> select([p, pd], %{pool: p, delegator: pd})
      else
        base_query
        |> select([p], %{pool: p, delegator: nil})
      end

    banned_query =
      if filter_banned do
        where(delegator_query, is_banned: true)
      else
        delegator_query
      end

    filtered_query =
      if address_hash && filter_my do
        where(banned_query, [..., pd], not is_nil(pd))
      else
        banned_query
      end

    Repo.all(filtered_query)
  end

  defp staking_pools_paging_query(base_query, :all) do
    base_query
    |> order_by(asc: :staking_address_hash)
  end

  defp staking_pools_paging_query(base_query, paging_options) do
    paging_query =
      base_query
      |> limit(^paging_options.page_size)
      |> order_by(desc: :stakes_ratio, desc: :is_active, asc: :staking_address_hash)

    case paging_options.key do
      {value, address_hash} ->
        where(
          paging_query,
          [p],
          p.stakes_ratio < ^value or
            (p.stakes_ratio == ^value and p.staking_address_hash > ^address_hash)
        )

      _ ->
        paging_query
    end
  end

  @doc "Get count of staking pools from the DB"
  @spec staking_pools_count(filter :: :validator | :active | :inactive) :: integer
  def staking_pools_count(filter) do
    StakingPool
    |> where(is_deleted: false)
    |> staking_pool_filter(filter)
    |> Repo.aggregate(:count, :staking_address_hash)
  end

  @doc "Get sum of delegators count from the DB"
  @spec delegators_count_sum(filter :: :validator | :active | :inactive) :: integer
  def delegators_count_sum(filter) do
    StakingPool
    |> where(is_deleted: false)
    |> staking_pool_filter(filter)
    |> Repo.aggregate(:sum, :delegators_count)
  end

  @doc "Get sum of total staked amount from the DB"
  @spec total_staked_amount_sum(filter :: :validator | :active | :inactive) :: integer
  def total_staked_amount_sum(filter) do
    StakingPool
    |> where(is_deleted: false)
    |> staking_pool_filter(filter)
    |> Repo.aggregate(:sum, :total_staked_amount)
  end

  defp staking_pool_filter(query, :validator) do
    where(query, is_validator: true)
  end

  defp staking_pool_filter(query, :active) do
    where(query, is_active: true)
  end

  defp staking_pool_filter(query, :inactive) do
    where(query, is_active: false)
  end

  def staking_pool(staking_address_hash) do
    Repo.get_by(StakingPool, staking_address_hash: staking_address_hash)
  end

  def staking_pool_names(staking_addresses) do
    StakingPool
    |> where([p], p.staking_address_hash in ^staking_addresses and p.is_deleted == false)
    |> select([:staking_address_hash, :name])
    |> Repo.all()
  end

  def staking_pool_delegators(staking_address_hash, show_snapshotted_data) do
    query =
      from(
        d in StakingPoolsDelegator,
        where:
          d.staking_address_hash == ^staking_address_hash and
            (d.is_active == true or (^show_snapshotted_data and d.snapshotted_stake_amount > 0 and d.is_active != true)),
        order_by: [desc: d.stake_amount]
      )

    query
    |> Repo.all()
  end

  def staking_pool_snapshotted_delegator_data_for_apy do
    query =
      from(
        d in StakingPoolsDelegator,
        select: %{
          :staking_address_hash => fragment("DISTINCT ON (?) ?", d.staking_address_hash, d.staking_address_hash),
          :snapshotted_reward_ratio => d.snapshotted_reward_ratio,
          :snapshotted_stake_amount => d.snapshotted_stake_amount
        },
        where: d.staking_address_hash != d.address_hash and d.snapshotted_stake_amount > 0
      )

    query
    |> Repo.all()
  end

  def staking_pool_snapshotted_inactive_delegators_count(staking_address_hash) do
    query =
      from(
        d in StakingPoolsDelegator,
        where:
          d.staking_address_hash == ^staking_address_hash and
            d.snapshotted_stake_amount > 0 and
            d.is_active != true,
        select: fragment("count(*)")
      )

    query
    |> Repo.one()
  end

  def staking_pool_delegator(staking_address_hash, address_hash) do
    Repo.get_by(StakingPoolsDelegator,
      staking_address_hash: staking_address_hash,
      address_hash: address_hash,
      is_deleted: false
    )
  end

  def get_total_staked_and_ordered(""), do: nil

  def get_total_staked_and_ordered(address_hash) when is_binary(address_hash) do
    StakingPoolsDelegator
    |> where([delegator], delegator.address_hash == ^address_hash and not delegator.is_deleted)
    |> select([delegator], %{
      stake_amount: coalesce(sum(delegator.stake_amount), 0),
      ordered_withdraw: coalesce(sum(delegator.ordered_withdraw), 0)
    })
    |> Repo.one()
  end

  def get_total_staked_and_ordered(_), do: nil

  defp with_decompiled_code_flag(query, _hash, false), do: query

  defp with_decompiled_code_flag(query, hash, true) do
    has_decompiled_code_query =
      from(decompiled_contract in DecompiledSmartContract,
        where: decompiled_contract.address_hash == ^hash,
        limit: 1,
        select: %{has_decompiled_code?: not is_nil(decompiled_contract.address_hash)}
      )

    from(
      address in query,
      left_join: decompiled_code in subquery(has_decompiled_code_query),
      select_merge: %{has_decompiled_code?: decompiled_code.has_decompiled_code?}
    )
  end

  defp decode_params(params, types) do
    params
    |> Base.decode16!(case: :mixed)
    |> TypeDecoder.decode_raw(types)
  end

  def get_token_type(hash) do
    query =
      from(
        token in Token,
        where: token.contract_address_hash == ^hash,
        select: token.type
      )

    Repo.one(query)
  end

  @doc """
  Checks if an `t:Explorer.Chain.Address.t/0` with the given `hash` exists.

  Returns `:ok` if found

      iex> {:ok, %Explorer.Chain.Address{hash: hash}} = Explorer.Chain.create_address(
      ...>   %{hash: "0x5aaeb6053f3e94c9b9a09f33669435e7ef1beaed"}
      ...> )
      iex> Explorer.Chain.check_address_exists(hash)
      :ok

  Returns `:not_found` if not found

      iex> {:ok, hash} = Explorer.Chain.string_to_address_hash("0x5aaeb6053f3e94c9b9a09f33669435e7ef1beaed")
      iex> Explorer.Chain.check_address_exists(hash)
      :not_found

  """
  @spec check_address_exists(Hash.Address.t()) :: :ok | :not_found
  def check_address_exists(address_hash) do
    address_hash
    |> address_exists?()
    |> boolean_to_check_result()
  end

  @doc """
  Checks if an `t:Explorer.Chain.Address.t/0` with the given `hash` exists.

  Returns `true` if found

      iex> {:ok, %Explorer.Chain.Address{hash: hash}} = Explorer.Chain.create_address(
      ...>   %{hash: "0x5aaeb6053f3e94c9b9a09f33669435e7ef1beaed"}
      ...> )
      iex> Explorer.Chain.address_exists?(hash)
      true

  Returns `false` if not found

      iex> {:ok, hash} = Explorer.Chain.string_to_address_hash("0x5aaeb6053f3e94c9b9a09f33669435e7ef1beaed")
      iex> Explorer.Chain.address_exists?(hash)
      false

  """
  @spec address_exists?(Hash.Address.t()) :: boolean()
  def address_exists?(address_hash) do
    query =
      from(
        address in Address,
        where: address.hash == ^address_hash
      )

    Repo.exists?(query)
  end

  @doc """
  Checks if it exists an `t:Explorer.Chain.Address.t/0` that has the provided
  `t:Explorer.Chain.Address.t/0` `hash` and a contract.

  Returns `:ok` if found and `:not_found` otherwise.
  """
  @spec check_contract_address_exists(Hash.Address.t()) :: :ok | :not_found
  def check_contract_address_exists(address_hash) do
    address_hash
    |> contract_address_exists?()
    |> boolean_to_check_result()
  end

  @doc """
  Checks if it exists an `t:Explorer.Chain.Address.t/0` that has the provided
  `t:Explorer.Chain.Address.t/0` `hash` and a contract.

  Returns `true` if found and `false` otherwise.
  """
  @spec contract_address_exists?(Hash.Address.t()) :: boolean()
  def contract_address_exists?(address_hash) do
    query =
      from(
        address in Address,
        where: address.hash == ^address_hash and not is_nil(address.contract_code)
      )

    Repo.exists?(query)
  end

  @doc """
  Checks if it exists a `t:Explorer.Chain.DecompiledSmartContract.t/0` for the
  `t:Explorer.Chain.Address.t/0` with the provided `hash` and with the provided version.

  Returns `:ok` if found and `:not_found` otherwise.
  """
  @spec check_decompiled_contract_exists(Hash.Address.t(), String.t()) :: :ok | :not_found
  def check_decompiled_contract_exists(address_hash, version) do
    address_hash
    |> decompiled_contract_exists?(version)
    |> boolean_to_check_result()
  end

  @doc """
  Checks if it exists a `t:Explorer.Chain.DecompiledSmartContract.t/0` for the
  `t:Explorer.Chain.Address.t/0` with the provided `hash` and with the provided version.

  Returns `true` if found and `false` otherwise.
  """
  @spec decompiled_contract_exists?(Hash.Address.t(), String.t()) :: boolean()
  def decompiled_contract_exists?(address_hash, version) do
    query =
      from(contract in DecompiledSmartContract,
        where: contract.address_hash == ^address_hash and contract.decompiler_version == ^version
      )

    Repo.exists?(query)
  end

  @doc """
  Checks if it exists a verified `t:Explorer.Chain.SmartContract.t/0` for the
  `t:Explorer.Chain.Address.t/0` with the provided `hash`.

  Returns `:ok` if found and `:not_found` otherwise.
  """
  @spec check_verified_smart_contract_exists(Hash.Address.t()) :: :ok | :not_found
  def check_verified_smart_contract_exists(address_hash) do
    address_hash
    |> verified_smart_contract_exists?()
    |> boolean_to_check_result()
  end

  @doc """
  Checks if it exists a verified `t:Explorer.Chain.SmartContract.t/0` for the
  `t:Explorer.Chain.Address.t/0` with the provided `hash`.

  Returns `true` if found and `false` otherwise.
  """
  @spec verified_smart_contract_exists?(Hash.Address.t()) :: boolean()
  def verified_smart_contract_exists?(address_hash) do
    query =
      from(
        smart_contract in SmartContract,
        where: smart_contract.address_hash == ^address_hash
      )

    Repo.exists?(query)
  end

  @doc """
  Checks if a `t:Explorer.Chain.Transaction.t/0` with the given `hash` exists.

  Returns `:ok` if found

      iex> %Transaction{hash: hash} = insert(:transaction)
      iex> Explorer.Chain.check_transaction_exists(hash)
      :ok

  Returns `:not_found` if not found

      iex> {:ok, hash} = Explorer.Chain.string_to_transaction_hash(
      ...>   "0x9fc76417374aa880d4449a1f7f31ec597f00b1f6f3dd2d66f4c9c6c445836d8b"
      ...> )
      iex> Explorer.Chain.check_transaction_exists(hash)
      :not_found
  """
  @spec check_transaction_exists(Hash.Full.t()) :: :ok | :not_found
  def check_transaction_exists(hash) do
    hash
    |> transaction_exists?()
    |> boolean_to_check_result()
  end

  @doc """
  Checks if a `t:Explorer.Chain.Transaction.t/0` with the given `hash` exists.

  Returns `true` if found

      iex> %Transaction{hash: hash} = insert(:transaction)
      iex> Explorer.Chain.transaction_exists?(hash)
      true

  Returns `false` if not found

      iex> {:ok, hash} = Explorer.Chain.string_to_transaction_hash(
      ...>   "0x9fc76417374aa880d4449a1f7f31ec597f00b1f6f3dd2d66f4c9c6c445836d8b"
      ...> )
      iex> Explorer.Chain.transaction_exists?(hash)
      false
  """
  @spec transaction_exists?(Hash.Full.t()) :: boolean()
  def transaction_exists?(hash) do
    query =
      from(
        transaction in Transaction,
        where: transaction.hash == ^hash
      )

    Repo.exists?(query)
  end

  @doc """
  Checks if a `t:Explorer.Chain.Token.t/0` with the given `hash` exists.

  Returns `:ok` if found

      iex> address = insert(:address)
      iex> insert(:token, contract_address: address)
      iex> Explorer.Chain.check_token_exists(address.hash)
      :ok

  Returns `:not_found` if not found

      iex> {:ok, hash} = Explorer.Chain.string_to_address_hash("0x5aaeb6053f3e94c9b9a09f33669435e7ef1beaed")
      iex> Explorer.Chain.check_token_exists(hash)
      :not_found
  """
  @spec check_token_exists(Hash.Address.t()) :: :ok | :not_found
  def check_token_exists(hash) do
    hash
    |> token_exists?()
    |> boolean_to_check_result()
  end

  @doc """
  Checks if a `t:Explorer.Chain.Token.t/0` with the given `hash` exists.

  Returns `true` if found

      iex> address = insert(:address)
      iex> insert(:token, contract_address: address)
      iex> Explorer.Chain.token_exists?(address.hash)
      true

  Returns `false` if not found

      iex> {:ok, hash} = Explorer.Chain.string_to_address_hash("0x5aaeb6053f3e94c9b9a09f33669435e7ef1beaed")
      iex> Explorer.Chain.token_exists?(hash)
      false
  """
  @spec token_exists?(Hash.Address.t()) :: boolean()
  def token_exists?(hash) do
    query =
      from(
        token in Token,
        where: token.contract_address_hash == ^hash
      )

    Repo.exists?(query)
  end

  @doc """
  Checks if a `t:Explorer.Chain.TokenTransfer.t/0` with the given `hash` and `token_id` exists.

  Returns `:ok` if found

      iex> contract_address = insert(:address)
      iex> token_id = 10
      iex> insert(:token_transfer,
      ...>  from_address: contract_address,
      ...>  token_contract_address: contract_address,
      ...>  token_id: token_id
      ...> )
      iex> Explorer.Chain.check_erc721_token_instance_exists(token_id, contract_address.hash)
      :ok

  Returns `:not_found` if not found

      iex> {:ok, hash} = Explorer.Chain.string_to_address_hash("0x5aaeb6053f3e94c9b9a09f33669435e7ef1beaed")
      iex> Explorer.Chain.check_erc721_token_instance_exists(10, hash)
      :not_found
  """
  @spec check_erc721_token_instance_exists(binary() | non_neg_integer(), Hash.Address.t()) :: :ok | :not_found
  def check_erc721_token_instance_exists(token_id, hash) do
    token_id
    |> erc721_token_instance_exist?(hash)
    |> boolean_to_check_result()
  end

  @doc """
  Checks if a `t:Explorer.Chain.TokenTransfer.t/0` with the given `hash` and `token_id` exists.

  Returns `true` if found

      iex> contract_address = insert(:address)
      iex> token_id = 10
      iex> insert(:token_transfer,
      ...>  from_address: contract_address,
      ...>  token_contract_address: contract_address,
      ...>  token_id: token_id
      ...> )
      iex> Explorer.Chain.erc721_token_instance_exist?(token_id, contract_address.hash)
      true

  Returns `false` if not found

      iex> {:ok, hash} = Explorer.Chain.string_to_address_hash("0x5aaeb6053f3e94c9b9a09f33669435e7ef1beaed")
      iex> Explorer.Chain.erc721_token_instance_exist?(10, hash)
      false
  """
  @spec erc721_token_instance_exist?(binary() | non_neg_integer(), Hash.Address.t()) :: boolean()
  def erc721_token_instance_exist?(token_id, hash) do
    query =
      from(tt in TokenTransfer,
        where: tt.token_contract_address_hash == ^hash and tt.token_id == ^token_id
      )

    Repo.exists?(query)
  end

  defp boolean_to_check_result(true), do: :ok

  defp boolean_to_check_result(false), do: :not_found

  def extract_db_name(db_url) do
    if db_url == nil do
      ""
    else
      db_url
      |> String.split("/")
      |> Enum.take(-1)
      |> Enum.at(0)
    end
  end

  def extract_db_host(db_url) do
    if db_url == nil do
      ""
    else
      db_url
      |> String.split("@")
      |> Enum.take(-1)
      |> Enum.at(0)
      |> String.split(":")
      |> Enum.at(0)
    end
  end

  @doc """
  Fetches the first trace from the Parity trace URL.
  """
  def fetch_first_trace(transactions_params, json_rpc_named_arguments) do
    case EthereumJSONRPC.fetch_first_trace(transactions_params, json_rpc_named_arguments) do
      {:ok, [%{first_trace: first_trace, block_hash: block_hash, json_rpc_named_arguments: json_rpc_named_arguments}]} ->
        format_tx_first_trace(first_trace, block_hash, json_rpc_named_arguments)

      {:error, error} ->
        {:error, error}

      :ignore ->
        :ignore
    end
  end

  def combine_proxy_implementation_abi(proxy_address_hash, abi) when not is_nil(abi) do
    implementation_abi = get_implementation_abi_from_proxy(proxy_address_hash, abi)

    if Enum.empty?(implementation_abi), do: abi, else: implementation_abi ++ abi
  end

  def combine_proxy_implementation_abi(_, abi) when is_nil(abi) do
    []
  end

  def proxy_contract?(address_hash, abi) when not is_nil(abi) do
    implementation_method_abi =
      abi
      |> Enum.find(fn method ->
        Map.get(method, "name") == "implementation" ||
          master_copy_pattern?(method)
      end)

    if implementation_method_abi ||
         get_implementation_address_hash_eip_1967(address_hash) !== "0x0000000000000000000000000000000000000000",
       do: true,
       else: false
  end

  def proxy_contract?(_address_hash, abi) when is_nil(abi), do: false

  def gnosis_safe_contract?(abi) when not is_nil(abi) do
    implementation_method_abi =
      abi
      |> Enum.find(fn method ->
        master_copy_pattern?(method)
      end)

    if implementation_method_abi, do: true, else: false
  end

  def gnosis_safe_contract?(abi) when is_nil(abi), do: false

  def get_implementation_address_hash(proxy_address_hash, abi)
      when not is_nil(proxy_address_hash) and not is_nil(abi) do
    implementation_method_abi =
      abi
      |> Enum.find(fn method ->
        Map.get(method, "name") == "implementation" && Map.get(method, "stateMutability") == "view"
      end)

    master_copy_method_abi =
      abi
      |> Enum.find(fn method ->
        master_copy_pattern?(method)
      end)

    cond do
      implementation_method_abi ->
        get_implementation_address_hash_basic(proxy_address_hash, abi)

      master_copy_method_abi ->
        get_implementation_address_hash_from_master_copy_pattern(proxy_address_hash)

      true ->
        get_implementation_address_hash_eip_1967(proxy_address_hash)
    end
  end

  def get_implementation_address_hash(proxy_address_hash, abi) when is_nil(proxy_address_hash) or is_nil(abi) do
    nil
  end

  defp get_implementation_address_hash_eip_1967(proxy_address_hash) do
    json_rpc_named_arguments = Application.get_env(:explorer, :json_rpc_named_arguments)

    # https://eips.ethereum.org/EIPS/eip-1967
    storage_slot_logic_contract_address = "0x360894a13ba1a3210667c828492db98dca3e2076cc3735a920a3ca505d382bbc"

    {_status, implementation_address} =
      case Contract.eth_get_storage_at_request(
             proxy_address_hash,
             storage_slot_logic_contract_address,
             nil,
             json_rpc_named_arguments
           ) do
        {:ok, empty_address}
        when empty_address in ["0x", "0x0", "0x0000000000000000000000000000000000000000000000000000000000000000"] ->
          fetch_beacon_proxy_implementation(proxy_address_hash, json_rpc_named_arguments)

        {:ok, implementation_logic_address} ->
          {:ok, implementation_logic_address}

        {:error, _} ->
          {:ok, "0x"}
      end

    abi_decode_address_output(implementation_address)
  end

  # changes requested by https://github.com/blockscout/blockscout/issues/4770
  # for support BeaconProxy pattern
  defp fetch_beacon_proxy_implementation(proxy_address_hash, json_rpc_named_arguments) do
    # https://eips.ethereum.org/EIPS/eip-1967
    storage_slot_beacon_contract_address = "0xa3f0ad74e5423aebfd80d3ef4346578335a9a72aeaee59ff6cb3582b35133d50"

    implementation_method_abi = [
      %{
        "type" => "function",
        "stateMutability" => "view",
        "outputs" => [%{"type" => "address", "name" => "", "internalType" => "address"}],
        "name" => "implementation",
        "inputs" => []
      }
    ]

    case Contract.eth_get_storage_at_request(
           proxy_address_hash,
           storage_slot_beacon_contract_address,
           nil,
           json_rpc_named_arguments
         ) do
      {:ok, empty_address}
      when empty_address in ["0x", "0x0", "0x0000000000000000000000000000000000000000000000000000000000000000"] ->
        {:ok, "0x"}

      {:ok, beacon_contract_address} ->
        case beacon_contract_address
             |> abi_decode_address_output()
             |> get_implementation_address_hash_basic(implementation_method_abi) do
          <<implementation_address::binary-size(42)>> ->
            {:ok, implementation_address}

          _ ->
            {:ok, beacon_contract_address}
        end

      {:error, _} ->
        {:ok, "0x"}
    end
  end

  defp get_implementation_address_hash_basic(proxy_address_hash, abi) do
    # 5c60da1b = keccak256(implementation())
    implementation_address =
      case Reader.query_contract(
             proxy_address_hash,
             abi,
             %{
               "5c60da1b" => []
             },
             false
           ) do
        %{"5c60da1b" => {:ok, [result]}} -> result
        _ -> nil
      end

    address_to_hex(implementation_address)
  end

  defp get_implementation_address_hash_from_master_copy_pattern(proxy_address_hash) do
    json_rpc_named_arguments = Application.get_env(:explorer, :json_rpc_named_arguments)

    master_copy_storage_pointer = "0x0"

    {:ok, implementation_address} =
      Contract.eth_get_storage_at_request(
        proxy_address_hash,
        master_copy_storage_pointer,
        nil,
        json_rpc_named_arguments
      )

    abi_decode_address_output(implementation_address)
  end

  defp master_copy_pattern?(method) do
    Map.get(method, "type") == "constructor" &&
      method
      |> Enum.find(fn item ->
        case item do
          {"inputs", inputs} ->
            master_copy_input?(inputs)

          _ ->
            false
        end
      end)
  end

  defp master_copy_input?(inputs) do
    inputs
    |> Enum.find(fn input ->
      Map.get(input, "name") == "_masterCopy"
    end)
  end

  defp abi_decode_address_output(nil), do: nil

  defp abi_decode_address_output("0x"), do: @burn_address_hash_str

  defp abi_decode_address_output(address) when is_binary(address) do
    if String.length(address) > 42 do
      "0x" <> String.slice(address, -40, 40)
    else
      address
    end
  end

  defp abi_decode_address_output(_), do: nil

  defp address_to_hex(address) do
    if address do
      if String.starts_with?(address, "0x") do
        address
      else
        "0x" <> Base.encode16(address, case: :lower)
      end
    end
  end

  def get_implementation_abi(implementation_address_hash_string) when not is_nil(implementation_address_hash_string) do
    case Chain.string_to_address_hash(implementation_address_hash_string) do
      {:ok, implementation_address_hash} ->
        implementation_smart_contract =
          implementation_address_hash
          |> Chain.address_hash_to_smart_contract()

        if implementation_smart_contract do
          implementation_smart_contract
          |> Map.get(:abi)
        else
          []
        end

      _ ->
        []
    end
  end

  def get_implementation_abi(implementation_address_hash_string) when is_nil(implementation_address_hash_string) do
    []
  end

  def get_implementation_abi_from_proxy(proxy_address_hash, abi)
      when not is_nil(proxy_address_hash) and not is_nil(abi) do
    implementation_method_abi =
      abi
      |> Enum.find(fn method ->
        Map.get(method, "name") == "implementation" ||
          master_copy_pattern?(method)
      end)

    if implementation_method_abi do
      implementation_address_hash_string = get_implementation_address_hash(proxy_address_hash, abi)

      if implementation_address_hash_string do
        get_implementation_abi(implementation_address_hash_string)
      else
        []
      end
    else
      []
    end
  end

  def get_implementation_abi_from_proxy(proxy_address_hash, abi) when is_nil(proxy_address_hash) or is_nil(abi) do
    []
  end

  defp format_tx_first_trace(first_trace, block_hash, json_rpc_named_arguments) do
    {:ok, to_address_hash} =
      if Map.has_key?(first_trace, :to_address_hash) do
        Chain.string_to_address_hash(first_trace.to_address_hash)
      else
        {:ok, nil}
      end

    {:ok, from_address_hash} = Chain.string_to_address_hash(first_trace.from_address_hash)

    {:ok, created_contract_address_hash} =
      if Map.has_key?(first_trace, :created_contract_address_hash) do
        Chain.string_to_address_hash(first_trace.created_contract_address_hash)
      else
        {:ok, nil}
      end

    {:ok, transaction_hash} = Chain.string_to_transaction_hash(first_trace.transaction_hash)

    {:ok, call_type} =
      if Map.has_key?(first_trace, :call_type) do
        CallType.load(first_trace.call_type)
      else
        {:ok, nil}
      end

    {:ok, type} = Type.load(first_trace.type)

    {:ok, input} =
      if Map.has_key?(first_trace, :input) do
        Data.cast(first_trace.input)
      else
        {:ok, nil}
      end

    {:ok, output} =
      if Map.has_key?(first_trace, :output) do
        Data.cast(first_trace.output)
      else
        {:ok, nil}
      end

    {:ok, created_contract_code} =
      if Map.has_key?(first_trace, :created_contract_code) do
        Data.cast(first_trace.created_contract_code)
      else
        {:ok, nil}
      end

    {:ok, init} =
      if Map.has_key?(first_trace, :init) do
        Data.cast(first_trace.init)
      else
        {:ok, nil}
      end

    block_index =
      get_block_index(%{
        transaction_index: first_trace.transaction_index,
        transaction_hash: first_trace.transaction_hash,
        block_number: first_trace.block_number,
        json_rpc_named_arguments: json_rpc_named_arguments
      })

    value = %Wei{value: Decimal.new(first_trace.value)}

    first_trace_formatted =
      first_trace
      |> Map.merge(%{
        block_index: block_index,
        block_hash: block_hash,
        call_type: call_type,
        to_address_hash: to_address_hash,
        created_contract_address_hash: created_contract_address_hash,
        from_address_hash: from_address_hash,
        input: input,
        output: output,
        created_contract_code: created_contract_code,
        init: init,
        transaction_hash: transaction_hash,
        type: type,
        value: value
      })

    {:ok, [first_trace_formatted]}
  end

  defp get_block_index(%{
         transaction_index: transaction_index,
         transaction_hash: transaction_hash,
         block_number: block_number,
         json_rpc_named_arguments: json_rpc_named_arguments
       }) do
    if transaction_index == 0 do
      0
    else
      {:ok, traces} = fetch_block_internal_transactions([block_number], json_rpc_named_arguments)

      sorted_traces =
        traces
        |> Enum.sort_by(&{&1.transaction_index, &1.index})
        |> Enum.with_index()

      {_, block_index} =
        sorted_traces
        |> Enum.find({nil, -1}, fn {trace, _} ->
          trace.transaction_index == transaction_index &&
            trace.transaction_hash == transaction_hash
        end)

      block_index
    end
  end

  defp find_block_timestamp(number) do
    Block
    |> where([b], b.number == ^number)
    |> select([b], b.timestamp)
    |> limit(1)
    |> Repo.one()
  end

  def total_gas(gas_items) do
    gas_items
    |> Enum.reduce(Decimal.new(0), fn gas_item, acc ->
      if gas_item.total_gas, do: Decimal.add(acc, gas_item.total_gas), else: acc
    end)
  end

  def bridged_tokens_enabled? do
    eth_omni_bridge_mediator = Application.get_env(:block_scout_web, :eth_omni_bridge_mediator)
    bsc_omni_bridge_mediator = Application.get_env(:block_scout_web, :bsc_omni_bridge_mediator)

    (eth_omni_bridge_mediator && eth_omni_bridge_mediator !== "") ||
      (bsc_omni_bridge_mediator && bsc_omni_bridge_mediator !== "")
  end

  def bridged_tokens_eth_enabled? do
    eth_omni_bridge_mediator = Application.get_env(:block_scout_web, :eth_omni_bridge_mediator)

    eth_omni_bridge_mediator && eth_omni_bridge_mediator !== ""
  end

  def bridged_tokens_bsc_enabled? do
    bsc_omni_bridge_mediator = Application.get_env(:block_scout_web, :bsc_omni_bridge_mediator)

    bsc_omni_bridge_mediator && bsc_omni_bridge_mediator !== ""
  end

  def chain_id_display_name(nil), do: ""

  def chain_id_display_name(chain_id) do
    chain_id_int =
      if is_integer(chain_id) do
        chain_id
      else
        chain_id
        |> Decimal.to_integer()
      end

    case chain_id_int do
      1 -> "eth"
      56 -> "bsc"
      _ -> ""
    end
  end

  @spec is_active_validator?(Address.t()) :: boolean()
  def is_active_validator?(address_hash) do
    now = Timex.now()

    one_hour_before =
      now
      |> Timex.shift(hours: -1)

    query =
      from(
        b in Block,
        where: b.miner_hash == ^address_hash,
        where: b.inserted_at >= ^one_hour_before
      )

    Repo.exists?(query)
  end

  @spec get_token_transfer_type(TokenTransfer.t()) ::
          :token_burning | :token_minting | :token_spawning | :token_transfer
  def get_token_transfer_type(transfer) do
    {:ok, burn_address_hash} = Chain.string_to_address_hash(@burn_address_hash_str)

    cond do
      transfer.to_address_hash == burn_address_hash && transfer.from_address_hash !== burn_address_hash ->
        :token_burning

      transfer.to_address_hash !== burn_address_hash && transfer.from_address_hash == burn_address_hash ->
        :token_minting

      transfer.to_address_hash == burn_address_hash && transfer.from_address_hash == burn_address_hash ->
        :token_spawning

      true ->
        :token_transfer
    end
  end

  @spec get_token_icon_url_by(String.t(), String.t()) :: String.t() | nil
  def get_token_icon_url_by(chain_id, address_hash) do
    chain_name =
      case chain_id do
        "1" ->
          "ethereum"

        "99" ->
          "poa"

        "100" ->
          "xdai"

        _ ->
          nil
      end

    if chain_name do
      try_url =
        "https://raw.githubusercontent.com/trustwallet/assets/master/blockchains/#{chain_name}/assets/#{address_hash}/logo.png"

      try_url
    else
      nil
    end
  end

  defp from_block(options) do
    Keyword.get(options, :from_block) || nil
  end

  def to_block(options) do
    Keyword.get(options, :to_block) || nil
  end

  def convert_date_to_min_block(date_str) do
    date_format = "%Y-%m-%d"

    {:ok, date} =
      date_str
      |> Timex.parse(date_format, :strftime)

    {:ok, day_before} =
      date
      |> Timex.shift(days: -1)
      |> Timex.format(date_format, :strftime)

    convert_date_to_max_block(day_before)
  end

  def convert_date_to_max_block(date) do
    query =
      from(block in Block,
        where: fragment("DATE(timestamp) = TO_DATE(?, 'YYYY-MM-DD')", ^date),
        select: max(block.number)
      )

    query
    |> Repo.one()
  end

  def address_to_rewards(address_hash, options \\ []) when is_list(options) do
    paging_options = Keyword.get(options, :paging_options, @default_paging_options)

    with true <- Application.get_env(:block_scout_web, BlockScoutWeb.Chain)[:has_emission_funds],
         true <- address_has_rewards?(address_hash),
         %{payout_key: block_miner_payout_address} <- Reward.get_validator_payout_key_by_mining(address_hash),
         true <- block_miner_payout_address && address_hash == block_miner_payout_address do
<<<<<<< HEAD
      blocks_range = address_to_transactions_tasks_range_of_blocks(address_hash, options)

      address_hash
      |> Reward.fetch_emission_rewards_tuples(paging_options, blocks_range)
      |> Enum.sort_by(fn item ->
        {%Reward{} = emission_reward, _} = item
        {-emission_reward.block.number, 1}
      end)
      |> Enum.dedup_by(fn item ->
        {%Reward{} = emission_reward, _} = item
        {emission_reward.block_hash, emission_reward.address_hash, emission_reward.address_type}
      end)
      |> Enum.take(paging_options.page_size)
=======
      address_hash
      |> Reward.fetch_emission_rewards_tuples(paging_options)
>>>>>>> 25a33da5
    else
      _ ->
        []
    end
  end
end<|MERGE_RESOLUTION|>--- conflicted
+++ resolved
@@ -108,12 +108,6 @@
   # seconds
   @check_bytecode_interval 86_400
 
-<<<<<<< HEAD
-=======
-  @limit_showing_transaсtions 10_000
-  @limit_showing_address_transaсtions 10_000
-  @default_page_size 50
->>>>>>> 25a33da5
 
   @typedoc """
   The name of an association on the `t:Ecto.Schema.t/0`
@@ -7375,24 +7369,8 @@
          true <- address_has_rewards?(address_hash),
          %{payout_key: block_miner_payout_address} <- Reward.get_validator_payout_key_by_mining(address_hash),
          true <- block_miner_payout_address && address_hash == block_miner_payout_address do
-<<<<<<< HEAD
-      blocks_range = address_to_transactions_tasks_range_of_blocks(address_hash, options)
-
-      address_hash
-      |> Reward.fetch_emission_rewards_tuples(paging_options, blocks_range)
-      |> Enum.sort_by(fn item ->
-        {%Reward{} = emission_reward, _} = item
-        {-emission_reward.block.number, 1}
-      end)
-      |> Enum.dedup_by(fn item ->
-        {%Reward{} = emission_reward, _} = item
-        {emission_reward.block_hash, emission_reward.address_hash, emission_reward.address_type}
-      end)
-      |> Enum.take(paging_options.page_size)
-=======
       address_hash
       |> Reward.fetch_emission_rewards_tuples(paging_options)
->>>>>>> 25a33da5
     else
       _ ->
         []
