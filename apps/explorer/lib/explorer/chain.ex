--- conflicted
+++ resolved
@@ -2796,17 +2796,9 @@
   def stream_blocks_with_unfetched_internal_transactions(initial, reducer) when is_function(reducer, 2) do
     query =
       from(
-<<<<<<< HEAD
-        block in Block,
-        join: pending_ops in assoc(block, :pending_operations),
-        where: pending_ops.fetch_internal_transactions,
-        where: block.consensus == true,
-        select: block.number
-=======
         po in PendingBlockOperation,
         where: not is_nil(po.block_number),
         select: po.block_number
->>>>>>> e7557c42
       )
 
     Repo.stream_reduce(query, initial, reducer)
