defmodule Explorer.Chain do
  @moduledoc """
  The chain context.
  """

  import Ecto.Query,
    only: [
      dynamic: 1,
      dynamic: 2,
      from: 2,
      join: 4,
      join: 5,
      limit: 2,
      lock: 2,
      offset: 2,
      order_by: 2,
      order_by: 3,
      preload: 2,
      preload: 3,
      select: 2,
      select: 3,
      subquery: 1,
      union: 2,
      where: 2,
      where: 3
    ]

  import EthereumJSONRPC, only: [integer_to_quantity: 1, fetch_block_internal_transactions: 2]

  require Logger

  alias ABI.TypeDecoder
  alias Ecto.{Changeset, Multi}

  alias EthereumJSONRPC.Transaction, as: EthereumJSONRPCTransaction

  alias Explorer.Account.WatchlistAddress

  alias Explorer.Counters.{LastFetchedCounter, TokenHoldersCounter, TokenTransfersCounter}

  alias Explorer.Chain

  alias Explorer.Chain.{
    Address,
    Address.CoinBalance,
    Address.CoinBalanceDaily,
    Address.CurrentTokenBalance,
    Address.TokenBalance,
    Block,
    CurrencyHelper,
    Data,
    DecompiledSmartContract,
    Hash,
    Import,
    InternalTransaction,
    Log,
    PendingBlockOperation,
    SmartContract,
    Token,
    Token.Instance,
    TokenTransfer,
    Transaction,
    Wei,
    Withdrawal
  }

  alias Explorer.Chain.Block.{EmissionReward, Reward}

  alias Explorer.Chain.Cache.{
    BlockNumber,
    Blocks,
    ContractsCounter,
    NewContractsCounter,
    NewVerifiedContractsCounter,
    Transactions,
    Uncles,
    VerifiedContractsCounter,
    WithdrawalsSum
  }

  alias Explorer.Chain.Cache.Block, as: BlockCache
  alias Explorer.Chain.Cache.PendingBlockOperation, as: PendingBlockOperationCache
  alias Explorer.Chain.Fetcher.{CheckBytecodeMatchingOnDemand, LookUpSmartContractSourcesOnDemand}
  alias Explorer.Chain.Import.Runner
  alias Explorer.Chain.InternalTransaction.{CallType, Type}
  alias Explorer.Chain.SmartContract.Proxy.EIP1167

  alias Explorer.Market.MarketHistoryCache
  alias Explorer.{PagingOptions, Repo}

  alias Dataloader.Ecto, as: DataloaderEcto

  @default_paging_options %PagingOptions{page_size: 50}

  @token_transfers_per_transaction_preview 10
  @token_transfers_necessity_by_association %{
    [from_address: :smart_contract] => :optional,
    [to_address: :smart_contract] => :optional,
    [from_address: :names] => :optional,
    [to_address: :names] => :optional,
    token: :optional
  }

  @method_name_to_id_map %{
    "approve" => "095ea7b3",
    "transfer" => "a9059cbb",
    "multicall" => "5ae401dc",
    "mint" => "40c10f19",
    "commit" => "f14fcbc8"
  }

  @revert_msg_prefix_1 "Revert: "
  @revert_msg_prefix_2 "revert: "
  @revert_msg_prefix_3 "reverted "
  @revert_msg_prefix_4 "Reverted "
  # Geth-like node
  @revert_msg_prefix_5 "execution reverted: "
  # keccak256("Error(string)")
  @revert_error_method_id "08c379a0"

  @limit_showing_transactions 10_000
  @default_page_size 50

  @typedoc """
  The name of an association on the `t:Ecto.Schema.t/0`
  """
  @type association :: atom()

  @typedoc """
  The max `t:Explorer.Chain.Block.block_number/0` for `consensus` `true` `t:Explorer.Chain.Block.t/0`s.
  """
  @type block_height :: Block.block_number()

  @typedoc """
  Event type where data is broadcasted whenever data is inserted from chain indexing.
  """
  @type chain_event ::
          :addresses
          | :address_coin_balances
          | :blocks
          | :block_rewards
          | :exchange_rate
          | :internal_transactions
          | :logs
          | :transactions
          | :token_transfers

  @type direction :: :from | :to

  @typedoc """
   * `:optional` - the association is optional and only needs to be loaded if available
   * `:required` - the association is required and MUST be loaded.  If it is not available, then the parent struct
     SHOULD NOT be returned.
  """
  @type necessity :: :optional | :required

  @typedoc """
  The `t:necessity/0` of each association that should be loaded
  """
  @type necessity_by_association :: %{association => necessity}

  @type necessity_by_association_option :: {:necessity_by_association, necessity_by_association}
  @type paging_options :: {:paging_options, PagingOptions.t()}
  @typep balance_by_day :: %{date: String.t(), value: Wei.t()}
  @type api? :: {:api?, true | false}

  @doc """
  `t:Explorer.Chain.InternalTransaction/0`s from the address with the given `hash`.

  This function excludes any internal transactions in the results where the
  internal transaction has no siblings within the parent transaction.

  ## Options

    * `:direction` - if specified, will filter internal transactions by address type. If `:to` is specified, only
      internal transactions where the "to" address matches will be returned. Likewise, if `:from` is specified, only
      internal transactions where the "from" address matches will be returned. If `:direction` is omitted, internal
      transactions either to or from the address will be returned.
    * `:necessity_by_association` - use to load `t:association/0` as `:required` or `:optional`. If an association is
      `:required`, and the `t:Explorer.Chain.InternalTransaction.t/0` has no associated record for that association,
      then the `t:Explorer.Chain.InternalTransaction.t/0` will not be included in the page `entries`.
    * `:paging_options` - a `t:Explorer.PagingOptions.t/0` used to specify the `:page_size` and
      `:key` (a tuple of the lowest/oldest `{block_number, transaction_index, index}`) and. Results will be the internal
      transactions older than the `block_number`, `transaction index`, and `index` that are passed.

  """
  @spec address_to_internal_transactions(Hash.Address.t(), [paging_options | necessity_by_association_option]) :: [
          InternalTransaction.t()
        ]
  def address_to_internal_transactions(hash, options \\ []) do
    necessity_by_association = Keyword.get(options, :necessity_by_association, %{})
    direction = Keyword.get(options, :direction)

    from_block = from_block(options)
    to_block = to_block(options)

    paging_options = Keyword.get(options, :paging_options, @default_paging_options)

    if direction == nil || direction == "" do
      query_to_address_hash_wrapped =
        InternalTransaction
        |> InternalTransaction.where_nonpending_block()
        |> InternalTransaction.where_address_fields_match(hash, :to_address_hash)
        |> where_block_number_in_period(from_block, to_block)
        |> common_where_limit_order(paging_options)
        |> wrapped_union_subquery()

      query_from_address_hash_wrapped =
        InternalTransaction
        |> InternalTransaction.where_nonpending_block()
        |> InternalTransaction.where_address_fields_match(hash, :from_address_hash)
        |> where_block_number_in_period(from_block, to_block)
        |> common_where_limit_order(paging_options)
        |> wrapped_union_subquery()

      query_created_contract_address_hash_wrapped =
        InternalTransaction
        |> InternalTransaction.where_nonpending_block()
        |> InternalTransaction.where_address_fields_match(hash, :created_contract_address_hash)
        |> where_block_number_in_period(from_block, to_block)
        |> common_where_limit_order(paging_options)
        |> wrapped_union_subquery()

      query_to_address_hash_wrapped
      |> union(^query_from_address_hash_wrapped)
      |> union(^query_created_contract_address_hash_wrapped)
      |> wrapped_union_subquery()
      |> common_where_limit_order(paging_options)
      |> preload(:block)
      |> join_associations(necessity_by_association)
      |> select_repo(options).all()
    else
      InternalTransaction
      |> InternalTransaction.where_nonpending_block()
      |> InternalTransaction.where_address_fields_match(hash, direction)
      |> where_block_number_in_period(from_block, to_block)
      |> common_where_limit_order(paging_options)
      |> preload(:block)
      |> join_associations(necessity_by_association)
      |> select_repo(options).all()
    end
  end

  def wrapped_union_subquery(query) do
    from(
      q in subquery(query),
      select: q
    )
  end

  defp common_where_limit_order(query, paging_options) do
    query
    |> InternalTransaction.where_is_different_from_parent_transaction()
    |> page_internal_transaction(paging_options, %{index_int_tx_desc_order: true})
    |> limit(^paging_options.page_size)
    |> order_by(
      [it],
      desc: it.block_number,
      desc: it.transaction_index,
      desc: it.index
    )
  end

  def address_hashes_to_mined_transactions_without_rewards(address_hashes, options) do
    paging_options = Keyword.get(options, :paging_options, @default_paging_options)

    address_hashes
    |> address_hashes_to_mined_transactions_tasks(options)
    |> Transaction.wait_for_address_transactions()
    |> Enum.sort_by(&{&1.block_number, &1.index}, &>=/2)
    |> Enum.dedup_by(& &1.hash)
    |> Enum.take(paging_options.page_size)
  end

  defp address_hashes_to_mined_transactions_tasks(address_hashes, options) do
    direction = Keyword.get(options, :direction)
    necessity_by_association = Keyword.get(options, :necessity_by_association, %{})

    options
    |> Transaction.address_to_transactions_tasks_query(true)
    |> Transaction.not_pending_transactions()
    |> join_associations(necessity_by_association)
    |> Transaction.put_has_token_transfers_to_tx(false)
    |> Transaction.matching_address_queries_list(direction, address_hashes)
    |> Enum.map(fn query -> Task.async(fn -> select_repo(options).all(query) end) end)
  end

  @spec address_hash_to_token_transfers(Hash.Address.t(), Keyword.t()) :: [Transaction.t()]
  def address_hash_to_token_transfers(address_hash, options \\ []) do
    paging_options = Keyword.get(options, :paging_options, @default_paging_options)
    direction = Keyword.get(options, :direction)

    direction
    |> Transaction.transactions_with_token_transfers_direction(address_hash)
    |> Transaction.preload_token_transfers(address_hash)
    |> Transaction.handle_paging_options(paging_options)
    |> Repo.all()
  end

  @spec address_hash_to_token_transfers_new(Hash.Address.t() | String.t(), Keyword.t()) :: [TokenTransfer.t()]
  def address_hash_to_token_transfers_new(address_hash, options \\ []) do
    paging_options = Keyword.get(options, :paging_options, @default_paging_options)
    direction = Keyword.get(options, :direction)
    filters = Keyword.get(options, :token_type)
    necessity_by_association = Keyword.get(options, :necessity_by_association)

    direction
    |> TokenTransfer.token_transfers_by_address_hash(address_hash, filters)
    |> join_associations(necessity_by_association)
    |> TokenTransfer.handle_paging_options(paging_options)
    |> select_repo(options).all()
  end

  @spec address_hash_to_token_transfers_by_token_address_hash(
          Hash.Address.t() | String.t(),
          Hash.Address.t() | String.t(),
          Keyword.t()
        ) :: [TokenTransfer.t()]
  def address_hash_to_token_transfers_by_token_address_hash(address_hash, token_address_hash, options \\ []) do
    paging_options = Keyword.get(options, :paging_options, @default_paging_options)

    necessity_by_association = Keyword.get(options, :necessity_by_association)

    address_hash
    |> TokenTransfer.token_transfers_by_address_hash_and_token_address_hash(token_address_hash)
    |> join_associations(necessity_by_association)
    |> TokenTransfer.handle_paging_options(paging_options)
    |> select_repo(options).all()
  end

  @spec address_hash_to_withdrawals(
          Hash.Address.t(),
          [paging_options | necessity_by_association_option]
        ) :: [Withdrawal.t()]
  def address_hash_to_withdrawals(address_hash, options \\ []) when is_list(options) do
    paging_options = Keyword.get(options, :paging_options, @default_paging_options)
    necessity_by_association = Keyword.get(options, :necessity_by_association, %{})

    address_hash
    |> Withdrawal.address_hash_to_withdrawals_query()
    |> join_associations(necessity_by_association)
    |> handle_withdrawals_paging_options(paging_options)
    |> select_repo(options).all()
  end

  @spec address_to_logs(Hash.Address.t(), Keyword.t()) :: [Log.t()]
  def address_to_logs(address_hash, csv_export?, options \\ []) when is_list(options) do
    paging_options = Keyword.get(options, :paging_options) || %PagingOptions{page_size: 50}

    from_block = from_block(options)
    to_block = to_block(options)

    base =
      from(log in Log,
        order_by: [desc: log.block_number, desc: log.index],
        where: log.address_hash == ^address_hash,
        limit: ^paging_options.page_size,
        select: log,
        inner_join: block in Block,
        on: block.hash == log.block_hash,
        where: block.consensus == true
      )

    preloaded_query =
      if csv_export? do
        base
      else
        base
        |> preload(transaction: [:to_address, :from_address])
      end

    preloaded_query
    |> page_logs(paging_options)
    |> filter_topic(Keyword.get(options, :topic))
    |> where_block_number_in_period(from_block, to_block)
    |> select_repo(options).all()
    |> Enum.take(paging_options.page_size)
  end

  defp filter_topic(base_query, nil), do: base_query

  defp filter_topic(base_query, ""), do: base_query

  defp filter_topic(base_query, topic) do
    from(log in base_query,
      where:
        log.first_topic == ^topic or log.second_topic == ^topic or log.third_topic == ^topic or
          log.fourth_topic == ^topic
    )
  end

  def where_block_number_in_period(base_query, from_block, to_block) when is_nil(from_block) and not is_nil(to_block) do
    from(q in base_query,
      where: q.block_number <= ^to_block
    )
  end

  def where_block_number_in_period(base_query, from_block, to_block) when not is_nil(from_block) and is_nil(to_block) do
    from(q in base_query,
      where: q.block_number > ^from_block
    )
  end

  def where_block_number_in_period(base_query, from_block, to_block) when is_nil(from_block) and is_nil(to_block) do
    base_query
  end

  def where_block_number_in_period(base_query, from_block, to_block) do
    from(q in base_query,
      where: q.block_number > ^from_block and q.block_number <= ^to_block
    )
  end

  @doc """
  Finds all `t:Explorer.Chain.Transaction.t/0`s given the address_hash and the token contract
  address hash.

  ## Options

    * `:paging_options` - a `t:Explorer.PagingOptions.t/0` used to specify the `:page_size` and
      `:key` (in the form of `%{"inserted_at" => inserted_at}`). Results will be the transactions
      older than the `index` that are passed.
  """
  @spec address_to_transactions_with_token_transfers(Hash.t(), Hash.t(), [paging_options]) :: [Transaction.t()]
  def address_to_transactions_with_token_transfers(address_hash, token_hash, options \\ []) do
    paging_options = Keyword.get(options, :paging_options, @default_paging_options)

    address_hash
    |> Transaction.transactions_with_token_transfers(token_hash)
    |> Transaction.preload_token_transfers(address_hash)
    |> Transaction.handle_paging_options(paging_options)
    |> Repo.all()
  end

  @doc """
  The `t:Explorer.Chain.Address.t/0` `balance` in `unit`.
  """
  @spec balance(Address.t(), :wei) :: Wei.wei() | nil
  @spec balance(Address.t(), :gwei) :: Wei.gwei() | nil
  @spec balance(Address.t(), :ether) :: Wei.ether() | nil
  def balance(%Address{fetched_coin_balance: balance}, unit) do
    case balance do
      nil -> nil
      _ -> Wei.to(balance, unit)
    end
  end

  @doc """
  The number of `t:Explorer.Chain.Block.t/0`.

      iex> insert_list(2, :block)
      iex> Explorer.Chain.block_count()
      2

  When there are no `t:Explorer.Chain.Block.t/0`.

      iex> Explorer.Chain.block_count()
      0

  """
  def block_count do
    Repo.aggregate(Block, :count, :hash)
  end

  @doc """
  Reward for mining a block.

  The block reward is the sum of the following:

  * Sum of the transaction fees (gas_used * gas_price) for the block
  * A static reward for miner (this value may change during the life of the chain)
  * The reward for uncle blocks (1/32 * static_reward * number_of_uncles)

  *NOTE*

  Uncles are not currently accounted for.
  """
  @spec block_reward(Block.block_number()) :: Wei.t()
  def block_reward(block_number) do
    block_hash =
      Block
      |> where([block], block.number == ^block_number and block.consensus == true)
      |> select([block], block.hash)
      |> Repo.one!()

    case Repo.one!(
           from(reward in Reward,
             where: reward.block_hash == ^block_hash,
             select: %Wei{
               value: coalesce(sum(reward.reward), 0)
             }
           )
         ) do
      %Wei{
        value: %Decimal{coef: 0}
      } ->
        Repo.one!(
          from(block in Block,
            left_join: transaction in assoc(block, :transactions),
            inner_join: emission_reward in EmissionReward,
            on: fragment("? <@ ?", block.number, emission_reward.block_range),
            where: block.number == ^block_number and block.consensus == true,
            group_by: [emission_reward.reward, block.hash],
            select: %Wei{
              value: coalesce(sum(transaction.gas_used * transaction.gas_price), 0) + emission_reward.reward
            }
          )
        )

      other_value ->
        other_value
    end
  end

  def txn_fees(transactions) do
    Enum.reduce(transactions, Decimal.new(0), fn %{gas_used: gas_used, gas_price: gas_price}, acc ->
      gas_used
      |> Decimal.new()
      |> Decimal.mult(gas_price_to_decimal(gas_price))
      |> Decimal.add(acc)
    end)
  end

  defp gas_price_to_decimal(%Wei{} = wei), do: wei.value
  defp gas_price_to_decimal(gas_price), do: Decimal.new(gas_price)

  def burned_fees(transactions, base_fee_per_gas) do
    burned_fee_counter =
      transactions
      |> Enum.reduce(Decimal.new(0), fn %{gas_used: gas_used}, acc ->
        gas_used
        |> Decimal.new()
        |> Decimal.add(acc)
      end)

    base_fee_per_gas && Wei.mult(base_fee_per_gas_to_wei(base_fee_per_gas), burned_fee_counter)
  end

  defp base_fee_per_gas_to_wei(%Wei{} = wei), do: wei
  defp base_fee_per_gas_to_wei(base_fee_per_gas), do: %Wei{value: Decimal.new(base_fee_per_gas)}

  @uncle_reward_coef 1 / 32
  def block_reward_by_parts(block, transactions) do
    %{hash: block_hash, number: block_number} = block
    base_fee_per_gas = Map.get(block, :base_fee_per_gas)

    txn_fees = txn_fees(transactions)

    static_reward =
      Repo.one(
        from(
          er in EmissionReward,
          where: fragment("int8range(?, ?) <@ ?", ^block_number, ^(block_number + 1), er.block_range),
          select: er.reward
        )
      ) || %Wei{value: Decimal.new(0)}

    has_uncles? = is_list(block.uncles) and not Enum.empty?(block.uncles)

    burned_fees = burned_fees(transactions, base_fee_per_gas)
    uncle_reward = (has_uncles? && Wei.mult(static_reward, Decimal.from_float(@uncle_reward_coef))) || nil

    %{
      block_number: block_number,
      block_hash: block_hash,
      miner_hash: block.miner_hash,
      static_reward: static_reward,
      txn_fees: %Wei{value: txn_fees},
      burned_fees: burned_fees || %Wei{value: Decimal.new(0)},
      uncle_reward: uncle_reward || %Wei{value: Decimal.new(0)}
    }
  end

  @doc """
  The `t:Explorer.Chain.Wei.t/0` paid to the miners of the `t:Explorer.Chain.Block.t/0`s with `hash`
  `Explorer.Chain.Hash.Full.t/0` by the signers of the transactions in those blocks to cover the gas fee
  (`gas_used * gas_price`).
  """
  @spec gas_payment_by_block_hash([Hash.Full.t()]) :: %{Hash.Full.t() => Wei.t()}
  def gas_payment_by_block_hash(block_hashes) when is_list(block_hashes) do
    query =
      from(
        transaction in Transaction,
        where: transaction.block_hash in ^block_hashes and transaction.block_consensus == true,
        group_by: transaction.block_hash,
        select: {transaction.block_hash, %Wei{value: coalesce(sum(transaction.gas_used * transaction.gas_price), 0)}}
      )

    query
    |> Repo.all()
    |> (&if(Enum.count(&1) > 0,
          do: &1,
          else: Enum.zip([block_hashes, for(_ <- 1..Enum.count(block_hashes), do: %Wei{value: Decimal.new(0)})])
        )).()
    |> Enum.into(%{})
  end

  def timestamp_by_block_hash(block_hashes) when is_list(block_hashes) do
    query =
      from(
        block in Block,
        where: block.hash in ^block_hashes and block.consensus == true,
        group_by: block.hash,
        select: {block.hash, block.timestamp}
      )

    query
    |> Repo.all()
    |> Enum.into(%{})
  end

  @doc """
  Finds all `t:Explorer.Chain.Transaction.t/0`s in the `t:Explorer.Chain.Block.t/0`.

  ## Options

    * `:necessity_by_association` - use to load `t:association/0` as `:required` or `:optional`.  If an association is
      `:required`, and the `t:Explorer.Chain.Transaction.t/0` has no associated record for that association, then the
      `t:Explorer.Chain.Transaction.t/0` will not be included in the page `entries`.
    * `:paging_options` - a `t:Explorer.PagingOptions.t/0` used to specify the `:page_size` and
      `:key` (a tuple of the lowest/oldest `{index}`) and. Results will be the transactions older than
      the `index` that are passed.
  """
  @spec block_to_transactions(Hash.Full.t(), [paging_options | necessity_by_association_option | api?()], true | false) ::
          [
            Transaction.t()
          ]
  def block_to_transactions(block_hash, options \\ [], old_ui? \\ true) when is_list(options) do
    necessity_by_association = Keyword.get(options, :necessity_by_association, %{})

    options
    |> Keyword.get(:paging_options, @default_paging_options)
    |> fetch_transactions_in_ascending_order_by_index()
    |> join(:inner, [transaction], block in assoc(transaction, :block))
    |> where([_, block], block.hash == ^block_hash)
    |> join_associations(necessity_by_association)
    |> Transaction.put_has_token_transfers_to_tx(old_ui?)
    |> (&if(old_ui?, do: preload(&1, [{:token_transfers, [:token, :from_address, :to_address]}]), else: &1)).()
    |> select_repo(options).all()
    |> (&if(old_ui?,
          do: &1,
          else:
            Enum.map(&1, fn tx -> preload_token_transfers(tx, @token_transfers_necessity_by_association, options) end)
        )).()
  end

  @spec execution_node_to_transactions(Hash.Address.t(), [paging_options | necessity_by_association_option | api?()]) ::
          [Transaction.t()]
  def execution_node_to_transactions(execution_node_hash, options \\ []) when is_list(options) do
    necessity_by_association = Keyword.get(options, :necessity_by_association, %{})

    options
    |> Keyword.get(:paging_options, @default_paging_options)
    |> fetch_transactions_in_descending_order_by_block_and_index()
    |> where(execution_node_hash: ^execution_node_hash)
    |> join_associations(necessity_by_association)
    |> Transaction.put_has_token_transfers_to_tx(false)
    |> (& &1).()
    |> select_repo(options).all()
    |> (&Enum.map(&1, fn tx -> preload_token_transfers(tx, @token_transfers_necessity_by_association, options) end)).()
  end

  @spec block_to_withdrawals(
          Hash.Full.t(),
          [paging_options | necessity_by_association_option]
        ) :: [Withdrawal.t()]
  def block_to_withdrawals(block_hash, options \\ []) when is_list(options) do
    paging_options = Keyword.get(options, :paging_options, @default_paging_options)
    necessity_by_association = Keyword.get(options, :necessity_by_association, %{})

    block_hash
    |> Withdrawal.block_hash_to_withdrawals_query()
    |> join_associations(necessity_by_association)
    |> handle_withdrawals_paging_options(paging_options)
    |> select_repo(options).all()
  end

  @doc """
  Finds sum of gas_used for new (EIP-1559) txs belongs to block
  """
  @spec block_to_gas_used_by_1559_txs(Hash.Full.t()) :: non_neg_integer()
  def block_to_gas_used_by_1559_txs(block_hash) do
    query =
      from(
        tx in Transaction,
        where: tx.block_hash == ^block_hash,
        select: sum(tx.gas_used)
      )

    result = Repo.one(query)
    if result, do: result, else: 0
  end

  @doc """
  Finds sum of priority fee for new (EIP-1559) txs belongs to block
  """
  @spec block_to_priority_fee_of_1559_txs(Hash.Full.t()) :: Decimal.t()
  def block_to_priority_fee_of_1559_txs(block_hash) do
    block = Repo.get_by(Block, hash: block_hash)

    case block.base_fee_per_gas do
      %Wei{value: base_fee_per_gas} ->
        query =
          from(
            tx in Transaction,
            where: tx.block_hash == ^block_hash,
            select:
              sum(
                fragment(
                  "CASE
                    WHEN COALESCE(?,?) = 0 THEN 0
                    WHEN COALESCE(?,?) - ? < COALESCE(?,?) THEN (COALESCE(?,?) - ?) * ?
                    ELSE COALESCE(?,?) * ? END",
                  tx.max_fee_per_gas,
                  tx.gas_price,
                  tx.max_fee_per_gas,
                  tx.gas_price,
                  ^base_fee_per_gas,
                  tx.max_priority_fee_per_gas,
                  tx.gas_price,
                  tx.max_fee_per_gas,
                  tx.gas_price,
                  ^base_fee_per_gas,
                  tx.gas_used,
                  tx.max_priority_fee_per_gas,
                  tx.gas_price,
                  tx.gas_used
                )
              )
          )

        result = Repo.one(query)
        if result, do: result, else: 0

      _ ->
        0
    end
  end

  @doc """
  Counts the number of `t:Explorer.Chain.Transaction.t/0` in the `block`.
  """
  @spec block_to_transaction_count(Hash.Full.t()) :: non_neg_integer()
  def block_to_transaction_count(block_hash) do
    query =
      from(
        transaction in Transaction,
        where: transaction.block_hash == ^block_hash
      )

    Repo.aggregate(query, :count, :hash)
  end

  @spec check_if_withdrawals_in_block(Hash.Full.t()) :: boolean()
  def check_if_withdrawals_in_block(block_hash, options \\ []) do
    block_hash
    |> Withdrawal.block_hash_to_withdrawals_unordered_query()
    |> select_repo(options).exists?()
  end

  @doc """
  How many blocks have confirmed `block` based on the current `max_block_number`

  A consensus block's number of confirmations is the difference between its number and the current block height + 1.

      iex> block = insert(:block, number: 1)
      iex> Explorer.Chain.confirmations(block, block_height: 2)
      {:ok, 2}

  The newest block at the block height has 1 confirmation.

      iex> block = insert(:block, number: 1)
      iex> Explorer.Chain.confirmations(block, block_height: 1)
      {:ok, 1}

  A non-consensus block has no confirmations and is orphaned even if there are child blocks of it on an orphaned chain.

      iex> parent_block = insert(:block, consensus: false, number: 1)
      iex> insert(
      ...>   :block,
      ...>   parent_hash: parent_block.hash,
      ...>   consensus: false,
      ...>   number: parent_block.number + 1
      ...> )
      iex> Explorer.Chain.confirmations(parent_block, block_height: 3)
      {:error, :non_consensus}

  If you calculate the block height and then get a newer block, the confirmations will be `0` instead of negative.

      iex> block = insert(:block, number: 1)
      iex> Explorer.Chain.confirmations(block, block_height: 0)
      {:ok, 1}
  """
  @spec confirmations(Block.t() | nil, [{:block_height, block_height()}]) ::
          {:ok, non_neg_integer()} | {:error, :non_consensus | :pending}

  def confirmations(%Block{consensus: true, number: number}, named_arguments) when is_list(named_arguments) do
    max_consensus_block_number = Keyword.fetch!(named_arguments, :block_height)

    {:ok, max(1 + max_consensus_block_number - number, 1)}
  end

  def confirmations(%Block{consensus: false}, _), do: {:error, :non_consensus}

  def confirmations(nil, _), do: {:error, :pending}

  @doc """
  Creates an address.

      iex> {:ok, %Explorer.Chain.Address{hash: hash}} = Explorer.Chain.create_address(
      ...>   %{hash: "0xa94f5374fce5edbc8e2a8697c15331677e6ebf0b"}
      ...> )
      ...> to_string(hash)
      "0xa94f5374fce5edbc8e2a8697c15331677e6ebf0b"

  A `String.t/0` value for `Explorer.Chain.Address.t/0` `hash` must have 40 hexadecimal characters after the `0x` prefix
  to prevent short- and long-hash transcription errors.

      iex> {:error, %Ecto.Changeset{errors: errors}} = Explorer.Chain.create_address(
      ...>   %{hash: "0xa94f5374fce5edbc8e2a8697c15331677e6ebf0"}
      ...> )
      ...> errors
      [hash: {"is invalid", [type: Explorer.Chain.Hash.Address, validation: :cast]}]
      iex> {:error, %Ecto.Changeset{errors: errors}} = Explorer.Chain.create_address(
      ...>   %{hash: "0xa94f5374fce5edbc8e2a8697c15331677e6ebf0ba"}
      ...> )
      ...> errors
      [hash: {"is invalid", [type: Explorer.Chain.Hash.Address, validation: :cast]}]

  """
  @spec create_address(map()) :: {:ok, Address.t()} | {:error, Ecto.Changeset.t()}
  def create_address(attrs \\ %{}) do
    %Address{}
    |> Address.changeset(attrs)
    |> Repo.insert()
  end

  @doc """
  Creates a decompiled smart contract.
  """

  @spec create_decompiled_smart_contract(map()) :: {:ok, Address.t()} | {:error, Ecto.Changeset.t()}
  def create_decompiled_smart_contract(attrs) do
    changeset = DecompiledSmartContract.changeset(%DecompiledSmartContract{}, attrs)

    # Enforce ShareLocks tables order (see docs: sharelocks.md)
    Multi.new()
    |> Multi.run(:set_address_decompiled, fn repo, _ ->
      set_address_decompiled(repo, Changeset.get_field(changeset, :address_hash))
    end)
    |> Multi.insert(:decompiled_smart_contract, changeset,
      on_conflict: :replace_all,
      conflict_target: [:decompiler_version, :address_hash]
    )
    |> Repo.transaction()
    |> case do
      {:ok, %{decompiled_smart_contract: decompiled_smart_contract}} -> {:ok, decompiled_smart_contract}
      {:error, _, error_value, _} -> {:error, error_value}
    end
  end

  defp set_address_decompiled(repo, address_hash) do
    query =
      from(
        address in Address,
        where: address.hash == ^address_hash
      )

    case repo.update_all(query, set: [decompiled: true]) do
      {1, _} -> {:ok, []}
      _ -> {:error, "There was an error annotating that the address has been decompiled."}
    end
  end

  @spec verified_contracts_top(non_neg_integer()) :: [Hash.Address.t()]
  def verified_contracts_top(limit) do
    query =
      from(contract in SmartContract,
        inner_join: address in Address,
        on: contract.address_hash == address.hash,
        order_by: [desc: address.transactions_count],
        limit: ^limit,
        select: contract.address_hash
      )

    Repo.all(query)
  end

  @doc """
  Converts the `Explorer.Chain.Data.t:t/0` to `iodata` representation that can be written to users efficiently.

      iex> %Explorer.Chain.Data{
      ...>   bytes: <<>>
      ...> } |>
      ...> Explorer.Chain.data_to_iodata() |>
      ...> IO.iodata_to_binary()
      "0x"
      iex> %Explorer.Chain.Data{
      ...>   bytes: <<0, 0, 0, 0, 0, 0, 0, 0, 0, 0, 0, 0, 134, 45, 103, 203, 7,
      ...>     115, 238, 63, 140, 231, 234, 137, 179, 40, 255, 234, 134, 26,
      ...>     179, 239>>
      ...> } |>
      ...> Explorer.Chain.data_to_iodata() |>
      ...> IO.iodata_to_binary()
      "0x000000000000000000000000862d67cb0773ee3f8ce7ea89b328ffea861ab3ef"

  """
  @spec data_to_iodata(Data.t()) :: iodata()
  def data_to_iodata(data) do
    Data.to_iodata(data)
  end

  @doc """
  The fee a `transaction` paid for the `t:Explorer.Transaction.t/0` `gas`

  If the transaction is pending, then the fee will be a range of `unit`

      iex> Explorer.Chain.fee(
      ...>   %Explorer.Chain.Transaction{
      ...>     gas: Decimal.new(3),
      ...>     gas_price: %Explorer.Chain.Wei{value: Decimal.new(2)},
      ...>     gas_used: nil
      ...>   },
      ...>   :wei
      ...> )
      {:maximum, Decimal.new(6)}

  If the transaction has been confirmed in block, then the fee will be the actual fee paid in `unit` for the `gas_used`
  in the `transaction`.

      iex> Explorer.Chain.fee(
      ...>   %Explorer.Chain.Transaction{
      ...>     gas: Decimal.new(3),
      ...>     gas_price: %Explorer.Chain.Wei{value: Decimal.new(2)},
      ...>     gas_used: Decimal.new(2)
      ...>   },
      ...>   :wei
      ...> )
      {:actual, Decimal.new(4)}

  """
  @spec fee(Transaction.t(), :ether | :gwei | :wei) :: {:maximum, Decimal.t()} | {:actual, Decimal.t()}
  def fee(%Transaction{gas: gas, gas_price: gas_price, gas_used: nil}, unit) do
    fee =
      gas_price
      |> Wei.to(unit)
      |> Decimal.mult(gas)

    {:maximum, fee}
  end

  def fee(%Transaction{gas_price: gas_price, gas_used: gas_used}, unit) do
    fee =
      gas_price
      |> Wei.to(unit)
      |> Decimal.mult(gas_used)

    {:actual, fee}
  end

  @doc """
  Checks to see if the chain is down indexing based on the transaction from the
  oldest block and the pending operation
  """
  @spec finished_indexing_internal_transactions?([api?]) :: boolean()
  def finished_indexing_internal_transactions?(options \\ []) do
    internal_transactions_disabled? =
      Application.get_env(:indexer, Indexer.Fetcher.InternalTransaction.Supervisor)[:disabled?] or
        not Application.get_env(:indexer, Indexer.Supervisor)[:enabled]

    if internal_transactions_disabled? do
      true
    else
      json_rpc_named_arguments = Application.fetch_env!(:indexer, :json_rpc_named_arguments)
      variant = Keyword.fetch!(json_rpc_named_arguments, :variant)

      if variant == EthereumJSONRPC.Ganache || variant == EthereumJSONRPC.Arbitrum do
        true
      else
        check_left_blocks_to_index_internal_transactions(options)
      end
    end
  end

  defp check_left_blocks_to_index_internal_transactions(options) do
    with {:transactions_exist, true} <- {:transactions_exist, select_repo(options).exists?(Transaction)},
         min_block_number when not is_nil(min_block_number) <-
           select_repo(options).aggregate(Transaction, :min, :block_number) do
      min_block_number =
        min_block_number
        |> Decimal.max(Application.get_env(:indexer, :trace_first_block))
        |> Decimal.to_integer()

      query =
        from(
          block in Block,
          join: pending_ops in assoc(block, :pending_operations),
          where: block.consensus and block.number == ^min_block_number
        )

      if select_repo(options).exists?(query) do
        false
      else
        check_indexing_internal_transactions_threshold()
      end
    else
      {:transactions_exist, false} -> true
      nil -> false
    end
  end

  defp check_indexing_internal_transactions_threshold do
    pbo_count = PendingBlockOperationCache.estimated_count()

    if pbo_count <
         Application.get_env(:indexer, Indexer.Fetcher.InternalTransaction)[:indexing_finished_threshold] do
      true
    else
      false
    end
  end

  def finished_indexing_from_ratio?(ratio) do
    Decimal.compare(ratio, 1) !== :lt
  end

  @doc """
  Checks if indexing of blocks and internal transactions finished aka full indexing
  """
  @spec finished_indexing?([api?]) :: boolean()
  def finished_indexing?(options \\ []) do
    if Application.get_env(:indexer, Indexer.Supervisor)[:enabled] do
      indexed_ratio = indexed_ratio_blocks()

      case finished_indexing_from_ratio?(indexed_ratio) do
        false -> false
        _ -> finished_indexing_internal_transactions?(options)
      end
    else
      true
    end
  end

  @doc """
  The `t:Explorer.Chain.Transaction.t/0` `gas_price` of the `transaction` in `unit`.
  """
  def gas_price(%Transaction{gas_price: gas_price}, unit) do
    Wei.to(gas_price, unit)
  end

  @doc """
  Converts `t:Explorer.Chain.Address.t/0` `hash` to the `t:Explorer.Chain.Address.t/0` with that `hash`.

  Returns `{:ok, %Explorer.Chain.Address{}}` if found

      iex> {:ok, %Explorer.Chain.Address{hash: hash}} = Explorer.Chain.create_address(
      ...>   %{hash: "0x5aaeb6053f3e94c9b9a09f33669435e7ef1beaed"}
      ...> )
      iex> {:ok, %Explorer.Chain.Address{hash: found_hash}} = Explorer.Chain.hash_to_address(hash)
      iex> found_hash == hash
      true

  Returns `{:error, :not_found}` if not found

      iex> {:ok, hash} = Explorer.Chain.string_to_address_hash("0x5aaeb6053f3e94c9b9a09f33669435e7ef1beaed")
      iex> Explorer.Chain.hash_to_address(hash)
      {:error, :not_found}

  ## Options

    * `:necessity_by_association` - use to load `t:association/0` as `:required` or `:optional`.  If an association is
      `:required`, and the `t:Explorer.Chain.Address.t/0` has no associated record for that association,
      then the `t:Explorer.Chain.Address.t/0` will not be included in the list.

  Optionally it also accepts a boolean to fetch the `has_decompiled_code?` virtual field or not

  """
  @spec hash_to_address(Hash.Address.t(), [necessity_by_association_option | api?], boolean()) ::
          {:ok, Address.t()} | {:error, :not_found}
  def hash_to_address(
        %Hash{byte_count: unquote(Hash.Address.byte_count())} = hash,
        options \\ [
          necessity_by_association: %{
            :contracts_creation_internal_transaction => :optional,
            :names => :optional,
            :smart_contract => :optional,
            :token => :optional,
            :contracts_creation_transaction => :optional
          }
        ],
        query_decompiled_code_flag \\ true
      ) do
    necessity_by_association = Keyword.get(options, :necessity_by_association, %{})

    query =
      from(
        address in Address,
        where: address.hash == ^hash
      )

    address_result =
      query
      |> join_associations(necessity_by_association)
      |> with_decompiled_code_flag(hash, query_decompiled_code_flag)
      |> select_repo(options).one()

    address_updated_result =
      case address_result do
        %{smart_contract: smart_contract} ->
          if smart_contract do
            address_result
          else
            SmartContract.compose_smart_contract(address_result, hash, options)
          end

        _ ->
          address_result
      end

    address_updated_result
    |> case do
      nil -> {:error, :not_found}
      address -> {:ok, address}
    end
  end

  def decompiled_code(address_hash, version) do
    query =
      from(contract in DecompiledSmartContract,
        where: contract.address_hash == ^address_hash and contract.decompiler_version == ^version
      )

    query
    |> Repo.one()
    |> case do
      nil -> {:error, :not_found}
      contract -> {:ok, contract.decompiled_source_code}
    end
  end

  @spec token_contract_address_from_token_name(String.t()) :: {:ok, Hash.Address.t()} | {:error, :not_found}
  def token_contract_address_from_token_name(name) when is_binary(name) do
    query =
      from(token in Token,
        where: ilike(token.symbol, ^name),
        or_where: ilike(token.name, ^name),
        select: token.contract_address_hash
      )

    query
    |> Repo.all()
    |> case do
      [] ->
        {:error, :not_found}

      hashes ->
        if Enum.count(hashes) == 1 do
          {:ok, List.first(hashes)}
        else
          {:error, :not_found}
        end
    end
  end

  @doc """
  Converts `t:Explorer.Chain.Address.t/0` `hash` to the `t:Explorer.Chain.Address.t/0` with that `hash`.

  Returns `{:ok, %Explorer.Chain.Address{}}` if found

      iex> {:ok, %Explorer.Chain.Address{hash: hash}} = Explorer.Chain.create_address(
      ...>   %{hash: "0x5aaeb6053f3e94c9b9a09f33669435e7ef1beaed"}
      ...> )
      iex> {:ok, %Explorer.Chain.Address{hash: found_hash}} = Explorer.Chain.hash_to_address(hash)
      iex> found_hash == hash
      true

  Returns `{:error, address}` if not found but created an address

      iex> {:ok, %Explorer.Chain.Address{hash: hash}} = Explorer.Chain.create_address(
      ...>   %{hash: "0x5aaeb6053f3e94c9b9a09f33669435e7ef1beaed"}
      ...> )
      iex> {:ok, %Explorer.Chain.Address{hash: found_hash}} = Explorer.Chain.hash_to_address(hash)
      iex> found_hash == hash
      true


  ## Options

    * `:necessity_by_association` - use to load `t:association/0` as `:required` or `:optional`.  If an association is
      `:required`, and the `t:Explorer.Chain.Address.t/0` has no associated record for that association,
      then the `t:Explorer.Chain.Address.t/0` will not be included in the list.

  Optionally it also accepts a boolean to fetch the `has_decompiled_code?` virtual field or not

  """
  @spec find_or_insert_address_from_hash(Hash.Address.t(), [necessity_by_association_option], boolean()) ::
          {:ok, Address.t()}
  def find_or_insert_address_from_hash(
        %Hash{byte_count: unquote(Hash.Address.byte_count())} = hash,
        options \\ [
          necessity_by_association: %{
            :contracts_creation_internal_transaction => :optional,
            :names => :optional,
            :smart_contract => :optional,
            :token => :optional,
            :contracts_creation_transaction => :optional
          }
        ],
        query_decompiled_code_flag \\ true
      ) do
    case hash_to_address(hash, options, query_decompiled_code_flag) do
      {:ok, address} ->
        {:ok, address}

      {:error, :not_found} ->
        create_address(%{hash: to_string(hash)})
        hash_to_address(hash, options, query_decompiled_code_flag)
    end
  end

  @doc """
  Converts list of `t:Explorer.Chain.Address.t/0` `hash` to the `t:Explorer.Chain.Address.t/0` with that `hash`.

  Returns `[%Explorer.Chain.Address{}]}` if found

  """
  @spec hashes_to_addresses([Hash.Address.t()]) :: [Address.t()]
  def hashes_to_addresses(hashes) when is_list(hashes) do
    query =
      from(
        address in Address,
        where: address.hash in ^hashes,
        # https://stackoverflow.com/a/29598910/470451
        order_by: fragment("array_position(?, ?)", type(^hashes, {:array, Hash.Address}), address.hash)
      )

    Repo.all(query)
  end

  @doc """
  Finds an `t:Explorer.Chain.Address.t/0` that has the provided `t:Explorer.Chain.Address.t/0` `hash` and a contract.

  ## Options

    * `:necessity_by_association` - use to load `t:association/0` as `:required` or `:optional`.  If an association is
      `:required`, and the `t:Explorer.Chain.Address.t/0` has no associated record for that association,
      then the `t:Explorer.Chain.Address.t/0` will not be included in the list.

  Optionally it also accepts a boolean to fetch the `has_decompiled_code?` virtual field or not

  """
  @spec find_contract_address(Hash.Address.t(), [necessity_by_association_option], boolean()) ::
          {:ok, Address.t()} | {:error, :not_found}
  def find_contract_address(
        %Hash{byte_count: unquote(Hash.Address.byte_count())} = hash,
        options \\ [],
        query_decompiled_code_flag \\ false
      ) do
    necessity_by_association =
      options
      |> Keyword.get(:necessity_by_association, %{})
      |> Map.merge(%{
        smart_contract_additional_sources: :optional
      })

    query =
      from(
        address in Address,
        where: address.hash == ^hash and not is_nil(address.contract_code)
      )

    address_result =
      query
      |> join_associations(necessity_by_association)
      |> with_decompiled_code_flag(hash, query_decompiled_code_flag)
      |> select_repo(options).one()

    address_updated_result =
      case address_result do
        %{smart_contract: smart_contract} ->
          if smart_contract do
            CheckBytecodeMatchingOnDemand.trigger_check(address_result, smart_contract)
            LookUpSmartContractSourcesOnDemand.trigger_fetch(address_result, smart_contract)
            SmartContract.check_and_update_constructor_args(address_result)
          else
            LookUpSmartContractSourcesOnDemand.trigger_fetch(address_result, nil)

            address_verified_twin_contract =
              EIP1167.get_implementation_address(hash, options) ||
                SmartContract.get_address_verified_twin_contract(hash, options).verified_contract

            SmartContract.add_twin_info_to_contract(address_result, address_verified_twin_contract, hash)
          end

        _ ->
          LookUpSmartContractSourcesOnDemand.trigger_fetch(address_result, nil)
          address_result
      end

    address_updated_result
    |> case do
      nil -> {:error, :not_found}
      address -> {:ok, address}
    end
  end

  @spec find_decompiled_contract_address(Hash.Address.t()) :: {:ok, Address.t()} | {:error, :not_found}
  def find_decompiled_contract_address(%Hash{byte_count: unquote(Hash.Address.byte_count())} = hash) do
    query =
      from(
        address in Address,
        preload: [
          :contracts_creation_internal_transaction,
          :names,
          :smart_contract,
          :token,
          :contracts_creation_transaction,
          :decompiled_smart_contracts
        ],
        where: address.hash == ^hash
      )

    address = Repo.one(query)

    if address do
      {:ok, address}
    else
      {:error, :not_found}
    end
  end

  @doc """
  Converts `t:Explorer.Chain.Block.t/0` `hash` to the `t:Explorer.Chain.Block.t/0` with that `hash`.

  Unlike `number_to_block/1`, both consensus and non-consensus blocks can be returned when looked up by `hash`.

  Returns `{:ok, %Explorer.Chain.Block{}}` if found

      iex> %Block{hash: hash} = insert(:block, consensus: false)
      iex> {:ok, %Explorer.Chain.Block{hash: found_hash}} = Explorer.Chain.hash_to_block(hash)
      iex> found_hash == hash
      true

  Returns `{:error, :not_found}` if not found

      iex> {:ok, hash} = Explorer.Chain.string_to_block_hash(
      ...>   "0x9fc76417374aa880d4449a1f7f31ec597f00b1f6f3dd2d66f4c9c6c445836d8b"
      ...> )
      iex> Explorer.Chain.hash_to_block(hash)
      {:error, :not_found}

  ## Options

    * `:necessity_by_association` - use to load `t:association/0` as `:required` or `:optional`.  If an association is
      `:required`, and the `t:Explorer.Chain.Block.t/0` has no associated record for that association, then the
      `t:Explorer.Chain.Block.t/0` will not be included in the page `entries`.

  """
  @spec hash_to_block(Hash.Full.t(), [necessity_by_association_option | api?]) ::
          {:ok, Block.t()} | {:error, :not_found}
  def hash_to_block(%Hash{byte_count: unquote(Hash.Full.byte_count())} = hash, options \\ []) when is_list(options) do
    necessity_by_association = Keyword.get(options, :necessity_by_association, %{})

    Block
    |> where(hash: ^hash)
    |> join_associations(necessity_by_association)
    |> select_repo(options).one()
    |> case do
      nil ->
        {:error, :not_found}

      block ->
        {:ok, block}
    end
  end

  @doc """
  Converts the `Explorer.Chain.Hash.t:t/0` to `iodata` representation that can be written efficiently to users.

      iex> %Explorer.Chain.Hash{
      ...>   byte_count: 32,
      ...>   bytes: <<0x9fc76417374aa880d4449a1f7f31ec597f00b1f6f3dd2d66f4c9c6c445836d8b ::
      ...>            big-integer-size(32)-unit(8)>>
      ...> } |>
      ...> Explorer.Chain.hash_to_iodata() |>
      ...> IO.iodata_to_binary()
      "0x9fc76417374aa880d4449a1f7f31ec597f00b1f6f3dd2d66f4c9c6c445836d8b"

  Always pads number, so that it is a valid format for casting.

      iex> %Explorer.Chain.Hash{
      ...>   byte_count: 32,
      ...>   bytes: <<0x1234567890abcdef :: big-integer-size(32)-unit(8)>>
      ...> } |>
      ...> Explorer.Chain.hash_to_iodata() |>
      ...> IO.iodata_to_binary()
      "0x0000000000000000000000000000000000000000000000001234567890abcdef"

  """
  @spec hash_to_iodata(Hash.t()) :: iodata()
  def hash_to_iodata(hash) do
    Hash.to_iodata(hash)
  end

  @doc """
  Converts `t:Explorer.Chain.Transaction.t/0` `hash` to the `t:Explorer.Chain.Transaction.t/0` with that `hash`.

  Returns `{:ok, %Explorer.Chain.Transaction{}}` if found

      iex> %Transaction{hash: hash} = insert(:transaction)
      iex> {:ok, %Explorer.Chain.Transaction{hash: found_hash}} = Explorer.Chain.hash_to_transaction(hash)
      iex> found_hash == hash
      true

  Returns `{:error, :not_found}` if not found

      iex> {:ok, hash} = Explorer.Chain.string_to_transaction_hash(
      ...>   "0x9fc76417374aa880d4449a1f7f31ec597f00b1f6f3dd2d66f4c9c6c445836d8b"
      ...> )
      iex> Explorer.Chain.hash_to_transaction(hash)
      {:error, :not_found}

  ## Options

    * `:necessity_by_association` - use to load `t:association/0` as `:required` or `:optional`.  If an association is
      `:required`, and the `t:Explorer.Chain.Transaction.t/0` has no associated record for that association, then the
      `t:Explorer.Chain.Transaction.t/0` will not be included in the page `entries`.
  """
  @spec hash_to_transaction(Hash.Full.t(), [necessity_by_association_option | api?]) ::
          {:ok, Transaction.t()} | {:error, :not_found}
  def hash_to_transaction(
        %Hash{byte_count: unquote(Hash.Full.byte_count())} = hash,
        options \\ []
      )
      when is_list(options) do
    necessity_by_association = Keyword.get(options, :necessity_by_association, %{})

    Transaction
    |> where(hash: ^hash)
    |> join_associations(necessity_by_association)
    |> select_repo(options).one()
    |> case do
      nil ->
        {:error, :not_found}

      transaction ->
        {:ok, transaction}
    end
  end

  # preload_to_detect_tt?: we don't need to preload more than one token transfer in case the tx inside the list (we don't show any token transfers on tx tile in new UI)
  def preload_token_transfers(
        %Transaction{hash: tx_hash, block_hash: block_hash} = transaction,
        necessity_by_association,
        options,
        preload_to_detect_tt? \\ true
      ) do
    if preload_to_detect_tt? do
      transaction
    else
      limit = if(preload_to_detect_tt?, do: 1, else: @token_transfers_per_transaction_preview + 1)

      token_transfers =
        TokenTransfer
        |> (&if(is_nil(block_hash),
              do: where(&1, [token_transfer], token_transfer.transaction_hash == ^tx_hash),
              else:
                where(
                  &1,
                  [token_transfer],
                  token_transfer.transaction_hash == ^tx_hash and token_transfer.block_hash == ^block_hash
                )
            )).()
        |> limit(^limit)
        |> order_by([token_transfer], asc: token_transfer.log_index)
        |> (&if(preload_to_detect_tt?, do: &1, else: join_associations(&1, necessity_by_association))).()
        |> select_repo(options).all()
        |> flat_1155_batch_token_transfers()
        |> Enum.take(limit)

      %Transaction{transaction | token_transfers: token_transfers}
    end
  end

  def get_token_transfers_per_transaction_preview_count, do: @token_transfers_per_transaction_preview

  @doc """
  Converts list of `t:Explorer.Chain.Transaction.t/0` `hashes` to the list of `t:Explorer.Chain.Transaction.t/0`s for
  those `hashes`.

  Returns list of `%Explorer.Chain.Transaction{}`s if found

      iex> [%Transaction{hash: hash1}, %Transaction{hash: hash2}] = insert_list(2, :transaction)
      iex> [%Explorer.Chain.Transaction{hash: found_hash1}, %Explorer.Chain.Transaction{hash: found_hash2}] =
      ...>   Explorer.Chain.hashes_to_transactions([hash1, hash2])
      iex> found_hash1 in [hash1, hash2]
      true
      iex> found_hash2 in [hash1, hash2]
      true

  Returns `[]` if not found

      iex> {:ok, hash} = Explorer.Chain.string_to_transaction_hash(
      ...>   "0x9fc76417374aa880d4449a1f7f31ec597f00b1f6f3dd2d66f4c9c6c445836d8b"
      ...> )
      iex> Explorer.Chain.hashes_to_transactions([hash])
      []

  ## Options

    * `:necessity_by_association` - use to load `t:association/0` as `:required` or `:optional`.  If an association is
      `:required`, and the `t:Explorer.Chain.Transaction.t/0` has no associated record for that association, then the
      `t:Explorer.Chain.Transaction.t/0` will not be included in the page `entries`.
  """
  @spec hashes_to_transactions([Hash.Full.t()], [necessity_by_association_option | api?]) :: [Transaction.t()] | []
  def hashes_to_transactions(hashes, options \\ []) when is_list(hashes) and is_list(options) do
    necessity_by_association = Keyword.get(options, :necessity_by_association, %{})

    Transaction.fetch_transactions()
    |> where([transaction], transaction.hash in ^hashes)
    |> join_associations(necessity_by_association)
    |> preload([{:token_transfers, [:token, :from_address, :to_address]}])
    |> select_repo(options).all()
  end

  @doc """
  Bulk insert all data stored in the `Explorer`.

  See `Explorer.Chain.Import.all/1` for options and returns.
  """
  @spec import(Import.all_options()) :: Import.all_result()
  def import(options) do
    Import.all(options)
  end

  @doc """
  The percentage of indexed blocks on the chain.

  If there are no blocks, the percentage is 0.

      iex> Explorer.Chain.indexed_ratio_blocks()
      Decimal.new(0)

  """
  @spec indexed_ratio_blocks() :: Decimal.t()
  def indexed_ratio_blocks do
    if Application.get_env(:indexer, Indexer.Supervisor)[:enabled] do
      %{min: min_saved_block_number, max: max_saved_block_number} = BlockNumber.get_all()

      min_blockchain_block_number = Application.get_env(:indexer, :first_block)

      case {min_saved_block_number, max_saved_block_number} do
        {0, 0} ->
          Decimal.new(0)

        _ ->
          divisor = max_saved_block_number - min_blockchain_block_number + 1

          ratio = get_ratio(BlockCache.estimated_count(), divisor)

          ratio
          |> (&if(
                greater_or_equal_0_99(&1) &&
                  min_saved_block_number <= min_blockchain_block_number,
                do: Decimal.new(1),
                else: &1
              )).()
          |> format_indexed_ratio()
      end
    else
      Decimal.new(1)
    end
  end

  @spec indexed_ratio_internal_transactions() :: Decimal.t()
  def indexed_ratio_internal_transactions do
    if Application.get_env(:indexer, Indexer.Supervisor)[:enabled] &&
         not Application.get_env(:indexer, Indexer.Fetcher.InternalTransaction.Supervisor)[:disabled?] do
      %{max: max_saved_block_number} = BlockNumber.get_all()
      pbo_count = PendingBlockOperationCache.estimated_count()

      min_blockchain_trace_block_number = Application.get_env(:indexer, :trace_first_block)

      case max_saved_block_number do
        0 ->
          Decimal.new(0)

        _ ->
          full_blocks_range = max_saved_block_number - min_blockchain_trace_block_number + 1
          processed_int_txs_for_blocks_count = max(0, full_blocks_range - pbo_count)

          ratio = get_ratio(processed_int_txs_for_blocks_count, full_blocks_range)

          ratio
          |> (&if(
                greater_or_equal_0_99(&1),
                do: Decimal.new(1),
                else: &1
              )).()
          |> format_indexed_ratio()
      end
    else
      Decimal.new(1)
    end
  end

  @spec get_ratio(non_neg_integer(), non_neg_integer()) :: Decimal.t()
  defp get_ratio(dividend, divisor) do
    if divisor > 0,
      do: dividend |> Decimal.div(divisor),
      else: Decimal.new(1)
  end

  @spec greater_or_equal_0_99(Decimal.t()) :: boolean()
  defp greater_or_equal_0_99(value) do
    Decimal.compare(value, Decimal.from_float(0.99)) == :gt ||
      Decimal.compare(value, Decimal.from_float(0.99)) == :eq
  end

  @spec format_indexed_ratio(Decimal.t()) :: Decimal.t()
  defp format_indexed_ratio(raw_ratio) do
    raw_ratio
    |> Decimal.round(2, :down)
    |> Decimal.min(Decimal.new(1))
  end

  @spec fetch_min_block_number() :: non_neg_integer
  def fetch_min_block_number do
    query =
      from(block in Block,
        select: block.number,
        where: block.consensus == true,
        order_by: [asc: block.number],
        limit: 1
      )

    Repo.one(query) || 0
  rescue
    _ ->
      0
  end

  @spec fetch_max_block_number() :: non_neg_integer
  def fetch_max_block_number do
    query =
      from(block in Block,
        select: block.number,
        where: block.consensus == true,
        order_by: [desc: block.number],
        limit: 1
      )

    Repo.one(query) || 0
  rescue
    _ ->
      0
  end

  def fetch_block_by_hash(block_hash) do
    Repo.get(Block, block_hash)
  end

  def filter_consensus_block_numbers(block_numbers) do
    query =
      from(
        block in Block,
        where: block.number in ^block_numbers,
        where: block.consensus == true,
        select: block.number
      )

    Repo.all(query)
  end

  @doc """
  The number of `t:Explorer.Chain.InternalTransaction.t/0`.

      iex> transaction = :transaction |> insert() |> with_block()
      iex> insert(:internal_transaction, index: 0, transaction: transaction, block_hash: transaction.block_hash, block_index: 0)
      iex> Explorer.Chain.internal_transaction_count()
      1

  If there are none, the count is `0`.

      iex> Explorer.Chain.internal_transaction_count()
      0

  """
  def internal_transaction_count do
    Repo.aggregate(InternalTransaction.where_nonpending_block(), :count, :transaction_hash)
  end

  @doc """
  Finds all `t:Explorer.Chain.Transaction.t/0` in the `t:Explorer.Chain.Block.t/0`.

  ## Options

    * `:necessity_by_association` - use to load `t:association/0` as `:required` or `:optional`.  If an association is
        `:required`, and the `t:Explorer.Chain.Block.t/0` has no associated record for that association, then the
        `t:Explorer.Chain.Block.t/0` will not be included in the page `entries`.
    * `:paging_options` - a `t:Explorer.PagingOptions.t/0` used to specify the `:page_size` and
      `:key` (a tuple of the lowest/oldest `{block_number}`). Results will be the internal
      transactions older than the `block_number` that are passed.
    * ':block_type' - use to filter by type of block; Uncle`, `Reorg`, or `Block` (default).

  """
  @spec list_blocks([paging_options | necessity_by_association_option | api?]) :: [Block.t()]
  def list_blocks(options \\ []) when is_list(options) do
    necessity_by_association = Keyword.get(options, :necessity_by_association, %{})
    paging_options = Keyword.get(options, :paging_options) || @default_paging_options
    block_type = Keyword.get(options, :block_type, "Block")

    cond do
      block_type == "Block" && !paging_options.key ->
        block_from_cache(block_type, paging_options, necessity_by_association, options)

      block_type == "Uncle" && !paging_options.key ->
        uncles_from_cache(block_type, paging_options, necessity_by_association, options)

      true ->
        fetch_blocks(block_type, paging_options, necessity_by_association, options)
    end
  end

  defp block_from_cache(block_type, paging_options, necessity_by_association, options) do
    case Blocks.take_enough(paging_options.page_size) do
      nil ->
        elements = fetch_blocks(block_type, paging_options, necessity_by_association, options)

        Blocks.update(elements)

        elements

      blocks ->
        blocks
    end
  end

  def uncles_from_cache(block_type, paging_options, necessity_by_association, options) do
    case Uncles.take_enough(paging_options.page_size) do
      nil ->
        elements = fetch_blocks(block_type, paging_options, necessity_by_association, options)

        Uncles.update(elements)

        elements

      blocks ->
        blocks
    end
  end

  defp fetch_blocks(block_type, paging_options, necessity_by_association, options) do
    Block
    |> Block.block_type_filter(block_type)
    |> page_blocks(paging_options)
    |> limit(^paging_options.page_size)
    |> order_by(desc: :number)
    |> join_associations(necessity_by_association)
    |> select_repo(options).all()
  end

  @doc """
  Map `block_number`s to their `t:Explorer.Chain.Block.t/0` `hash` `t:Explorer.Chain.Hash.Full.t/0`.

  Does not include non-consensus blocks.

      iex> block = insert(:block, consensus: false)
      iex> Explorer.Chain.block_hash_by_number([block.number])
      %{}

  """
  @spec block_hash_by_number([Block.block_number()]) :: %{Block.block_number() => Hash.Full.t()}
  def block_hash_by_number(block_numbers) when is_list(block_numbers) do
    query =
      from(block in Block,
        where: block.consensus == true and block.number in ^block_numbers,
        select: {block.number, block.hash}
      )

    query
    |> Repo.all()
    |> Enum.into(%{})
  end

  @doc """
  Calls `reducer` on a stream of `t:Explorer.Chain.Block.t/0` without `t:Explorer.Chain.Block.Reward.t/0`.
  """
  def stream_blocks_without_rewards(initial, reducer, limited? \\ false) when is_function(reducer, 2) do
    Block.blocks_without_reward_query()
    |> add_fetcher_limit(limited?)
    |> Repo.stream_reduce(initial, reducer)
  end

  @doc """
  Finds all transactions of a certain block number
  """
  def get_transactions_of_block_number(block_number) do
    block_number
    |> Transaction.transactions_with_block_number()
    |> Repo.all()
  end

  @doc """
  Finds all Blocks validated by the address with the given hash.

    ## Options
      * `:necessity_by_association` - use to load `t:association/0` as `:required` or `:optional`.  If an association is
          `:required`, and the `t:Explorer.Chain.Block.t/0` has no associated record for that association, then the
          `t:Explorer.Chain.Block.t/0` will not be included in the page `entries`.
      * `:paging_options` - a `t:Explorer.PagingOptions.t/0` used to specify the `:page_size` and
        `:key` (a tuple of the lowest/oldest `{block_number}`) and. Results will be the internal
        transactions older than the `block_number` that are passed.

  Returns all blocks validated by the address given.
  """
  @spec get_blocks_validated_by_address(
          [paging_options | necessity_by_association_option],
          Hash.Address.t()
        ) :: [Block.t()]
  def get_blocks_validated_by_address(options \\ [], address_hash) when is_list(options) do
    necessity_by_association = Keyword.get(options, :necessity_by_association, %{})
    paging_options = Keyword.get(options, :paging_options, @default_paging_options)

    Block
    |> join_associations(necessity_by_association)
    |> where(miner_hash: ^address_hash)
    |> page_blocks(paging_options)
    |> limit(^paging_options.page_size)
    |> order_by(desc: :number)
    |> select_repo(options).all()
  end

  @doc """
  Counts all of the block validations and groups by the `miner_hash`.
  """
  def each_address_block_validation_count(fun) when is_function(fun, 1) do
    query =
      from(
        b in Block,
        join: addr in Address,
        on: b.miner_hash == addr.hash,
        select: {b.miner_hash, count(b.miner_hash)},
        group_by: b.miner_hash
      )

    Repo.stream_each(query, fun)
  end

  @doc """
  Return the balance in usd corresponding to this token. Return nil if the fiat_value of the token is not present.
  """
  def balance_in_fiat(%{fiat_value: fiat_value} = token_balance) when not is_nil(fiat_value) do
    token_balance.fiat_value
  end

  def balance_in_fiat(%{token: %{fiat_value: fiat_value, decimals: decimals}}) when nil in [fiat_value, decimals] do
    nil
  end

  def balance_in_fiat(%{token: %{fiat_value: fiat_value, decimals: decimals}} = token_balance) do
    tokens = CurrencyHelper.divide_decimals(token_balance.value, decimals)
    Decimal.mult(tokens, fiat_value)
  end

  def contract?(%{contract_code: nil}), do: false

  def contract?(%{contract_code: _}), do: true

  @doc """
  Returns a stream of unfetched `t:Explorer.Chain.Address.CoinBalance.t/0`.

  When there are addresses, the `reducer` is called for each `t:Explorer.Chain.Address.t/0` `hash` and all
  `t:Explorer.Chain.Block.t/0` `block_number` that address is mentioned.

  | Address Hash Schema                        | Address Hash Field              | Block Number Schema                | Block Number Field |
  |--------------------------------------------|---------------------------------|------------------------------------|--------------------|
  | `t:Explorer.Chain.Block.t/0`               | `miner_hash`                    | `t:Explorer.Chain.Block.t/0`       | `number`           |
  | `t:Explorer.Chain.Transaction.t/0`         | `from_address_hash`             | `t:Explorer.Chain.Transaction.t/0` | `block_number`     |
  | `t:Explorer.Chain.Transaction.t/0`         | `to_address_hash`               | `t:Explorer.Chain.Transaction.t/0` | `block_number`     |
  | `t:Explorer.Chain.Log.t/0`                 | `address_hash`                  | `t:Explorer.Chain.Transaction.t/0` | `block_number`     |
  | `t:Explorer.Chain.InternalTransaction.t/0` | `created_contract_address_hash` | `t:Explorer.Chain.Transaction.t/0` | `block_number`     |
  | `t:Explorer.Chain.InternalTransaction.t/0` | `from_address_hash`             | `t:Explorer.Chain.Transaction.t/0` | `block_number`     |
  | `t:Explorer.Chain.InternalTransaction.t/0` | `to_address_hash`               | `t:Explorer.Chain.Transaction.t/0` | `block_number`     |

  Pending `t:Explorer.Chain.Transaction.t/0` `from_address_hash` and `to_address_hash` aren't returned because they
  don't have an associated block number.

  When there are no addresses, the `reducer` is never called and the `initial` is returned in an `:ok` tuple.

  When an `t:Explorer.Chain.Address.t/0` `hash` is used multiple times, all unique `t:Explorer.Chain.Block.t/0` `number`
  will be returned.
  """
  @spec stream_unfetched_balances(
          initial :: accumulator,
          reducer ::
            (entry :: %{address_hash: Hash.Address.t(), block_number: Block.block_number()}, accumulator -> accumulator),
          limited? :: boolean()
        ) :: {:ok, accumulator}
        when accumulator: term()
  def stream_unfetched_balances(initial, reducer, limited? \\ false) when is_function(reducer, 2) do
    query =
      from(
        balance in CoinBalance,
        where: is_nil(balance.value_fetched_at),
        select: %{address_hash: balance.address_hash, block_number: balance.block_number}
      )

    query
    |> add_coin_balances_fetcher_limit(limited?)
    |> Repo.stream_reduce(initial, reducer)
  end

  @doc """
  Returns a stream of all token balances that weren't fetched values.
  """
  @spec stream_unfetched_token_balances(
          initial :: accumulator,
          reducer :: (entry :: TokenBalance.t(), accumulator -> accumulator),
          limited? :: boolean()
        ) :: {:ok, accumulator}
        when accumulator: term()
  def stream_unfetched_token_balances(initial, reducer, limited? \\ false) when is_function(reducer, 2) do
    TokenBalance.unfetched_token_balances()
    |> add_token_balances_fetcher_limit(limited?)
    |> Repo.stream_reduce(initial, reducer)
  end

  @doc """
  Returns a stream of all blocks with unfetched internal transactions, using
  the `pending_block_operation` table.

      iex> unfetched = insert(:block)
      iex> insert(:pending_block_operation, block: unfetched, block_number: unfetched.number)
      iex> {:ok, number_set} = Explorer.Chain.stream_blocks_with_unfetched_internal_transactions(
      ...>   MapSet.new(),
      ...>   fn number, acc ->
      ...>     MapSet.put(acc, number)
      ...>   end
      ...> )
      iex> unfetched.number in number_set
      true

  """
  @spec stream_blocks_with_unfetched_internal_transactions(
          initial :: accumulator,
          reducer :: (entry :: term(), accumulator -> accumulator),
          limited? :: boolean()
        ) :: {:ok, accumulator}
        when accumulator: term()
  def stream_blocks_with_unfetched_internal_transactions(initial, reducer, limited? \\ false)
      when is_function(reducer, 2) do
    query =
      from(
        po in PendingBlockOperation,
        where: not is_nil(po.block_number),
        select: po.block_number
      )

    query
    |> add_fetcher_limit(limited?)
    |> Repo.stream_reduce(initial, reducer)
  end

  def remove_nonconsensus_blocks_from_pending_ops(block_hashes) do
    query =
      from(
        po in PendingBlockOperation,
        where: po.block_hash in ^block_hashes
      )

    {_, _} = Repo.delete_all(query)

    :ok
  end

  def remove_nonconsensus_blocks_from_pending_ops do
    query =
      from(
        po in PendingBlockOperation,
        inner_join: block in Block,
        on: block.hash == po.block_hash,
        where: block.consensus == false
      )

    {_, _} = Repo.delete_all(query)

    :ok
  end

  @spec stream_transactions_with_unfetched_created_contract_codes(
          fields :: [
            :block_hash
            | :created_contract_code_indexed_at
            | :from_address_hash
            | :gas
            | :gas_price
            | :hash
            | :index
            | :input
            | :nonce
            | :r
            | :s
            | :to_address_hash
            | :v
            | :value
          ],
          initial :: accumulator,
          reducer :: (entry :: term(), accumulator -> accumulator),
          limited? :: boolean()
        ) :: {:ok, accumulator}
        when accumulator: term()
  def stream_transactions_with_unfetched_created_contract_codes(fields, initial, reducer, limited? \\ false)
      when is_function(reducer, 2) do
    query =
      from(t in Transaction,
        where:
          not is_nil(t.block_hash) and not is_nil(t.created_contract_address_hash) and
            is_nil(t.created_contract_code_indexed_at),
        select: ^fields
      )

    query
    |> add_fetcher_limit(limited?)
    |> Repo.stream_reduce(initial, reducer)
  end

  @spec stream_mined_transactions(
          fields :: [
            :block_hash
            | :created_contract_code_indexed_at
            | :from_address_hash
            | :gas
            | :gas_price
            | :hash
            | :index
            | :input
            | :nonce
            | :r
            | :s
            | :to_address_hash
            | :v
            | :value
          ],
          initial :: accumulator,
          reducer :: (entry :: term(), accumulator -> accumulator)
        ) :: {:ok, accumulator}
        when accumulator: term()
  def stream_mined_transactions(fields, initial, reducer) when is_function(reducer, 2) do
    query =
      from(t in Transaction,
        where: not is_nil(t.block_hash) and not is_nil(t.nonce) and not is_nil(t.from_address_hash),
        select: ^fields
      )

    Repo.stream_reduce(query, initial, reducer)
  end

  @spec stream_pending_transactions(
          fields :: [
            :block_hash
            | :created_contract_code_indexed_at
            | :from_address_hash
            | :gas
            | :gas_price
            | :hash
            | :index
            | :input
            | :nonce
            | :r
            | :s
            | :to_address_hash
            | :v
            | :value
          ],
          initial :: accumulator,
          reducer :: (entry :: term(), accumulator -> accumulator),
          limited? :: boolean()
        ) :: {:ok, accumulator}
        when accumulator: term()
  def stream_pending_transactions(fields, initial, reducer, limited? \\ false) when is_function(reducer, 2) do
    query =
      Transaction
      |> pending_transactions_query()
      |> select(^fields)
      |> add_fetcher_limit(limited?)

    Repo.stream_reduce(query, initial, reducer)
  end

  @doc """
  Returns a stream of all blocks that are marked as unfetched in `t:Explorer.Chain.Block.SecondDegreeRelation.t/0`.
  For each uncle block a `hash` of nephew block and an `index` of the block in it are returned.

  When a block is fetched, its uncles are transformed into `t:Explorer.Chain.Block.SecondDegreeRelation.t/0` and can be
  returned.  Once the uncle is imported its corresponding `t:Explorer.Chain.Block.SecondDegreeRelation.t/0`
  `uncle_fetched_at` will be set and it won't be returned anymore.
  """
  @spec stream_unfetched_uncles(
          initial :: accumulator,
          reducer :: (entry :: term(), accumulator -> accumulator),
          limited? :: boolean()
        ) :: {:ok, accumulator}
        when accumulator: term()
  def stream_unfetched_uncles(initial, reducer, limited? \\ false) when is_function(reducer, 2) do
    query =
      from(bsdr in Block.SecondDegreeRelation,
        where: is_nil(bsdr.uncle_fetched_at) and not is_nil(bsdr.index),
        select: [:nephew_hash, :index]
      )

    query
    |> add_fetcher_limit(limited?)
    |> Repo.stream_reduce(initial, reducer)
  end

  @doc """
  The number of `t:Explorer.Chain.Log.t/0`.

      iex> transaction = :transaction |> insert() |> with_block()
      iex> insert(:log, transaction: transaction, index: 0)
      iex> Explorer.Chain.log_count()
      1

  When there are no `t:Explorer.Chain.Log.t/0`.

      iex> Explorer.Chain.log_count()
      0

  """
  def log_count do
    Repo.one!(from(log in "logs", select: fragment("COUNT(*)")))
  end

  @doc """
  Max consensus block numbers.

  If blocks are skipped and inserted out of number order, the max number is still returned

      iex> insert(:block, number: 2)
      iex> insert(:block, number: 1)
      iex> Explorer.Chain.max_consensus_block_number()
      {:ok, 2}

  Non-consensus blocks are ignored

      iex> insert(:block, number: 3, consensus: false)
      iex> insert(:block, number: 2, consensus: true)
      iex> Explorer.Chain.max_consensus_block_number()
      {:ok, 2}

  If there are no blocks, `{:error, :not_found}` is returned

      iex> Explorer.Chain.max_consensus_block_number()
      {:error, :not_found}

  """
  @spec max_consensus_block_number() :: {:ok, Block.block_number()} | {:error, :not_found}
  def max_consensus_block_number do
    Block
    |> where(consensus: true)
    |> Repo.aggregate(:max, :number)
    |> case do
      nil -> {:error, :not_found}
      number -> {:ok, number}
    end
  end

  @spec block_height() :: block_height()
  def block_height(options \\ []) do
    query = from(block in Block, select: coalesce(max(block.number), 0), where: block.consensus == true)

    select_repo(options).one!(query)
  end

  def count_db_decompiled_contracts do
    query = from(p in "pg_class", select: p.reltuples, where: p.relname == "decompiled_smart_contracts")

    query
    |> Repo.one()
    |> decompiled_contracts_count()
  end

  defp decompiled_contracts_count(count) do
    {:ok, count}
  end

  def last_db_block_status do
    query =
      from(block in Block,
        select: {block.number, block.timestamp},
        where: block.consensus == true,
        order_by: [desc: block.number],
        limit: 1
      )

    query
    |> Repo.one()
    |> block_status()
  end

  def last_cache_block_status do
    [
      paging_options: %PagingOptions{page_size: 1}
    ]
    |> list_blocks()
    |> List.last()
    |> case do
      %{timestamp: timestamp, number: number} ->
        block_status({number, timestamp})

      _ ->
        block_status(nil)
    end
  end

  @spec upsert_last_fetched_counter(map()) :: {:ok, LastFetchedCounter.t()} | {:error, Ecto.Changeset.t()}
  def upsert_last_fetched_counter(params) do
    changeset = LastFetchedCounter.changeset(%LastFetchedCounter{}, params)

    Repo.insert(changeset,
      on_conflict: :replace_all,
      conflict_target: [:counter_type]
    )
  end

  def get_last_fetched_counter(type, options \\ []) do
    query =
      from(
        last_fetched_counter in LastFetchedCounter,
        where: last_fetched_counter.counter_type == ^type,
        select: last_fetched_counter.value
      )

    select_repo(options).one(query) || Decimal.new(0)
  end

  defp block_status({number, timestamp}) do
    now = DateTime.utc_now()
    last_block_period = DateTime.diff(now, timestamp, :millisecond)

    if last_block_period > Application.get_env(:explorer, :healthy_blocks_period) do
      {:error, number, timestamp}
    else
      {:ok, number, timestamp}
    end
  end

  defp block_status(nil), do: {:error, :no_blocks}

  def fetch_min_missing_block_cache(from \\ nil, to \\ nil) do
    from_block_number = from || 0
    to_block_number = to || BlockNumber.get_max()

    if to_block_number > 0 do
      query =
        from(b in Block,
          right_join:
            missing_range in fragment(
              """
                (SELECT b1.number
                FROM generate_series((?)::integer, (?)::integer) AS b1(number)
                WHERE NOT EXISTS
                  (SELECT 1 FROM blocks b2 WHERE b2.number=b1.number AND b2.consensus))
              """,
              ^from_block_number,
              ^to_block_number
            ),
          on: b.number == missing_range.number,
          select: min(missing_range.number)
        )

      Repo.one(query, timeout: :infinity)
    else
      nil
    end
  end

  @doc """
  Calculates the ranges of missing consensus blocks in `range`.

  When there are no blocks, the entire range is missing.

      iex> Explorer.Chain.missing_block_number_ranges(0..5)
      [0..5]

  If the block numbers from `0` to `max_block_number/0` are contiguous, then no block numbers are missing

      iex> insert(:block, number: 0)
      iex> insert(:block, number: 1)
      iex> Explorer.Chain.missing_block_number_ranges(0..1)
      []

  If there are gaps between the `first` and `last` of `range`, then the missing numbers are compacted into ranges.
  Single missing numbers become ranges with the single number as the start and end.

      iex> insert(:block, number: 0)
      iex> insert(:block, number: 2)
      iex> insert(:block, number: 5)
      iex> Explorer.Chain.missing_block_number_ranges(0..5)
      [1..1, 3..4]

  Flipping the order of `first` and `last` in the `range` flips the order that the missing ranges are returned.  This
  allows `missing_block_numbers` to be used to generate the sequence down or up from a starting block number.

      iex> insert(:block, number: 0)
      iex> insert(:block, number: 2)
      iex> insert(:block, number: 5)
      iex> Explorer.Chain.missing_block_number_ranges(5..0)
      [4..3, 1..1]

  If only non-consensus blocks exist for a number, the number still counts as missing.

      iex> insert(:block, number: 0)
      iex> insert(:block, number: 1, consensus: false)
      iex> insert(:block, number: 2)
      iex> Explorer.Chain.missing_block_number_ranges(2..0)
      [1..1]

  if range starts with non-consensus block in the middle of the chain, it returns missing numbers.

      iex> insert(:block, number: 12859383, consensus: true)
      iex> insert(:block, number: 12859384, consensus: false)
      iex> insert(:block, number: 12859386, consensus: true)
      iex> Explorer.Chain.missing_block_number_ranges(12859384..12859385)
      [12859384..12859385]

      if range starts with missing block in the middle of the chain, it returns missing numbers.

      iex> insert(:block, number: 12859383, consensus: true)
      iex> insert(:block, number: 12859386, consensus: true)
      iex> Explorer.Chain.missing_block_number_ranges(12859384..12859385)
      [12859384..12859385]

  """
  @spec missing_block_number_ranges(Range.t()) :: [Range.t()]
  def missing_block_number_ranges(range)

  def missing_block_number_ranges(range_start..range_end) do
    range_min = min(range_start, range_end)
    range_max = max(range_start, range_end)

    ordered_missing_query =
      from(b in Block,
        right_join:
          missing_range in fragment(
            """
            (
              SELECT distinct b1.number
              FROM generate_series((?)::integer, (?)::integer) AS b1(number)
              WHERE NOT EXISTS
                (SELECT 1 FROM blocks b2 WHERE b2.number=b1.number AND b2.consensus)
              ORDER BY b1.number DESC
            )
            """,
            ^range_min,
            ^range_max
          ),
        on: b.number == missing_range.number,
        select: missing_range.number,
        order_by: missing_range.number,
        distinct: missing_range.number
      )

    missing_blocks = Repo.all(ordered_missing_query, timeout: :infinity)

    [block_ranges, last_block_range_start, last_block_range_end] =
      missing_blocks
      |> Enum.reduce([[], nil, nil], fn block_number, [block_ranges, last_block_range_start, last_block_range_end] ->
        cond do
          !last_block_range_start ->
            [block_ranges, block_number, block_number]

          block_number == last_block_range_end + 1 ->
            [block_ranges, last_block_range_start, block_number]

          true ->
            block_ranges = block_ranges_extend(block_ranges, last_block_range_start, last_block_range_end)
            [block_ranges, block_number, block_number]
        end
      end)

    final_block_ranges =
      if last_block_range_start && last_block_range_end do
        block_ranges_extend(block_ranges, last_block_range_start, last_block_range_end)
      else
        block_ranges
      end

    ordered_block_ranges =
      final_block_ranges
      |> Enum.sort(fn %Range{first: first1, last: _}, %Range{first: first2, last: _} ->
        if range_start <= range_end, do: first1 <= first2, else: first1 >= first2
      end)
      |> Enum.map(fn %Range{first: first, last: last} = range ->
        if range_start <= range_end do
          range
        else
          set_new_range(last, first)
        end
      end)

    ordered_block_ranges
  end

  defp set_new_range(last, first) do
    if last > first, do: set_range(last, first, -1), else: set_range(last, first, 1)
  end

  defp set_range(last, first, step) do
    %Range{first: last, last: first, step: step}
  end

  defp block_ranges_extend(block_ranges, block_range_start, block_range_end) do
    # credo:disable-for-next-line
    block_ranges ++ [Range.new(block_range_start, block_range_end)]
  end

  @doc """
  Finds consensus `t:Explorer.Chain.Block.t/0` with `number`.

  ## Options

    * `:necessity_by_association` - use to load `t:association/0` as `:required` or `:optional`.  If an association is
      `:required`, and the `t:Explorer.Chain.Block.t/0` has no associated record for that association, then the
      `t:Explorer.Chain.Block.t/0` will not be included in the page `entries`.

  """
  @spec number_to_block(Block.block_number(), [necessity_by_association_option | api?]) ::
          {:ok, Block.t()} | {:error, :not_found}
  def number_to_block(number, options \\ []) when is_list(options) do
    necessity_by_association = Keyword.get(options, :necessity_by_association, %{})

    Block
    |> where(consensus: true, number: ^number)
    |> join_associations(necessity_by_association)
    |> select_repo(options).one()
    |> case do
      nil -> {:error, :not_found}
      block -> {:ok, block}
    end
  end

  @spec nonconsensus_block_by_number(Block.block_number(), [api?]) :: {:ok, Block.t()} | {:error, :not_found}
  def nonconsensus_block_by_number(number, options) do
    Block
    |> where(consensus: false, number: ^number)
    |> select_repo(options).one()
    |> case do
      nil -> {:error, :not_found}
      block -> {:ok, block}
    end
  end

  @spec timestamp_to_block_number(DateTime.t(), :before | :after, boolean()) ::
          {:ok, Block.block_number()} | {:error, :not_found}
  def timestamp_to_block_number(given_timestamp, closest, from_api) do
    {:ok, t} = Timex.format(given_timestamp, "%Y-%m-%d %H:%M:%S", :strftime)

    inner_query =
      from(
        block in Block,
        where: block.consensus == true,
        where:
          fragment("? <= TO_TIMESTAMP(?, 'YYYY-MM-DD HH24:MI:SS') + (1 * interval '1 minute')", block.timestamp, ^t),
        where:
          fragment("? >= TO_TIMESTAMP(?, 'YYYY-MM-DD HH24:MI:SS') - (1 * interval '1 minute')", block.timestamp, ^t)
      )

    query =
      from(
        block in subquery(inner_query),
        select: block,
        order_by:
          fragment("abs(extract(epoch from (? - TO_TIMESTAMP(?, 'YYYY-MM-DD HH24:MI:SS'))))", block.timestamp, ^t),
        limit: 1
      )

    repo = if from_api, do: Repo.replica(), else: Repo

    query
    |> repo.one(timeout: :infinity)
    |> case do
      nil ->
        {:error, :not_found}

      %{:number => number, :timestamp => timestamp} ->
        block_number = get_block_number_based_on_closest(closest, timestamp, given_timestamp, number)

        {:ok, block_number}
    end
  end

  defp get_block_number_based_on_closest(closest, timestamp, given_timestamp, number) do
    case closest do
      :before ->
        if DateTime.compare(timestamp, given_timestamp) == :lt ||
             DateTime.compare(timestamp, given_timestamp) == :eq do
          number
        else
          number - 1
        end

      :after ->
        if DateTime.compare(timestamp, given_timestamp) == :lt ||
             DateTime.compare(timestamp, given_timestamp) == :eq do
          number + 1
        else
          number
        end
    end
  end

  @doc """
  Count of pending `t:Explorer.Chain.Transaction.t/0`.

  A count of all pending transactions.

      iex> insert(:transaction)
      iex> :transaction |> insert() |> with_block()
      iex> Explorer.Chain.pending_transaction_count()
      1

  """
  @spec pending_transaction_count() :: non_neg_integer()
  def pending_transaction_count do
    Transaction
    |> pending_transactions_query()
    |> Repo.aggregate(:count, :hash)
  end

  @doc """
  Returns the paged list of collated transactions that occurred recently from newest to oldest using `block_number`
  and `index`.

      iex> newest_first_transactions = 50 |> insert_list(:transaction) |> with_block() |> Enum.reverse()
      iex> oldest_seen = Enum.at(newest_first_transactions, 9)
      iex> paging_options = %Explorer.PagingOptions{page_size: 10, key: {oldest_seen.block_number, oldest_seen.index}}
      iex> recent_collated_transactions = Explorer.Chain.recent_collated_transactions(true, paging_options: paging_options)
      iex> length(recent_collated_transactions)
      10
      iex> hd(recent_collated_transactions).hash == Enum.at(newest_first_transactions, 10).hash
      true

  ## Options

    * `:necessity_by_association` - use to load `t:association/0` as `:required` or `:optional`.  If an association is
      `:required`, and the `t:Explorer.Chain.Transaction.t/0` has no associated record for that association,
      then the `t:Explorer.Chain.Transaction.t/0` will not be included in the list.
    * `:paging_options` - a `t:Explorer.PagingOptions.t/0` used to specify the `:page_size` and
      `:key` (a tuple of the lowest/oldest `{block_number, index}`) and. Results will be the transactions older than
      the `block_number` and `index` that are passed.

  """
  @spec recent_collated_transactions(true | false, [paging_options | necessity_by_association_option | api?]) :: [
          Transaction.t()
        ]
  def recent_collated_transactions(old_ui?, options \\ [])
      when is_list(options) do
    necessity_by_association = Keyword.get(options, :necessity_by_association, %{})
    paging_options = Keyword.get(options, :paging_options, @default_paging_options)
    method_id_filter = Keyword.get(options, :method)
    type_filter = Keyword.get(options, :type)

    fetch_recent_collated_transactions(
      old_ui?,
      paging_options,
      necessity_by_association,
      method_id_filter,
      type_filter,
      options
    )
  end

  # RAP - random access pagination
  @spec recent_collated_transactions_for_rap([paging_options | necessity_by_association_option]) :: %{
          :total_transactions_count => non_neg_integer(),
          :transactions => [Transaction.t()]
        }
  def recent_collated_transactions_for_rap(options \\ []) when is_list(options) do
    necessity_by_association = Keyword.get(options, :necessity_by_association, %{})
    paging_options = Keyword.get(options, :paging_options, @default_paging_options)

    total_transactions_count = transactions_available_count()

    fetched_transactions =
      if is_nil(paging_options.key) or paging_options.page_number == 1 do
        paging_options.page_size
        |> Kernel.+(1)
        |> Transactions.take_enough()
        |> case do
          nil ->
            transactions = fetch_recent_collated_transactions_for_rap(paging_options, necessity_by_association)
            Transactions.update(transactions)
            transactions

          transactions ->
            transactions
        end
      else
        fetch_recent_collated_transactions_for_rap(paging_options, necessity_by_association)
      end

    %{total_transactions_count: total_transactions_count, transactions: fetched_transactions}
  end

  def default_page_size, do: @default_page_size

  def fetch_recent_collated_transactions_for_rap(paging_options, necessity_by_association) do
    fetch_transactions_for_rap()
    |> where([transaction], not is_nil(transaction.block_number) and not is_nil(transaction.index))
    |> handle_random_access_paging_options(paging_options)
    |> join_associations(necessity_by_association)
    |> preload([{:token_transfers, [:token, :from_address, :to_address]}])
    |> Repo.all()
  end

  defp fetch_transactions_for_rap do
    Transaction
    |> order_by([transaction], desc: transaction.block_number, desc: transaction.index)
  end

  def transactions_available_count do
    Transaction
    |> where([transaction], not is_nil(transaction.block_number) and not is_nil(transaction.index))
    |> limit(^@limit_showing_transactions)
    |> Repo.aggregate(:count, :hash)
  end

  def fetch_recent_collated_transactions(
        old_ui?,
        paging_options,
        necessity_by_association,
        method_id_filter,
        type_filter,
        options
      ) do
    paging_options
    |> Transaction.fetch_transactions()
    |> where([transaction], not is_nil(transaction.block_number) and not is_nil(transaction.index))
    |> apply_filter_by_method_id_to_transactions(method_id_filter)
    |> apply_filter_by_tx_type_to_transactions(type_filter)
    |> join_associations(necessity_by_association)
    |> Transaction.put_has_token_transfers_to_tx(old_ui?)
    |> (&if(old_ui?, do: preload(&1, [{:token_transfers, [:token, :from_address, :to_address]}]), else: &1)).()
    |> select_repo(options).all()
    |> (&if(old_ui?,
          do: &1,
          else:
            Enum.map(&1, fn tx -> preload_token_transfers(tx, @token_transfers_necessity_by_association, options) end)
        )).()
  end

  @doc """
  Return the list of pending transactions that occurred recently.

      iex> 2 |> insert_list(:transaction)
      iex> :transaction |> insert() |> with_block()
      iex> 8 |> insert_list(:transaction)
      iex> recent_pending_transactions = Explorer.Chain.recent_pending_transactions()
      iex> length(recent_pending_transactions)
      10
      iex> Enum.all?(recent_pending_transactions, fn %Explorer.Chain.Transaction{block_hash: block_hash} ->
      ...>   is_nil(block_hash)
      ...> end)
      true

  ## Options

    * `:necessity_by_association` - use to load `t:association/0` as `:required` or `:optional`.  If an association is
      `:required`, and the `t:Explorer.Chain.Transaction.t/0` has no associated record for that association,
      then the `t:Explorer.Chain.Transaction.t/0` will not be included in the list.
    * `:paging_options` - a `t:Explorer.PagingOptions.t/0` used to specify the `:page_size` (defaults to
      `#{@default_paging_options.page_size}`) and `:key` (a tuple of the lowest/oldest `{inserted_at, hash}`) and.
      Results will be the transactions older than the `inserted_at` and `hash` that are passed.

  """
  @spec recent_pending_transactions([paging_options | necessity_by_association_option], true | false) :: [
          Transaction.t()
        ]
  def recent_pending_transactions(options \\ [], old_ui? \\ true)
      when is_list(options) do
    necessity_by_association = Keyword.get(options, :necessity_by_association, %{})
    paging_options = Keyword.get(options, :paging_options, @default_paging_options)
    method_id_filter = Keyword.get(options, :method)
    type_filter = Keyword.get(options, :type)

    Transaction
    |> Transaction.page_pending_transaction(paging_options)
    |> limit(^paging_options.page_size)
    |> pending_transactions_query()
    |> apply_filter_by_method_id_to_transactions(method_id_filter)
    |> apply_filter_by_tx_type_to_transactions(type_filter)
    |> order_by([transaction], desc: transaction.inserted_at, asc: transaction.hash)
    |> join_associations(necessity_by_association)
    |> (&if(old_ui?, do: preload(&1, [{:token_transfers, [:token, :from_address, :to_address]}]), else: &1)).()
    |> select_repo(options).all()
  end

  def pending_transactions_query(query) do
    from(transaction in query,
      where: is_nil(transaction.block_hash) and (is_nil(transaction.error) or transaction.error != "dropped/replaced")
    )
  end

  def pending_transactions_list do
    query =
      from(transaction in Transaction,
        where: is_nil(transaction.block_hash) and (is_nil(transaction.error) or transaction.error != "dropped/replaced")
      )

    query
    |> Repo.all(timeout: :infinity)
  end

  @doc """
  The `string` must start with `0x`, then is converted to an integer and then to `t:Explorer.Chain.Hash.Address.t/0`.

      iex> Explorer.Chain.string_to_address_hash("0x5aAeb6053F3E94C9b9A09f33669435E7Ef1BeAed")
      {
        :ok,
        %Explorer.Chain.Hash{
          byte_count: 20,
          bytes: <<90, 174, 182, 5, 63, 62, 148, 201, 185, 160, 159, 51, 102, 148, 53,
            231, 239, 27, 234, 237>>
        }
      }

      iex> Explorer.Chain.string_to_address_hash("0x5aaeb6053f3e94c9b9a09f33669435e7ef1beaed")
      {
        :ok,
        %Explorer.Chain.Hash{
          byte_count: 20,
          bytes: <<90, 174, 182, 5, 63, 62, 148, 201, 185, 160, 159, 51, 102, 148, 53,
            231, 239, 27, 234, 237>>
        }
      }

      iex> Base.encode16(<<90, 174, 182, 5, 63, 62, 148, 201, 185, 160, 159, 51, 102, 148, 53, 231, 239, 27, 234, 237>>, case: :lower)
      "5aaeb6053f3e94c9b9a09f33669435e7ef1beaed"

  `String.t` format must always have 40 hexadecimal digits after the `0x` base prefix.

      iex> Explorer.Chain.string_to_address_hash("0x0")
      :error

  """
  @spec string_to_address_hash(String.t()) :: {:ok, Hash.Address.t()} | :error
  def string_to_address_hash(string) when is_binary(string) do
    Hash.Address.cast(string)
  end

  def string_to_address_hash(_), do: :error

  @doc """
  The `string` must start with `0x`, then is converted to an integer and then to `t:Explorer.Chain.Hash.t/0`.

      iex> Explorer.Chain.string_to_block_hash(
      ...>   "0x9fc76417374aa880d4449a1f7f31ec597f00b1f6f3dd2d66f4c9c6c445836d8b"
      ...> )
      {
        :ok,
        %Explorer.Chain.Hash{
          byte_count: 32,
          bytes: <<0x9fc76417374aa880d4449a1f7f31ec597f00b1f6f3dd2d66f4c9c6c445836d8b :: big-integer-size(32)-unit(8)>>
        }
      }

  `String.t` format must always have 64 hexadecimal digits after the `0x` base prefix.

      iex> Explorer.Chain.string_to_block_hash("0x0")
      :error

  """
  @spec string_to_block_hash(String.t()) :: {:ok, Hash.t()} | :error
  def string_to_block_hash(string) when is_binary(string) do
    Hash.Full.cast(string)
  end

  def string_to_block_hash(_), do: :error

  @doc """
  The `string` must start with `0x`, then is converted to an integer and then to `t:Explorer.Chain.Hash.t/0`.

      iex> Explorer.Chain.string_to_transaction_hash(
      ...>  "0x9fc76417374aa880d4449a1f7f31ec597f00b1f6f3dd2d66f4c9c6c445836d8b"
      ...> )
      {
        :ok,
        %Explorer.Chain.Hash{
          byte_count: 32,
          bytes: <<0x9fc76417374aa880d4449a1f7f31ec597f00b1f6f3dd2d66f4c9c6c445836d8b :: big-integer-size(32)-unit(8)>>
        }
      }

  `String.t` format must always have 64 hexadecimal digits after the `0x` base prefix.

      iex> Explorer.Chain.string_to_transaction_hash("0x0")
      :error

  """
  @spec string_to_transaction_hash(String.t()) :: {:ok, Hash.t()} | :error
  def string_to_transaction_hash(string) when is_binary(string) do
    Hash.Full.cast(string)
  end

  def string_to_transaction_hash(_), do: :error

  @doc """
  `t:Explorer.Chain.InternalTransaction/0`s in `t:Explorer.Chain.Transaction.t/0` with `hash`.

  ## Options

    * `:necessity_by_association` - use to load `t:association/0` as `:required` or `:optional`.  If an association is
      `:required`, and the `t:Explorer.Chain.InternalTransaction.t/0` has no associated record for that association,
      then the `t:Explorer.Chain.InternalTransaction.t/0` will not be included in the list.
    * `:paging_options` - a `t:Explorer.PagingOptions.t/0` used to specify the `:page_size` and
      `:key` (a tuple of the lowest/oldest `{index}`). Results will be the internal transactions older than
      the `index` that is passed.

  """

  @spec all_transaction_to_internal_transactions(Hash.Full.t(), [
          paging_options | necessity_by_association_option | api?
        ]) :: [
          InternalTransaction.t()
        ]
  def all_transaction_to_internal_transactions(hash, options \\ []) when is_list(options) do
    necessity_by_association = Keyword.get(options, :necessity_by_association, %{})
    paging_options = Keyword.get(options, :paging_options, @default_paging_options)

    InternalTransaction
    |> for_parent_transaction(hash)
    |> join_associations(necessity_by_association)
    |> InternalTransaction.where_nonpending_block()
    |> page_internal_transaction(paging_options)
    |> limit(^paging_options.page_size)
    |> order_by([internal_transaction], asc: internal_transaction.index)
    |> select_repo(options).all()
  end

  @spec transaction_to_internal_transactions(Hash.Full.t(), [paging_options | necessity_by_association_option | api?]) ::
          [
            InternalTransaction.t()
          ]
  def transaction_to_internal_transactions(hash, options \\ []) when is_list(options) do
    necessity_by_association = Keyword.get(options, :necessity_by_association, %{})
    paging_options = Keyword.get(options, :paging_options, @default_paging_options)

    InternalTransaction
    |> for_parent_transaction(hash)
    |> join_associations(necessity_by_association)
    |> where_transaction_has_multiple_internal_transactions()
    |> InternalTransaction.where_is_different_from_parent_transaction()
    |> InternalTransaction.where_nonpending_block()
    |> page_internal_transaction(paging_options)
    |> limit(^paging_options.page_size)
    |> order_by([internal_transaction], asc: internal_transaction.index)
    |> preload(:block)
    |> select_repo(options).all()
  end

  @doc """
  Finds all `t:Explorer.Chain.Log.t/0`s for `t:Explorer.Chain.Transaction.t/0`.

  ## Options

    * `:necessity_by_association` - use to load `t:association/0` as `:required` or `:optional`.  If an association is
      `:required`, and the `t:Explorer.Chain.Log.t/0` has no associated record for that association, then the
      `t:Explorer.Chain.Log.t/0` will not be included in the page `entries`.
    * `:paging_options` - a `t:Explorer.PagingOptions.t/0` used to specify the `:page_size` and
      `:key` (a tuple of the lowest/oldest `{index}`). Results will be the transactions older than
      the `index` that are passed.

  """
  @spec transaction_to_logs(Hash.Full.t(), [paging_options | necessity_by_association_option | api?]) :: [Log.t()]
  def transaction_to_logs(transaction_hash, options \\ []) when is_list(options) do
    necessity_by_association = Keyword.get(options, :necessity_by_association, %{})
    paging_options = Keyword.get(options, :paging_options, @default_paging_options)

    log_with_transactions =
      from(log in Log,
        inner_join: transaction in Transaction,
        on:
          transaction.block_hash == log.block_hash and transaction.block_number == log.block_number and
            transaction.hash == log.transaction_hash
      )

    query =
      log_with_transactions
      |> where([_, transaction], transaction.hash == ^transaction_hash)
      |> page_transaction_logs(paging_options)
      |> limit(^paging_options.page_size)
      |> order_by([log], asc: log.index)
      |> join_associations(necessity_by_association)

    query
    |> select_repo(options).all()
  end

  @doc """
  Finds all `t:Explorer.Chain.TokenTransfer.t/0`s for `t:Explorer.Chain.Transaction.t/0`.

  ## Options

    * `:necessity_by_association` - use to load `t:association/0` as `:required` or `:optional`.  If an association is
      `:required`, and the `t:Explorer.Chain.TokenTransfer.t/0` has no associated record for that association, then the
      `t:Explorer.Chain.TokenTransfer.t/0` will not be included in the page `entries`.
    * `:paging_options` - a `t:Explorer.PagingOptions.t/0` used to specify the `:page_size` and
      `:key` (in the form of `%{"inserted_at" => inserted_at}`). Results will be the transactions older than
      the `index` that are passed.

  """
  @spec transaction_to_token_transfers(Hash.Full.t(), [paging_options | necessity_by_association_option | api?()]) :: [
          TokenTransfer.t()
        ]
  def transaction_to_token_transfers(transaction_hash, options \\ []) when is_list(options) do
    necessity_by_association = Keyword.get(options, :necessity_by_association, %{})
    paging_options = options |> Keyword.get(:paging_options, @default_paging_options) |> Map.put(:asc_order, true)
    token_type = Keyword.get(options, :token_type)

    TokenTransfer
    |> join(:inner, [token_transfer], transaction in assoc(token_transfer, :transaction))
    |> where(
      [token_transfer, transaction],
      transaction.hash == ^transaction_hash and token_transfer.block_hash == transaction.block_hash and
        token_transfer.block_number == transaction.block_number
    )
    |> join(:inner, [tt], token in assoc(tt, :token), as: :token)
    |> preload([token: token], [{:token, token}])
    |> TokenTransfer.filter_by_type(token_type)
    |> TokenTransfer.page_token_transfer(paging_options)
    |> limit(^paging_options.page_size)
    |> order_by([token_transfer], asc: token_transfer.log_index)
    |> join_associations(necessity_by_association)
    |> select_repo(options).all()
  end

  @doc """
  Converts `transaction` to the status of the `t:Explorer.Chain.Transaction.t/0` whether pending or collated.

  ## Returns

    * `:pending` - the transaction has not be confirmed in a block yet.
    * `:awaiting_internal_transactions` - the transaction happened in a pre-Byzantium block or on a chain like Ethereum
      Classic (ETC) that never adopted [EIP-658](https://github.com/Arachnid/EIPs/blob/master/EIPS/eip-658.md), which
      add transaction status to transaction receipts, so the status can only be derived whether the first internal
      transaction has an error.
    * `:success` - the transaction has been confirmed in a block
    * `{:error, :awaiting_internal_transactions}` - the transactions happened post-Byzantium, but the error message
       requires the internal transactions.
    * `{:error, reason}` - the transaction failed due to `reason` in its first internal transaction.

  """
  @spec transaction_to_status(Transaction.t()) ::
          :pending
          | :awaiting_internal_transactions
          | :success
          | {:error, :awaiting_internal_transactions}
          | {:error, reason :: String.t()}
  def transaction_to_status(%Transaction{error: "dropped/replaced"}), do: {:error, "dropped/replaced"}
  def transaction_to_status(%Transaction{block_hash: nil, status: nil}), do: :pending
  def transaction_to_status(%Transaction{status: nil}), do: :awaiting_internal_transactions
  def transaction_to_status(%Transaction{status: :ok}), do: :success

  def transaction_to_status(%Transaction{status: :error, error: nil}),
    do: {:error, :awaiting_internal_transactions}

  def transaction_to_status(%Transaction{status: :error, error: error}) when is_binary(error), do: {:error, error}

  def transaction_to_revert_reason(transaction) do
    %Transaction{revert_reason: revert_reason} = transaction

    if revert_reason == nil do
      fetch_tx_revert_reason(transaction)
    else
      revert_reason
    end
  end

  def fetch_tx_revert_reason(
        %Transaction{
          block_number: block_number,
          to_address_hash: to_address_hash,
          from_address_hash: from_address_hash,
          input: data,
          gas: gas,
          gas_price: gas_price,
          value: value
        } = transaction
      ) do
    json_rpc_named_arguments = Application.get_env(:explorer, :json_rpc_named_arguments)

    gas_hex =
      if gas do
        gas_hex_without_prefix =
          gas
          |> Decimal.to_integer()
          |> Integer.to_string(16)
          |> String.downcase()

        "0x" <> gas_hex_without_prefix
      else
        "0x0"
      end

    req =
      EthereumJSONRPCTransaction.eth_call_request(
        0,
        block_number,
        data,
        to_address_hash,
        from_address_hash,
        gas_hex,
        Wei.hex_format(gas_price),
        Wei.hex_format(value)
      )

    revert_reason =
      case EthereumJSONRPC.json_rpc(req, json_rpc_named_arguments) do
        {:error, %{data: data}} ->
          data

        {:error, %{message: message}} ->
          message

        _ ->
          ""
      end

    formatted_revert_reason =
      revert_reason |> format_revert_reason_message() |> (&if(String.valid?(&1), do: &1, else: revert_reason)).()

    if byte_size(formatted_revert_reason) > 0 do
      transaction
      |> Changeset.change(%{revert_reason: formatted_revert_reason})
      |> Repo.update()
    end

    formatted_revert_reason
  end

  def format_revert_reason_message(revert_reason) do
    case revert_reason do
      @revert_msg_prefix_1 <> rest ->
        rest

      @revert_msg_prefix_2 <> rest ->
        rest

      @revert_msg_prefix_3 <> rest ->
        extract_revert_reason_message_wrapper(rest)

      @revert_msg_prefix_4 <> rest ->
        extract_revert_reason_message_wrapper(rest)

      @revert_msg_prefix_5 <> rest ->
        extract_revert_reason_message_wrapper(rest)

      revert_reason_full ->
        revert_reason_full
    end
  end

  defp extract_revert_reason_message_wrapper(revert_reason_message) do
    case revert_reason_message do
      "0x" <> hex ->
        extract_revert_reason_message(hex)

      _ ->
        revert_reason_message
    end
  end

  defp extract_revert_reason_message(hex) do
    case hex do
      @revert_error_method_id <> msg_with_offset ->
        [msg] =
          msg_with_offset
          |> Base.decode16!(case: :mixed)
          |> TypeDecoder.decode_raw([:string])

        msg

      _ ->
        hex
    end
  end

  @doc """
  The `t:Explorer.Chain.Transaction.t/0` or `t:Explorer.Chain.InternalTransaction.t/0` `value` of the `transaction` in
  `unit`.
  """
  @spec value(InternalTransaction.t() | Transaction.t(), :wei | :gwei | :ether) :: Wei.wei() | Wei.gwei() | Wei.ether()
  def value(%type{value: value}, unit) when type in [InternalTransaction, Transaction] do
    Wei.to(value, unit)
  end

  def smart_contract_bytecode(address_hash) do
    query =
      from(
        address in Address,
        where: address.hash == ^address_hash,
        select: address.contract_code
      )

    query
    |> Repo.one()
    |> Data.to_string()
  end

  def smart_contract_creation_tx_bytecode(address_hash) do
    creation_tx_query =
      from(
        tx in Transaction,
        left_join: a in Address,
        on: tx.created_contract_address_hash == a.hash,
        where: tx.created_contract_address_hash == ^address_hash,
        where: tx.status == ^1,
        select: %{init: tx.input, created_contract_code: a.contract_code}
      )

    tx_input =
      creation_tx_query
      |> Repo.one()

    if tx_input do
      with %{init: input, created_contract_code: created_contract_code} <- tx_input do
        %{init: Data.to_string(input), created_contract_code: Data.to_string(created_contract_code)}
      end
    else
      creation_int_tx_query =
        from(
          itx in InternalTransaction,
          join: t in assoc(itx, :transaction),
          where: itx.created_contract_address_hash == ^address_hash,
          where: t.status == ^1,
          select: %{init: itx.init, created_contract_code: itx.created_contract_code}
        )

      res = creation_int_tx_query |> Repo.one()

      case res do
        %{init: init, created_contract_code: created_contract_code} ->
          init_str = Data.to_string(init)
          created_contract_code_str = Data.to_string(created_contract_code)
          %{init: init_str, created_contract_code: created_contract_code_str}

        _ ->
          nil
      end
    end
  end

  @doc """
  Checks if an address is a contract
  """
  @spec contract_address?(String.t(), non_neg_integer(), Keyword.t()) :: boolean() | :json_rpc_error
  def contract_address?(address_hash, block_number, json_rpc_named_arguments \\ []) do
    {:ok, binary_hash} = Explorer.Chain.Hash.Address.cast(address_hash)

    query =
      from(
        address in Address,
        where: address.hash == ^binary_hash
      )

    address = Repo.one(query)

    cond do
      is_nil(address) ->
        block_quantity = integer_to_quantity(block_number)

        case EthereumJSONRPC.fetch_codes(
               [%{block_quantity: block_quantity, address: address_hash}],
               json_rpc_named_arguments
             ) do
          {:ok, %EthereumJSONRPC.FetchedCodes{params_list: fetched_codes}} ->
            result = List.first(fetched_codes)

            result && !(is_nil(result[:code]) || result[:code] == "" || result[:code] == "0x")

          _ ->
            :json_rpc_error
        end

      is_nil(address.contract_code) ->
        false

      true ->
        true
    end
  end

  @doc """
  Fetches contract creation input data.
  """
  @spec contract_creation_input_data(String.t()) :: nil | String.t()
  def contract_creation_input_data(address_hash) do
    query =
      from(
        address in Address,
        where: address.hash == ^address_hash,
        preload: [:contracts_creation_internal_transaction, :contracts_creation_transaction]
      )

    contract_address = Repo.one(query)

    contract_creation_input_data_from_address(contract_address)
  end

  # credo:disable-for-next-line /Complexity/
  defp contract_creation_input_data_from_address(address) do
    internal_transaction = address && address.contracts_creation_internal_transaction
    transaction = address && address.contracts_creation_transaction

    cond do
      is_nil(address) ->
        ""

      internal_transaction && internal_transaction.input ->
        Data.to_string(internal_transaction.input)

      internal_transaction && internal_transaction.init ->
        Data.to_string(internal_transaction.init)

      transaction && transaction.input ->
        Data.to_string(transaction.input)

      is_nil(transaction) && is_nil(internal_transaction) &&
          not is_nil(address.contract_code) ->
        %Explorer.Chain.Data{bytes: bytes} = address.contract_code
        Base.encode16(bytes, case: :lower)

      true ->
        ""
    end
  end

  defp fetch_transactions_in_ascending_order_by_index(paging_options) do
    Transaction
    |> order_by([transaction], asc: transaction.index)
    |> handle_block_paging_options(paging_options)
  end

  defp fetch_transactions_in_descending_order_by_block_and_index(paging_options) do
    Transaction
    |> order_by([transaction], desc: transaction.block_number, asc: transaction.index)
    |> handle_block_paging_options(paging_options)
  end

  defp for_parent_transaction(query, %Hash{byte_count: unquote(Hash.Full.byte_count())} = hash) do
    from(
      child in query,
      inner_join: transaction in assoc(child, :transaction),
      where: transaction.hash == ^hash
    )
  end

  defp handle_block_paging_options(query, nil), do: query

  defp handle_block_paging_options(query, %PagingOptions{key: nil, page_size: nil}), do: query

  defp handle_block_paging_options(query, paging_options) do
    query
    |> page_block_transactions(paging_options)
    |> limit(^paging_options.page_size)
  end

  defp handle_withdrawals_paging_options(query, nil), do: query

  defp handle_withdrawals_paging_options(query, paging_options) do
    query
    |> Withdrawal.page_withdrawals(paging_options)
    |> limit(^paging_options.page_size)
  end

  defp handle_random_access_paging_options(query, empty_options) when empty_options in [nil, [], %{}],
    do: limit(query, ^(@default_page_size + 1))

  defp handle_random_access_paging_options(query, paging_options) do
    query
    |> (&if(paging_options |> Map.get(:page_number, 1) |> process_page_number() == 1,
          do: &1,
          else: Transaction.page_transaction(&1, paging_options)
        )).()
    |> handle_page(paging_options)
  end

  defp handle_page(query, paging_options) do
    page_number = paging_options |> Map.get(:page_number, 1) |> process_page_number()
    page_size = Map.get(paging_options, :page_size, @default_page_size)

    cond do
      page_in_bounds?(page_number, page_size) && page_number == 1 ->
        query
        |> limit(^(page_size + 1))

      page_in_bounds?(page_number, page_size) ->
        query
        |> limit(^page_size)
        |> offset(^((page_number - 2) * page_size))

      true ->
        query
        |> limit(^(@default_page_size + 1))
    end
  end

  defp process_page_number(number) when number < 1, do: 1

  defp process_page_number(number), do: number

  defp page_in_bounds?(page_number, page_size),
    do: page_size <= @limit_showing_transactions && @limit_showing_transactions - page_number * page_size >= 0

  def limit_showing_transactions, do: @limit_showing_transactions

  defp join_association(query, [{association, nested_preload}], necessity)
       when is_atom(association) and is_atom(nested_preload) do
    case necessity do
      :optional ->
        preload(query, [{^association, ^nested_preload}])

      :required ->
        from(q in query,
          inner_join: a in assoc(q, ^association),
          as: ^association,
          left_join: b in assoc(a, ^nested_preload),
          as: ^nested_preload,
          preload: [{^association, {a, [{^nested_preload, b}]}}]
        )
    end
  end

  defp join_association(query, association, necessity) do
    case necessity do
      :optional ->
        preload(query, ^association)

      :required ->
        from(q in query, inner_join: a in assoc(q, ^association), as: ^association, preload: [{^association, a}])
    end
  end

  @spec join_associations(atom() | Ecto.Query.t(), map) :: Ecto.Query.t()
  @doc """
    Function to preload entities associated with selected in provided query items
  """
  def join_associations(query, necessity_by_association) when is_map(necessity_by_association) do
    Enum.reduce(necessity_by_association, query, fn {association, join}, acc_query ->
      join_association(acc_query, association, join)
    end)
  end

  defp page_blocks(query, %PagingOptions{key: nil}), do: query

  defp page_blocks(query, %PagingOptions{key: {block_number}}) do
    where(query, [block], block.number < ^block_number)
  end

  defp page_coin_balances(query, %PagingOptions{key: nil}), do: query

  defp page_coin_balances(query, %PagingOptions{key: {block_number}}) do
    where(query, [coin_balance], coin_balance.block_number < ^block_number)
  end

  defp page_internal_transaction(_, _, _ \\ %{index_int_tx_desc_order: false})

  defp page_internal_transaction(query, %PagingOptions{key: nil}, _), do: query

  defp page_internal_transaction(query, %PagingOptions{key: {block_number, transaction_index, index}}, %{
         index_int_tx_desc_order: desc
       }) do
    hardcoded_where_for_page_int_tx(query, block_number, transaction_index, index, desc)
  end

  defp page_internal_transaction(query, %PagingOptions{key: {index}}, %{index_int_tx_desc_order: desc}) do
    if desc do
      where(query, [internal_transaction], internal_transaction.index < ^index)
    else
      where(query, [internal_transaction], internal_transaction.index > ^index)
    end
  end

  defp hardcoded_where_for_page_int_tx(query, block_number, transaction_index, index, false),
    do:
      where(
        query,
        [internal_transaction],
        internal_transaction.block_number < ^block_number or
          (internal_transaction.block_number == ^block_number and
             internal_transaction.transaction_index < ^transaction_index) or
          (internal_transaction.block_number == ^block_number and
             internal_transaction.transaction_index == ^transaction_index and internal_transaction.index > ^index)
      )

  defp hardcoded_where_for_page_int_tx(query, block_number, transaction_index, index, true),
    do:
      where(
        query,
        [internal_transaction],
        internal_transaction.block_number < ^block_number or
          (internal_transaction.block_number == ^block_number and
             internal_transaction.transaction_index < ^transaction_index) or
          (internal_transaction.block_number == ^block_number and
             internal_transaction.transaction_index == ^transaction_index and internal_transaction.index < ^index)
      )

  defp page_logs(query, %PagingOptions{key: nil}), do: query

  defp page_logs(query, %PagingOptions{key: {index}}) do
    where(query, [log], log.index > ^index)
  end

  defp page_logs(query, %PagingOptions{key: {block_number, log_index}}) do
    where(
      query,
      [log],
      log.block_number < ^block_number or (log.block_number == ^block_number and log.index < ^log_index)
    )
  end

  defp page_transaction_logs(query, %PagingOptions{key: nil}), do: query

  defp page_transaction_logs(query, %PagingOptions{key: {index}}) do
    where(query, [log], log.index > ^index)
  end

  defp page_transaction_logs(query, %PagingOptions{key: {_block_number, index}}) do
    where(query, [log], log.index > ^index)
  end

  defp page_block_transactions(query, %PagingOptions{key: nil}), do: query

  defp page_block_transactions(query, %PagingOptions{key: {_block_number, index}, is_index_in_asc_order: true}) do
    where(query, [transaction], transaction.index > ^index)
  end

  defp page_block_transactions(query, %PagingOptions{key: {_block_number, index}}) do
    where(query, [transaction], transaction.index < ^index)
  end

  def page_token_balances(query, %PagingOptions{key: nil}), do: query

  def page_token_balances(query, %PagingOptions{key: {value, address_hash}}) do
    where(
      query,
      [tb],
      tb.value < ^value or (tb.value == ^value and tb.address_hash < ^address_hash)
    )
  end

  def page_current_token_balances(query, keyword) when is_list(keyword),
    do: page_current_token_balances(query, Keyword.get(keyword, :paging_options))

  def page_current_token_balances(query, %PagingOptions{key: nil}), do: query

  def page_current_token_balances(query, %PagingOptions{key: {nil, value, id}}) do
    fiat_balance = CurrentTokenBalance.fiat_value_query()

    condition =
      dynamic(
        [ctb, t],
        is_nil(^fiat_balance) and
          (ctb.value < ^value or
             (ctb.value == ^value and ctb.id < ^id))
      )

    where(
      query,
      [ctb, t],
      ^condition
    )
  end

  def page_current_token_balances(query, %PagingOptions{key: {fiat_value, value, id}}) do
    fiat_balance = CurrentTokenBalance.fiat_value_query()

    condition =
      dynamic(
        [ctb, t],
        ^fiat_balance < ^fiat_value or is_nil(^fiat_balance) or
          (^fiat_balance == ^fiat_value and
             (ctb.value < ^value or
                (ctb.value == ^value and ctb.id < ^id)))
      )

    where(
      query,
      [ctb, t],
      ^condition
    )
  end

  @doc """
  Ensures the following conditions are true:

    * excludes internal transactions of type call with no siblings in the
      transaction
    * includes internal transactions of type create, reward, or selfdestruct
      even when they are alone in the parent transaction

  """
  @spec where_transaction_has_multiple_internal_transactions(Ecto.Query.t()) :: Ecto.Query.t()
  def where_transaction_has_multiple_internal_transactions(query) do
    where(
      query,
      [internal_transaction, transaction],
      internal_transaction.type != ^:call or
        fragment(
          """
          EXISTS (SELECT sibling.*
          FROM internal_transactions AS sibling
          WHERE sibling.transaction_hash = ? AND sibling.index != ?
          )
          """,
          transaction.hash,
          internal_transaction.index
        )
    )
  end

  @doc """
  The current total number of coins minted minus verifiably burned coins.
  """
  @spec total_supply :: non_neg_integer() | nil
  def total_supply do
    supply_module().total() || 0
  end

  @doc """
  The current number coins in the market for trading.
  """
  @spec circulating_supply :: non_neg_integer() | nil
  def circulating_supply do
    supply_module().circulating()
  end

  defp supply_module do
    Application.get_env(:explorer, :supply, Explorer.Chain.Supply.ExchangeRate)
  end

  @doc """
  Calls supply_for_days from the configured supply_module
  """
  def supply_for_days, do: supply_module().supply_for_days(MarketHistoryCache.recent_days_count())

  @doc """
  Streams a lists token contract addresses that haven't been cataloged.
  """
  @spec stream_uncataloged_token_contract_address_hashes(
          initial :: accumulator,
          reducer :: (entry :: Hash.Address.t(), accumulator -> accumulator),
          limited? :: boolean()
        ) :: {:ok, accumulator}
        when accumulator: term()
  def stream_uncataloged_token_contract_address_hashes(initial, reducer, limited? \\ false)
      when is_function(reducer, 2) do
    query =
      from(
        token in Token,
        where: token.cataloged == false,
        select: token.contract_address_hash
      )

    query
    |> add_fetcher_limit(limited?)
    |> Repo.stream_reduce(initial, reducer)
  end

  @doc """
    Finds all token instances (pairs of contract_address_hash and token_id) which was met in token transfers but has no corresponding entry in token_instances table
  """
  @spec stream_not_inserted_token_instances(
          initial :: accumulator,
          reducer :: (entry :: map(), accumulator -> accumulator)
        ) :: {:ok, accumulator}
        when accumulator: term()
  def stream_not_inserted_token_instances(initial, reducer) when is_function(reducer, 2) do
    nft_tokens =
      from(
        token in Token,
        where: token.type == ^"ERC-721" or token.type == ^"ERC-1155",
        select: token.contract_address_hash
      )

    token_ids_query =
      from(
        token_transfer in TokenTransfer,
        select: %{
          token_contract_address_hash: token_transfer.token_contract_address_hash,
          token_id: fragment("unnest(?)", token_transfer.token_ids)
        }
      )

    query =
      from(
        transfer in subquery(token_ids_query),
        inner_join: token in subquery(nft_tokens),
        on: token.contract_address_hash == transfer.token_contract_address_hash,
        left_join: instance in Instance,
        on:
          transfer.token_contract_address_hash == instance.token_contract_address_hash and
            transfer.token_id == instance.token_id,
        where: is_nil(instance.token_id),
        select: %{
          contract_address_hash: transfer.token_contract_address_hash,
          token_id: transfer.token_id
        }
      )

    distinct_query =
      from(
        q in subquery(query),
        distinct: [q.contract_address_hash, q.token_id]
      )

    Repo.stream_reduce(distinct_query, initial, reducer)
  end

  @doc """
    Finds all token instances where metadata never tried to fetch
  """
  @spec stream_token_instances_with_unfetched_metadata(
          initial :: accumulator,
          reducer :: (entry :: map(), accumulator -> accumulator)
        ) :: {:ok, accumulator}
        when accumulator: term()
  def stream_token_instances_with_unfetched_metadata(initial, reducer) when is_function(reducer, 2) do
    Instance
    |> where([instance], is_nil(instance.error) and is_nil(instance.metadata))
    |> select([instance], %{
      contract_address_hash: instance.token_contract_address_hash,
      token_id: instance.token_id
    })
    |> Repo.stream_reduce(initial, reducer)
  end

  @spec stream_token_instances_with_error(
          initial :: accumulator,
          reducer :: (entry :: map(), accumulator -> accumulator),
          limited? :: boolean()
        ) :: {:ok, accumulator}
        when accumulator: term()
  def stream_token_instances_with_error(initial, reducer, limited? \\ false) when is_function(reducer, 2) do
    # likely to get valid metadata
    high_priority = ["request error: 429", ":checkout_timeout", ":econnrefused", ":timeout"]
    # almost impossible to get valid metadata
    negative_priority = ["VM execution error", "no uri", "invalid json"]

    Instance
    |> where([instance], not is_nil(instance.error))
    |> select([instance], %{
      contract_address_hash: instance.token_contract_address_hash,
      token_id: instance.token_id,
      updated_at: instance.updated_at
    })
    |> order_by([instance], desc: instance.error in ^high_priority, asc: instance.error in ^negative_priority)
    |> add_fetcher_limit(limited?)
    |> Repo.stream_reduce(initial, reducer)
  end

  @doc """
  Streams a list of token contract addresses that have been cataloged.
  """
  @spec stream_cataloged_token_contract_address_hashes(
          initial :: accumulator,
          reducer :: (entry :: Hash.Address.t(), accumulator -> accumulator),
          some_time_ago_updated :: integer(),
          limited? :: boolean()
        ) :: {:ok, accumulator}
        when accumulator: term()
  def stream_cataloged_token_contract_address_hashes(initial, reducer, some_time_ago_updated \\ 2880, limited? \\ false)
      when is_function(reducer, 2) do
    some_time_ago_updated
    |> Token.cataloged_tokens()
    |> add_fetcher_limit(limited?)
    |> order_by(asc: :updated_at)
    |> Repo.stream_reduce(initial, reducer)
  end

  @doc """
  Returns a list of block numbers token transfer `t:Log.t/0`s that don't have an
  associated `t:TokenTransfer.t/0` record.
  """
  def uncataloged_token_transfer_block_numbers do
    query =
      from(l in Log,
        as: :log,
        where:
          l.first_topic == unquote(TokenTransfer.constant()) or
            l.first_topic == unquote(TokenTransfer.erc1155_single_transfer_signature()) or
            l.first_topic == unquote(TokenTransfer.erc1155_batch_transfer_signature()),
        where:
          not exists(
            from(tf in TokenTransfer,
              where: tf.transaction_hash == parent_as(:log).transaction_hash,
              where: tf.log_index == parent_as(:log).index
            )
          ),
        select: l.block_number,
        distinct: l.block_number
      )

    Repo.stream_reduce(query, [], &[&1 | &2])
  end

  def decode_contract_address_hash_response(resp) do
    case resp do
      "0x000000000000000000000000" <> address ->
        "0x" <> address

      _ ->
        nil
    end
  end

  def decode_contract_integer_response(resp) do
    case resp do
      "0x" <> integer_encoded ->
        {integer_value, _} = Integer.parse(integer_encoded, 16)
        integer_value

      _ ->
        nil
    end
  end

  @doc """
  Fetches a `t:Token.t/0` by an address hash.

  ## Options

      * `:necessity_by_association` - use to load `t:association/0` as `:required` or `:optional`.  If an association is
      `:required`, and the `t:Token.t/0` has no associated record for that association,
      then the `t:Token.t/0` will not be included in the list.
  """
  @spec token_from_address_hash(Hash.Address.t(), [necessity_by_association_option | api?]) ::
          {:ok, Token.t()} | {:error, :not_found}
  def token_from_address_hash(
        %Hash{byte_count: unquote(Hash.Address.byte_count())} = hash,
        options \\ []
      ) do
    necessity_by_association = Keyword.get(options, :necessity_by_association, %{})

    query =
      from(
        t in Token,
        where: t.contract_address_hash == ^hash,
        select: t
      )

    query
    |> join_associations(necessity_by_association)
    |> preload(:contract_address)
    |> select_repo(options).one()
    |> case do
      nil ->
        {:error, :not_found}

      %Token{} = token ->
        {:ok, token}
    end
  end

  @spec token_from_address_hash_exists?(Hash.Address.t(), [api?]) :: boolean()
  def token_from_address_hash_exists?(%Hash{byte_count: unquote(Hash.Address.byte_count())} = hash, options) do
    query =
      from(
        t in Token,
        where: t.contract_address_hash == ^hash,
        select: t
      )

    select_repo(options).exists?(query)
  end

  @spec fetch_token_transfers_from_token_hash(Hash.t(), [paging_options]) :: []
  def fetch_token_transfers_from_token_hash(token_address_hash, options \\ []) do
    TokenTransfer.fetch_token_transfers_from_token_hash(token_address_hash, options)
  end

  @spec fetch_token_transfers_from_token_hash_and_token_id(Hash.t(), non_neg_integer(), [paging_options]) :: []
  def fetch_token_transfers_from_token_hash_and_token_id(token_address_hash, token_id, options \\ []) do
    TokenTransfer.fetch_token_transfers_from_token_hash_and_token_id(token_address_hash, token_id, options)
  end

  @spec count_token_transfers_from_token_hash(Hash.t()) :: non_neg_integer()
  def count_token_transfers_from_token_hash(token_address_hash) do
    TokenTransfer.count_token_transfers_from_token_hash(token_address_hash)
  end

  @spec count_token_transfers_from_token_hash_and_token_id(Hash.t(), non_neg_integer(), [api?]) :: non_neg_integer()
  def count_token_transfers_from_token_hash_and_token_id(token_address_hash, token_id, options \\ []) do
    TokenTransfer.count_token_transfers_from_token_hash_and_token_id(token_address_hash, token_id, options)
  end

  @spec transaction_has_token_transfers?(Hash.t()) :: boolean()
  def transaction_has_token_transfers?(transaction_hash) do
    query = from(tt in TokenTransfer, where: tt.transaction_hash == ^transaction_hash)

    Repo.exists?(query)
  end

  @spec address_tokens_with_balance(Hash.Address.t(), [any()]) :: []
  def address_tokens_with_balance(address_hash, paging_options \\ []) do
    address_hash
    |> Address.Token.list_address_tokens_with_balance(paging_options)
    |> Repo.all()
  end

  @spec find_and_update_replaced_transactions([
          %{
            required(:nonce) => non_neg_integer,
            required(:from_address_hash) => Hash.Address.t(),
            required(:hash) => Hash.t()
          }
        ]) :: {integer(), nil | [term()]}
  def find_and_update_replaced_transactions(transactions, timeout \\ :infinity) do
    query =
      transactions
      |> Enum.reduce(
        Transaction,
        fn %{hash: hash, nonce: nonce, from_address_hash: from_address_hash}, query ->
          from(t in query,
            or_where:
              t.nonce == ^nonce and t.from_address_hash == ^from_address_hash and t.hash != ^hash and
                not is_nil(t.block_number)
          )
        end
      )
      # Enforce Transaction ShareLocks order (see docs: sharelocks.md)
      |> order_by(asc: :hash)
      |> lock("FOR NO KEY UPDATE")

    hashes = Enum.map(transactions, & &1.hash)

    transactions_to_update =
      from(pending in Transaction,
        join: duplicate in subquery(query),
        on: duplicate.nonce == pending.nonce,
        on: duplicate.from_address_hash == pending.from_address_hash,
        where: pending.hash in ^hashes and is_nil(pending.block_hash)
      )

    Repo.update_all(transactions_to_update, [set: [error: "dropped/replaced", status: :error]], timeout: timeout)
  end

  @spec update_replaced_transactions([
          %{
            required(:nonce) => non_neg_integer,
            required(:from_address_hash) => Hash.Address.t(),
            required(:block_hash) => Hash.Full.t()
          }
        ]) :: {integer(), nil | [term()]}
  def update_replaced_transactions(transactions, timeout \\ :infinity) do
    filters =
      transactions
      |> Enum.filter(fn transaction ->
        transaction.block_hash && transaction.nonce && transaction.from_address_hash
      end)
      |> Enum.map(fn transaction ->
        {transaction.nonce, transaction.from_address_hash}
      end)
      |> Enum.uniq()

    if Enum.empty?(filters) do
      {:ok, []}
    else
      query =
        filters
        |> Enum.reduce(Transaction, fn {nonce, from_address}, query ->
          from(t in query,
            or_where: t.nonce == ^nonce and t.from_address_hash == ^from_address and is_nil(t.block_hash)
          )
        end)
        # Enforce Transaction ShareLocks order (see docs: sharelocks.md)
        |> order_by(asc: :hash)
        |> lock("FOR NO KEY UPDATE")

      Repo.update_all(
        from(t in Transaction, join: s in subquery(query), on: t.hash == s.hash),
        [set: [error: "dropped/replaced", status: :error]],
        timeout: timeout
      )
    end
  end

  @doc """
    Expects map of change params. Inserts using on_conflict: `token_instance_metadata_on_conflict/0`
    !!! Supposed to be used ONLY for import of `metadata` or `error`.
  """
  @spec upsert_token_instance(map()) :: {:ok, Instance.t()} | {:error, Ecto.Changeset.t()}
  def upsert_token_instance(params) do
    changeset = Instance.changeset(%Instance{}, params)

    Repo.insert(changeset,
      on_conflict: token_instance_metadata_on_conflict(),
      conflict_target: [:token_id, :token_contract_address_hash]
    )
  end

  defp token_instance_metadata_on_conflict do
    from(
      token_instance in Instance,
      update: [
        set: [
          metadata: fragment("EXCLUDED.metadata"),
          error: fragment("EXCLUDED.error"),
          owner_updated_at_block: token_instance.owner_updated_at_block,
          owner_updated_at_log_index: token_instance.owner_updated_at_log_index,
          owner_address_hash: token_instance.owner_address_hash,
          inserted_at: fragment("LEAST(?, EXCLUDED.inserted_at)", token_instance.inserted_at),
          updated_at: fragment("GREATEST(?, EXCLUDED.updated_at)", token_instance.updated_at)
        ]
      ],
      where: is_nil(token_instance.metadata)
    )
  end

  @doc """
    Inserts list of token instances via upsert_token_instance/1.
  """
  @spec upsert_token_instances_list([map()]) :: list()
  def upsert_token_instances_list(instances) do
    Enum.map(instances, &upsert_token_instance/1)
  end

  @doc """
  Update a new `t:Token.t/0` record.

  As part of updating token, an additional record is inserted for
  naming the address for reference if a name is provided for a token.
  """
  @spec update_token(Token.t(), map()) :: {:ok, Token.t()} | {:error, Ecto.Changeset.t()}
  def update_token(%Token{contract_address_hash: address_hash} = token, params \\ %{}) do
    token_changeset = Token.changeset(token, Map.put(params, :updated_at, DateTime.utc_now()))
    address_name_changeset = Address.Name.changeset(%Address.Name{}, Map.put(params, :address_hash, address_hash))

    stale_error_field = :contract_address_hash
    stale_error_message = "is up to date"

    token_opts = [
      on_conflict: Runner.Tokens.default_on_conflict(),
      conflict_target: :contract_address_hash,
      stale_error_field: stale_error_field,
      stale_error_message: stale_error_message
    ]

    address_name_opts = [on_conflict: :nothing, conflict_target: [:address_hash, :name]]

    # Enforce ShareLocks tables order (see docs: sharelocks.md)
    insert_result =
      Multi.new()
      |> Multi.run(
        :address_name,
        fn repo, _ ->
          {:ok, repo.insert(address_name_changeset, address_name_opts)}
        end
      )
      |> Multi.run(:token, fn repo, _ ->
        with {:error, %Changeset{errors: [{^stale_error_field, {^stale_error_message, [_]}}]}} <-
               repo.update(token_changeset, token_opts) do
          # the original token passed into `update_token/2` as stale error means it is unchanged
          {:ok, token}
        end
      end)
      |> Repo.transaction()

    case insert_result do
      {:ok, %{token: token}} ->
        {:ok, token}

      {:error, :token, changeset, _} ->
        {:error, changeset}
    end
  end

  @spec fetch_last_token_balances_include_unfetched(Hash.Address.t(), [api?]) :: []
  def fetch_last_token_balances_include_unfetched(address_hash, options \\ []) do
    address_hash
    |> CurrentTokenBalance.last_token_balances_include_unfetched()
    |> select_repo(options).all()
  end

  @spec fetch_last_token_balances(Hash.Address.t(), [api?]) :: []
  def fetch_last_token_balances(address_hash, options \\ []) do
    address_hash
    |> CurrentTokenBalance.last_token_balances()
    |> select_repo(options).all()
  end

  @spec fetch_paginated_last_token_balances(Hash.Address.t(), [paging_options]) :: []
  def fetch_paginated_last_token_balances(address_hash, options) do
    filter = Keyword.get(options, :token_type)
    options = Keyword.delete(options, :token_type)

    address_hash
    |> CurrentTokenBalance.last_token_balances(options, filter)
    |> page_current_token_balances(options)
    |> select_repo(options).all()
  end

  @spec erc721_or_erc1155_token_instance_from_token_id_and_token_address(non_neg_integer(), Hash.Address.t(), [api?]) ::
          {:ok, Instance.t()} | {:error, :not_found}
  def erc721_or_erc1155_token_instance_from_token_id_and_token_address(token_id, token_contract_address, options \\ []) do
    query = Instance.token_instance_query(token_id, token_contract_address)

    case select_repo(options).one(query) do
      nil -> {:error, :not_found}
      token_instance -> {:ok, token_instance}
    end
  end

  @spec token_instance_exists?(non_neg_integer, Hash.Address.t(), [api?]) :: boolean
  def token_instance_exists?(token_id, token_contract_address, options \\ []) do
    query = Instance.token_instance_query(token_id, token_contract_address)

    select_repo(options).exists?(query)
  end

  @spec token_instance_with_unfetched_metadata?(non_neg_integer, Hash.Address.t(), [api?]) :: boolean
  def token_instance_with_unfetched_metadata?(token_id, token_contract_address, options \\ []) do
    Instance
    |> where([instance], is_nil(instance.error) and is_nil(instance.metadata))
    |> where(
      [instance],
      instance.token_id == ^token_id and instance.token_contract_address_hash == ^token_contract_address
    )
    |> select_repo(options).exists?()
  end

  defp fetch_coin_balances(address, paging_options) do
    address.hash
    |> CoinBalance.fetch_coin_balances(paging_options)
  end

  @spec fetch_last_token_balance(Hash.Address.t(), Hash.Address.t()) :: Decimal.t()
  def fetch_last_token_balance(address_hash, token_contract_address_hash) do
    if address_hash !== %{} do
      address_hash
      |> CurrentTokenBalance.last_token_balance(token_contract_address_hash) || Decimal.new(0)
    else
      Decimal.new(0)
    end
  end

  # @spec fetch_last_token_balance_1155(Hash.Address.t(), Hash.Address.t()) :: Decimal.t()
  def fetch_last_token_balance_1155(address_hash, token_contract_address_hash, token_id) do
    if address_hash !== %{} do
      address_hash
      |> CurrentTokenBalance.last_token_balance_1155(token_contract_address_hash, token_id) || Decimal.new(0)
    else
      Decimal.new(0)
    end
  end

  @spec address_to_coin_balances(Address.t(), [paging_options | api?]) :: []
  def address_to_coin_balances(address, options) do
    paging_options = Keyword.get(options, :paging_options, @default_paging_options)

    balances_raw =
      address
      |> fetch_coin_balances(paging_options)
      |> page_coin_balances(paging_options)
      |> select_repo(options).all()
      |> preload_transactions(options)

    if Enum.empty?(balances_raw) do
      balances_raw
    else
      balances_raw_filtered =
        balances_raw
        |> Enum.filter(fn balance -> balance.value end)

      min_block_number =
        balances_raw_filtered
        |> Enum.min_by(fn balance -> balance.block_number end, fn -> %{} end)
        |> Map.get(:block_number)

      max_block_number =
        balances_raw_filtered
        |> Enum.max_by(fn balance -> balance.block_number end, fn -> %{} end)
        |> Map.get(:block_number)

      min_block_timestamp = find_block_timestamp(min_block_number, options)
      max_block_timestamp = find_block_timestamp(max_block_number, options)

      min_block_unix_timestamp =
        min_block_timestamp
        |> Timex.to_unix()

      max_block_unix_timestamp =
        max_block_timestamp
        |> Timex.to_unix()

      blocks_delta = max_block_number - min_block_number

      balances_with_dates =
        if blocks_delta > 0 do
          add_block_timestamp_to_balances(
            balances_raw_filtered,
            min_block_number,
            min_block_unix_timestamp,
            max_block_unix_timestamp,
            blocks_delta
          )
        else
          add_min_block_timestamp_to_balances(balances_raw_filtered, min_block_unix_timestamp)
        end

      balances_with_dates
      |> Enum.sort(fn balance1, balance2 -> balance1.block_number >= balance2.block_number end)
    end
  end

  # Here we fetch from DB one tx per one coin balance. It's much more faster than LEFT OUTER JOIN which was before.
  defp preload_transactions(balances, options) do
    tasks =
      Enum.map(balances, fn balance ->
        Task.async(fn ->
          Transaction
          |> where(
            [tx],
            tx.block_number == ^balance.block_number and (tx.value > ^0 or (tx.gas_price > ^0 and tx.gas_used > ^0)) and
              (tx.to_address_hash == ^balance.address_hash or tx.from_address_hash == ^balance.address_hash)
          )
          |> select([tx], tx.hash)
          |> limit(1)
          |> select_repo(options).one()
        end)
      end)

    tasks
    |> Task.yield_many(120_000)
    |> Enum.zip(balances)
    |> Enum.map(fn {{task, res}, balance} ->
      case res do
        {:ok, hash} ->
          put_tx_hash(hash, balance)

        {:exit, _reason} ->
          balance

        nil ->
          Task.shutdown(task, :brutal_kill)
          balance
      end
    end)
  end

  defp put_tx_hash(hash, coin_balance),
    do: if(hash, do: %CoinBalance{coin_balance | transaction_hash: hash}, else: coin_balance)

  defp add_block_timestamp_to_balances(
         balances_raw_filtered,
         min_block_number,
         min_block_unix_timestamp,
         max_block_unix_timestamp,
         blocks_delta
       ) do
    balances_raw_filtered
    |> Enum.map(fn balance ->
      date =
        trunc(
          min_block_unix_timestamp +
            (balance.block_number - min_block_number) * (max_block_unix_timestamp - min_block_unix_timestamp) /
              blocks_delta
        )

      add_date_to_balance(balance, date)
    end)
  end

  defp add_min_block_timestamp_to_balances(balances_raw_filtered, min_block_unix_timestamp) do
    balances_raw_filtered
    |> Enum.map(fn balance ->
      date = min_block_unix_timestamp

      add_date_to_balance(balance, date)
    end)
  end

  defp add_date_to_balance(balance, date) do
    formatted_date = Timex.from_unix(date)
    %{balance | block_timestamp: formatted_date}
  end

  def get_token_balance(address_hash, token_contract_address_hash, block_number, token_id \\ nil, options \\ []) do
    query = TokenBalance.fetch_token_balance(address_hash, token_contract_address_hash, block_number, token_id)

    select_repo(options).one(query)
  end

  def get_coin_balance(address_hash, block_number, options \\ []) do
    query = CoinBalance.fetch_coin_balance(address_hash, block_number)

    select_repo(options).one(query)
  end

  @spec address_to_balances_by_day(Hash.Address.t(), [api?]) :: [balance_by_day]
  def address_to_balances_by_day(address_hash, options \\ []) do
    latest_block_timestamp =
      address_hash
      |> CoinBalance.last_coin_balance_timestamp()
      |> select_repo(options).one()

    address_hash
    |> CoinBalanceDaily.balances_by_day()
    |> select_repo(options).all()
    |> Enum.sort_by(fn %{date: d} -> {d.year, d.month, d.day} end)
    |> replace_last_value(latest_block_timestamp)
    |> normalize_balances_by_day(Keyword.get(options, :api?, false))
  end

  # https://github.com/blockscout/blockscout/issues/2658
  defp replace_last_value(items, %{value: value, timestamp: timestamp}) do
    List.replace_at(items, -1, %{date: Date.convert!(timestamp, Calendar.ISO), value: value})
  end

  defp replace_last_value(items, _), do: items

  defp normalize_balances_by_day(balances_by_day, api?) do
    result =
      balances_by_day
      |> Enum.filter(fn day -> day.value end)
      |> (&if(api?, do: &1, else: Enum.map(&1, fn day -> Map.update!(day, :date, fn x -> to_string(x) end) end))).()
      |> (&if(api?, do: &1, else: Enum.map(&1, fn day -> Map.update!(day, :value, fn x -> Wei.to(x, :ether) end) end))).()

    today = Date.to_string(NaiveDateTime.utc_now())

    if Enum.count(result) > 0 && !Enum.any?(result, fn map -> map[:date] == today end) do
      List.flatten([result | [%{date: today, value: List.last(result)[:value]}]])
    else
      result
    end
  end

  @spec fetch_token_holders_from_token_hash(Hash.Address.t(), [paging_options | api?]) :: [TokenBalance.t()]
  def fetch_token_holders_from_token_hash(contract_address_hash, options \\ []) do
    query =
      contract_address_hash
      |> CurrentTokenBalance.token_holders_ordered_by_value(options)

    query
    |> select_repo(options).all()
  end

  def fetch_token_holders_from_token_hash_and_token_id(contract_address_hash, token_id, options \\ []) do
    contract_address_hash
    |> CurrentTokenBalance.token_holders_1155_by_token_id(token_id, options)
    |> select_repo(options).all()
  end

  def token_id_1155_is_unique?(contract_address_hash, token_id, options \\ [])

  def token_id_1155_is_unique?(_, nil, _), do: false

  def token_id_1155_is_unique?(contract_address_hash, token_id, options) do
    result =
      contract_address_hash |> CurrentTokenBalance.token_balances_by_id_limit_2(token_id) |> select_repo(options).all()

    if length(result) == 1 do
      Decimal.compare(Enum.at(result, 0), 1) == :eq
    else
      false
    end
  end

  def get_token_ids_1155(contract_address_hash) do
    contract_address_hash
    |> CurrentTokenBalance.token_ids_query()
    |> Repo.all()
  end

  @spec count_token_holders_from_token_hash(Hash.Address.t()) :: non_neg_integer()
  def count_token_holders_from_token_hash(contract_address_hash) do
    query =
      from(ctb in CurrentTokenBalance.token_holders_query_for_count(contract_address_hash),
        select: fragment("COUNT(DISTINCT(?))", ctb.address_hash)
      )

    Repo.one!(query, timeout: :infinity)
  end

  @spec address_to_unique_tokens(Hash.Address.t(), [paging_options | api?]) :: [Instance.t()]
  def address_to_unique_tokens(contract_address_hash, options \\ []) do
    paging_options = Keyword.get(options, :paging_options, @default_paging_options)

    contract_address_hash
    |> Instance.address_to_unique_token_instances()
    |> Instance.page_token_instance(paging_options)
    |> limit(^paging_options.page_size)
    |> select_repo(options).all()
    |> Enum.map(&put_owner_to_token_instance(&1, options))
  end

  def put_owner_to_token_instance(%Instance{} = token_instance, options \\ []) do
    owner =
      token_instance
      |> Instance.owner_query()
      |> select_repo(options).one()

    %{token_instance | owner: owner}
  end

  @spec data() :: Dataloader.Ecto.t()
  def data, do: DataloaderEcto.new(Repo)

  @spec transaction_token_transfer_type(Transaction.t()) ::
          :erc20 | :erc721 | :erc1155 | :token_transfer | nil
  def transaction_token_transfer_type(
        %Transaction{
          status: :ok,
          created_contract_address_hash: nil,
          input: input,
          value: value
        } = transaction
      ) do
    zero_wei = %Wei{value: Decimal.new(0)}
    result = find_token_transfer_type(transaction, input, value)

    if is_nil(result) && Enum.count(transaction.token_transfers) > 0 && value == zero_wei,
      do: :token_transfer,
      else: result
  rescue
    _ -> nil
  end

  def transaction_token_transfer_type(_), do: nil

  defp find_token_transfer_type(transaction, input, value) do
    zero_wei = %Wei{value: Decimal.new(0)}

    # https://github.com/OpenZeppelin/openzeppelin-solidity/blob/master/contracts/token/ERC721/ERC721.sol#L35
    case {to_string(input), value} do
      # transferFrom(address,address,uint256)
      {"0x23b872dd" <> params, ^zero_wei} ->
        types = [:address, :address, {:uint, 256}]
        [from_address, to_address, _value] = decode_params(params, types)

        find_erc721_token_transfer(transaction.token_transfers, {from_address, to_address})

      # safeTransferFrom(address,address,uint256)
      {"0x42842e0e" <> params, ^zero_wei} ->
        types = [:address, :address, {:uint, 256}]
        [from_address, to_address, _value] = decode_params(params, types)

        find_erc721_token_transfer(transaction.token_transfers, {from_address, to_address})

      # safeTransferFrom(address,address,uint256,bytes)
      {"0xb88d4fde" <> params, ^zero_wei} ->
        types = [:address, :address, {:uint, 256}, :bytes]
        [from_address, to_address, _value, _data] = decode_params(params, types)

        find_erc721_token_transfer(transaction.token_transfers, {from_address, to_address})

      # safeTransferFrom(address,address,uint256,uint256,bytes)
      {"0xf242432a" <> params, ^zero_wei} ->
        types = [:address, :address, {:uint, 256}, {:uint, 256}, :bytes]
        [from_address, to_address, _id, _value, _data] = decode_params(params, types)

        find_erc1155_token_transfer(transaction.token_transfers, {from_address, to_address})

      # safeBatchTransferFrom(address,address,uint256[],uint256[],bytes)
      {"0x2eb2c2d6" <> params, ^zero_wei} ->
        types = [:address, :address, [{:uint, 256}], [{:uint, 256}], :bytes]
        [from_address, to_address, _ids, _values, _data] = decode_params(params, types)

        find_erc1155_token_transfer(transaction.token_transfers, {from_address, to_address})

      {"0xf907fc5b" <> _params, ^zero_wei} ->
        :erc20

      # check for ERC-20 or for old ERC-721, ERC-1155 token versions
      {unquote(TokenTransfer.transfer_function_signature()) <> params, ^zero_wei} ->
        types = [:address, {:uint, 256}]

        [address, value] = decode_params(params, types)

        decimal_value = Decimal.new(value)

        find_erc721_or_erc20_or_erc1155_token_transfer(transaction.token_transfers, {address, decimal_value})

      _ ->
        nil
    end
  end

  defp find_erc721_token_transfer(token_transfers, {from_address, to_address}) do
    token_transfer =
      Enum.find(token_transfers, fn token_transfer ->
        token_transfer.from_address_hash.bytes == from_address && token_transfer.to_address_hash.bytes == to_address
      end)

    if token_transfer, do: :erc721
  end

  defp find_erc1155_token_transfer(token_transfers, {from_address, to_address}) do
    token_transfer =
      Enum.find(token_transfers, fn token_transfer ->
        token_transfer.from_address_hash.bytes == from_address && token_transfer.to_address_hash.bytes == to_address
      end)

    if token_transfer, do: :erc1155
  end

  defp find_erc721_or_erc20_or_erc1155_token_transfer(token_transfers, {address, decimal_value}) do
    token_transfer =
      Enum.find(token_transfers, fn token_transfer ->
        token_transfer.to_address_hash.bytes == address && token_transfer.amount == decimal_value
      end)

    if token_transfer do
      case token_transfer.token do
        %Token{type: "ERC-20"} -> :erc20
        %Token{type: "ERC-721"} -> :erc721
        %Token{type: "ERC-1155"} -> :erc1155
        _ -> nil
      end
    else
      :erc20
    end
  end

  @doc """
  Combined block reward from all the fees.
  """
  @spec block_combined_rewards(Block.t()) :: Wei.t()
  def block_combined_rewards(block) do
    {:ok, value} =
      block.rewards
      |> Enum.reduce(
        0,
        fn block_reward, acc ->
          {:ok, decimal} = Wei.dump(block_reward.reward)

          Decimal.add(decimal, acc)
        end
      )
      |> Wei.cast()

    value
  end

  defp with_decompiled_code_flag(query, _hash, false), do: query

  defp with_decompiled_code_flag(query, hash, true) do
    has_decompiled_code_query =
      from(decompiled_contract in DecompiledSmartContract,
        where: decompiled_contract.address_hash == ^hash,
        limit: 1,
        select: %{
          address_hash: decompiled_contract.address_hash,
          has_decompiled_code?: not is_nil(decompiled_contract.address_hash)
        }
      )

    from(
      address in query,
      left_join: decompiled_code in subquery(has_decompiled_code_query),
      on: address.hash == decompiled_code.address_hash,
      select_merge: %{has_decompiled_code?: decompiled_code.has_decompiled_code?}
    )
  end

  defp decode_params(params, types) do
    params
    |> Base.decode16!(case: :mixed)
    |> TypeDecoder.decode_raw(types)
  end

  @spec get_token_type(Hash.Address.t()) :: String.t() | nil
  def get_token_type(hash) do
    query =
      from(
        token in Token,
        where: token.contract_address_hash == ^hash,
        select: token.type
      )

    Repo.one(query)
  end

  @spec is_erc_20_token?(Token.t()) :: bool
  def is_erc_20_token?(token) do
    is_erc_20_token_type?(token.type)
  end

  defp is_erc_20_token_type?(type) do
    case type do
      "ERC-20" -> true
      _ -> false
    end
  end

  @doc """
  Checks if an `t:Explorer.Chain.Address.t/0` with the given `hash` exists.

  Returns `:ok` if found

      iex> {:ok, %Explorer.Chain.Address{hash: hash}} = Explorer.Chain.create_address(
      ...>   %{hash: "0x5aaeb6053f3e94c9b9a09f33669435e7ef1beaed"}
      ...> )
      iex> Explorer.Chain.check_address_exists(hash)
      :ok

  Returns `:not_found` if not found

      iex> {:ok, hash} = Explorer.Chain.string_to_address_hash("0x5aaeb6053f3e94c9b9a09f33669435e7ef1beaed")
      iex> Explorer.Chain.check_address_exists(hash)
      :not_found

  """
  @spec check_address_exists(Hash.Address.t()) :: :ok | :not_found
  def check_address_exists(address_hash) do
    address_hash
    |> address_exists?()
    |> boolean_to_check_result()
  end

  @doc """
  Checks if an `t:Explorer.Chain.Address.t/0` with the given `hash` exists.

  Returns `true` if found

      iex> {:ok, %Explorer.Chain.Address{hash: hash}} = Explorer.Chain.create_address(
      ...>   %{hash: "0x5aaeb6053f3e94c9b9a09f33669435e7ef1beaed"}
      ...> )
      iex> Explorer.Chain.address_exists?(hash)
      true

  Returns `false` if not found

      iex> {:ok, hash} = Explorer.Chain.string_to_address_hash("0x5aaeb6053f3e94c9b9a09f33669435e7ef1beaed")
      iex> Explorer.Chain.address_exists?(hash)
      false

  """
  @spec address_exists?(Hash.Address.t()) :: boolean()
  def address_exists?(address_hash) do
    query =
      from(
        address in Address,
        where: address.hash == ^address_hash
      )

    Repo.exists?(query)
  end

  @doc """
  Checks if it exists an `t:Explorer.Chain.Address.t/0` that has the provided
  `t:Explorer.Chain.Address.t/0` `hash` and a contract.

  Returns `:ok` if found and `:not_found` otherwise.
  """
  @spec check_contract_address_exists(Hash.Address.t()) :: :ok | :not_found
  def check_contract_address_exists(address_hash) do
    address_hash
    |> contract_address_exists?()
    |> boolean_to_check_result()
  end

  @doc """
  Checks if it exists an `t:Explorer.Chain.Address.t/0` that has the provided
  `t:Explorer.Chain.Address.t/0` `hash` and a contract.

  Returns `true` if found and `false` otherwise.
  """
  @spec contract_address_exists?(Hash.Address.t()) :: boolean()
  def contract_address_exists?(address_hash) do
    query =
      from(
        address in Address,
        where: address.hash == ^address_hash and not is_nil(address.contract_code)
      )

    Repo.exists?(query)
  end

  @doc """
  Checks if it exists a `t:Explorer.Chain.DecompiledSmartContract.t/0` for the
  `t:Explorer.Chain.Address.t/0` with the provided `hash` and with the provided version.

  Returns `:ok` if found and `:not_found` otherwise.
  """
  @spec check_decompiled_contract_exists(Hash.Address.t(), String.t()) :: :ok | :not_found
  def check_decompiled_contract_exists(address_hash, version) do
    address_hash
    |> decompiled_contract_exists?(version)
    |> boolean_to_check_result()
  end

  @doc """
  Checks if it exists a `t:Explorer.Chain.DecompiledSmartContract.t/0` for the
  `t:Explorer.Chain.Address.t/0` with the provided `hash` and with the provided version.

  Returns `true` if found and `false` otherwise.
  """
  @spec decompiled_contract_exists?(Hash.Address.t(), String.t()) :: boolean()
  def decompiled_contract_exists?(address_hash, version) do
    query =
      from(contract in DecompiledSmartContract,
        where: contract.address_hash == ^address_hash and contract.decompiler_version == ^version
      )

    Repo.exists?(query)
  end

  @doc """
  Checks if a `t:Explorer.Chain.Transaction.t/0` with the given `hash` exists.

  Returns `:ok` if found

      iex> %Transaction{hash: hash} = insert(:transaction)
      iex> Explorer.Chain.check_transaction_exists(hash)
      :ok

  Returns `:not_found` if not found

      iex> {:ok, hash} = Explorer.Chain.string_to_transaction_hash(
      ...>   "0x9fc76417374aa880d4449a1f7f31ec597f00b1f6f3dd2d66f4c9c6c445836d8b"
      ...> )
      iex> Explorer.Chain.check_transaction_exists(hash)
      :not_found
  """
  @spec check_transaction_exists(Hash.Full.t()) :: :ok | :not_found
  def check_transaction_exists(hash) do
    hash
    |> transaction_exists?()
    |> boolean_to_check_result()
  end

  @doc """
  Checks if a `t:Explorer.Chain.Transaction.t/0` with the given `hash` exists.

  Returns `true` if found

      iex> %Transaction{hash: hash} = insert(:transaction)
      iex> Explorer.Chain.transaction_exists?(hash)
      true

  Returns `false` if not found

      iex> {:ok, hash} = Explorer.Chain.string_to_transaction_hash(
      ...>   "0x9fc76417374aa880d4449a1f7f31ec597f00b1f6f3dd2d66f4c9c6c445836d8b"
      ...> )
      iex> Explorer.Chain.transaction_exists?(hash)
      false
  """
  @spec transaction_exists?(Hash.Full.t()) :: boolean()
  def transaction_exists?(hash) do
    query =
      from(
        transaction in Transaction,
        where: transaction.hash == ^hash
      )

    Repo.exists?(query)
  end

  @doc """
  Checks if a `t:Explorer.Chain.Token.t/0` with the given `hash` exists.

  Returns `:ok` if found

      iex> address = insert(:address)
      iex> insert(:token, contract_address: address)
      iex> Explorer.Chain.check_token_exists(address.hash)
      :ok

  Returns `:not_found` if not found

      iex> {:ok, hash} = Explorer.Chain.string_to_address_hash("0x5aaeb6053f3e94c9b9a09f33669435e7ef1beaed")
      iex> Explorer.Chain.check_token_exists(hash)
      :not_found
  """
  @spec check_token_exists(Hash.Address.t()) :: :ok | :not_found
  def check_token_exists(hash) do
    hash
    |> token_exists?()
    |> boolean_to_check_result()
  end

  @doc """
  Checks if a `t:Explorer.Chain.Token.t/0` with the given `hash` exists.

  Returns `true` if found

      iex> address = insert(:address)
      iex> insert(:token, contract_address: address)
      iex> Explorer.Chain.token_exists?(address.hash)
      true

  Returns `false` if not found

      iex> {:ok, hash} = Explorer.Chain.string_to_address_hash("0x5aaeb6053f3e94c9b9a09f33669435e7ef1beaed")
      iex> Explorer.Chain.token_exists?(hash)
      false
  """
  @spec token_exists?(Hash.Address.t()) :: boolean()
  def token_exists?(hash) do
    query =
      from(
        token in Token,
        where: token.contract_address_hash == ^hash
      )

    Repo.exists?(query)
  end

  @doc """
  Checks if a `t:Explorer.Chain.Token.Instance.t/0` with the given `hash` and `token_id` exists.

  Returns `:ok` if found

      iex> token = insert(:token)
      iex> token_id = 10
      iex> insert(:token_instance,
      ...>  token_contract_address_hash: token.contract_address_hash,
      ...>  token_id: token_id
      ...> )
      iex> Explorer.Chain.check_erc721_or_erc1155_token_instance_exists(token_id, token.contract_address_hash)
      :ok

  Returns `:not_found` if not found

      iex> {:ok, hash} = Explorer.Chain.string_to_address_hash("0x5aaeb6053f3e94c9b9a09f33669435e7ef1beaed")
      iex> Explorer.Chain.check_erc721_or_erc1155_token_instance_exists(10, hash)
      :not_found
  """
  @spec check_erc721_or_erc1155_token_instance_exists(binary() | non_neg_integer(), Hash.Address.t()) ::
          :ok | :not_found
  def check_erc721_or_erc1155_token_instance_exists(token_id, hash) do
    token_id
    |> erc721_or_erc1155_token_instance_exist?(hash)
    |> boolean_to_check_result()
  end

  @doc """
  Checks if a `t:Explorer.Chain.Token.Instance.t/0` with the given `hash` and `token_id` exists.

  Returns `true` if found

      iex> token = insert(:token)
      iex> token_id = 10
      iex> insert(:token_instance,
      ...>  token_contract_address_hash: token.contract_address_hash,
      ...>  token_id: token_id
      ...> )
      iex> Explorer.Chain.erc721_or_erc1155_token_instance_exist?(token_id, token.contract_address_hash)
      true

  Returns `false` if not found

      iex> {:ok, hash} = Explorer.Chain.string_to_address_hash("0x5aaeb6053f3e94c9b9a09f33669435e7ef1beaed")
      iex> Explorer.Chain.erc721_or_erc1155_token_instance_exist?(10, hash)
      false
  """
  @spec erc721_or_erc1155_token_instance_exist?(binary() | non_neg_integer(), Hash.Address.t()) :: boolean()
  def erc721_or_erc1155_token_instance_exist?(token_id, hash) do
    query =
      from(i in Instance,
        where: i.token_contract_address_hash == ^hash and i.token_id == ^Decimal.new(token_id)
      )

    Repo.exists?(query)
  end

  def boolean_to_check_result(true), do: :ok

  def boolean_to_check_result(false), do: :not_found

  @doc """
  Fetches the first trace from the Nethermind trace URL.
  """
  def fetch_first_trace(transactions_params, json_rpc_named_arguments) do
    case EthereumJSONRPC.fetch_first_trace(transactions_params, json_rpc_named_arguments) do
      {:ok, [%{first_trace: first_trace, block_hash: block_hash, json_rpc_named_arguments: json_rpc_named_arguments}]} ->
        format_tx_first_trace(first_trace, block_hash, json_rpc_named_arguments)

      {:error, error} ->
        {:error, error}

      :ignore ->
        :ignore
    end
  end

  defp format_tx_first_trace(first_trace, block_hash, json_rpc_named_arguments) do
    {:ok, to_address_hash} =
      if Map.has_key?(first_trace, :to_address_hash) do
        Chain.string_to_address_hash(first_trace.to_address_hash)
      else
        {:ok, nil}
      end

    {:ok, from_address_hash} = Chain.string_to_address_hash(first_trace.from_address_hash)

    {:ok, created_contract_address_hash} =
      if Map.has_key?(first_trace, :created_contract_address_hash) do
        Chain.string_to_address_hash(first_trace.created_contract_address_hash)
      else
        {:ok, nil}
      end

    {:ok, transaction_hash} = Chain.string_to_transaction_hash(first_trace.transaction_hash)

    {:ok, call_type} =
      if Map.has_key?(first_trace, :call_type) do
        CallType.load(first_trace.call_type)
      else
        {:ok, nil}
      end

    {:ok, type} = Type.load(first_trace.type)

    {:ok, input} =
      if Map.has_key?(first_trace, :input) do
        Data.cast(first_trace.input)
      else
        {:ok, nil}
      end

    {:ok, output} =
      if Map.has_key?(first_trace, :output) do
        Data.cast(first_trace.output)
      else
        {:ok, nil}
      end

    {:ok, created_contract_code} =
      if Map.has_key?(first_trace, :created_contract_code) do
        Data.cast(first_trace.created_contract_code)
      else
        {:ok, nil}
      end

    {:ok, init} =
      if Map.has_key?(first_trace, :init) do
        Data.cast(first_trace.init)
      else
        {:ok, nil}
      end

    block_index =
      get_block_index(%{
        transaction_index: first_trace.transaction_index,
        transaction_hash: first_trace.transaction_hash,
        block_number: first_trace.block_number,
        json_rpc_named_arguments: json_rpc_named_arguments
      })

    value = %Wei{value: Decimal.new(first_trace.value)}

    first_trace_formatted =
      first_trace
      |> Map.merge(%{
        block_index: block_index,
        block_hash: block_hash,
        call_type: call_type,
        to_address_hash: to_address_hash,
        created_contract_address_hash: created_contract_address_hash,
        from_address_hash: from_address_hash,
        input: input,
        output: output,
        created_contract_code: created_contract_code,
        init: init,
        transaction_hash: transaction_hash,
        type: type,
        value: value
      })

    {:ok, [first_trace_formatted]}
  end

  defp get_block_index(%{
         transaction_index: transaction_index,
         transaction_hash: transaction_hash,
         block_number: block_number,
         json_rpc_named_arguments: json_rpc_named_arguments
       }) do
    if transaction_index == 0 do
      0
    else
      filtered_block_numbers = EthereumJSONRPC.are_block_numbers_in_range?([block_number])
      {:ok, traces} = fetch_block_internal_transactions(filtered_block_numbers, json_rpc_named_arguments)

      sorted_traces =
        traces
        |> Enum.sort_by(&{&1.transaction_index, &1.index})
        |> Enum.with_index()

      {_, block_index} =
        sorted_traces
        |> Enum.find({nil, -1}, fn {trace, _} ->
          trace.transaction_index == transaction_index &&
            trace.transaction_hash == transaction_hash
        end)

      block_index
    end
  end

  defp find_block_timestamp(number, options) do
    Block
    |> where([block], block.number == ^number)
    |> select([block], block.timestamp)
    |> limit(1)
    |> select_repo(options).one()
  end

  @spec get_token_transfer_type(TokenTransfer.t()) ::
          :token_burning | :token_minting | :token_spawning | :token_transfer
  def get_token_transfer_type(transfer) do
    {:ok, burn_address_hash} = Chain.string_to_address_hash(SmartContract.burn_address_hash_string())

    cond do
      transfer.to_address_hash == burn_address_hash && transfer.from_address_hash !== burn_address_hash ->
        :token_burning

      transfer.to_address_hash !== burn_address_hash && transfer.from_address_hash == burn_address_hash ->
        :token_minting

      transfer.to_address_hash == burn_address_hash && transfer.from_address_hash == burn_address_hash ->
        :token_spawning

      true ->
        :token_transfer
    end
  end

  @spec get_token_icon_url_by(String.t(), String.t()) :: String.t() | nil
  def get_token_icon_url_by(chain_id, address_hash) do
    chain_name =
      case chain_id do
        "1" ->
          "ethereum"

        "99" ->
          "poa"

        "100" ->
          "xdai"

        _ ->
          nil
      end

    if chain_name do
      try_url =
        "https://raw.githubusercontent.com/trustwallet/assets/master/blockchains/#{chain_name}/assets/#{address_hash}/logo.png"

      try_url
    else
      nil
    end
  end

  @spec from_block(keyword) :: any
  def from_block(options) do
    Keyword.get(options, :from_block) || nil
  end

  @spec to_block(keyword) :: any
  def to_block(options) do
    Keyword.get(options, :to_block) || nil
  end

  def convert_date_to_min_block(date_str) do
    date_format = "%Y-%m-%d"

    {:ok, date} =
      date_str
      |> Timex.parse(date_format, :strftime)

    {:ok, day_before} =
      date
      |> Timex.shift(days: -1)
      |> Timex.format(date_format, :strftime)

    convert_date_to_max_block(day_before)
  end

  def convert_date_to_max_block(date) do
    query =
      from(block in Block,
        where: fragment("DATE(timestamp) = TO_DATE(?, 'YYYY-MM-DD')", ^date),
        select: max(block.number)
      )

    query
    |> Repo.one()
  end

  def is_address_hash_is_smart_contract?(nil), do: false

  def is_address_hash_is_smart_contract?(address_hash) do
    with %Address{contract_code: bytecode} <- Repo.get_by(Address, hash: address_hash),
         false <- is_nil(bytecode) do
      true
    else
      _ ->
        false
    end
  end

  def hash_to_lower_case_string(hash) do
    hash
    |> to_string()
    |> String.downcase()
  end

  def recent_transactions(options, [:pending | _]) do
    recent_pending_transactions(options, false)
  end

  def recent_transactions(options, _) do
    recent_collated_transactions(false, options)
  end

  def apply_filter_by_method_id_to_transactions(query, nil), do: query

  def apply_filter_by_method_id_to_transactions(query, filter) when is_list(filter) do
    method_ids = Enum.flat_map(filter, &map_name_or_method_id_to_method_id/1)

    if method_ids != [] do
      query
      |> where([tx], fragment("SUBSTRING(? FOR 4)", tx.input) in ^method_ids)
    else
      query
    end
  end

  def apply_filter_by_method_id_to_transactions(query, filter),
    do: apply_filter_by_method_id_to_transactions(query, [filter])

  defp map_name_or_method_id_to_method_id(string) when is_binary(string) do
    if id = @method_name_to_id_map[string] do
      decode_method_id(id)
    else
      trimmed =
        string
        |> String.replace("0x", "", global: false)

      decode_method_id(trimmed)
    end
  end

  defp decode_method_id(method_id) when is_binary(method_id) do
    case String.length(method_id) == 8 && Base.decode16(method_id, case: :mixed) do
      {:ok, bytes} ->
        [bytes]

      _ ->
        []
    end
  end

  def apply_filter_by_tx_type_to_transactions(query, [_ | _] = filter) do
    {dynamic, modified_query} = apply_filter_by_tx_type_to_transactions_inner(filter, query)

    modified_query
    |> where(^dynamic)
  end

  def apply_filter_by_tx_type_to_transactions(query, _filter), do: query

  def apply_filter_by_tx_type_to_transactions_inner(dynamic \\ dynamic(false), filter, query)

  def apply_filter_by_tx_type_to_transactions_inner(dynamic, [type | remain], query) do
    case type do
      :contract_call ->
        dynamic
        |> filter_contract_call_dynamic()
        |> apply_filter_by_tx_type_to_transactions_inner(
          remain,
          join(query, :inner, [tx], address in assoc(tx, :to_address), as: :to_address)
        )

      :contract_creation ->
        dynamic
        |> filter_contract_creation_dynamic()
        |> apply_filter_by_tx_type_to_transactions_inner(remain, query)

      :coin_transfer ->
        dynamic
        |> filter_transaction_dynamic()
        |> apply_filter_by_tx_type_to_transactions_inner(remain, query)

      :token_transfer ->
        dynamic
        |> filter_token_transfer_dynamic()
        |> apply_filter_by_tx_type_to_transactions_inner(remain, query)

      :token_creation ->
        dynamic
        |> filter_token_creation_dynamic()
        |> apply_filter_by_tx_type_to_transactions_inner(
          remain,
          join(query, :inner, [tx], token in Token,
            on: token.contract_address_hash == tx.created_contract_address_hash,
            as: :created_token
          )
        )
    end
  end

  def apply_filter_by_tx_type_to_transactions_inner(dynamic_query, _, query), do: {dynamic_query, query}

  def filter_contract_creation_dynamic(dynamic) do
    dynamic([tx], ^dynamic or is_nil(tx.to_address_hash))
  end

  def filter_transaction_dynamic(dynamic) do
    dynamic([tx], ^dynamic or tx.value > ^0)
  end

  def filter_contract_call_dynamic(dynamic) do
    dynamic([tx, to_address: to_address], ^dynamic or not is_nil(to_address.contract_code))
  end

  def filter_token_transfer_dynamic(dynamic) do
    # TokenTransfer.__struct__.__meta__.source
    dynamic(
      [tx],
      ^dynamic or
        fragment(
          "NOT (SELECT transaction_hash FROM token_transfers WHERE transaction_hash = ? LIMIT 1) IS NULL",
          tx.hash
        )
    )
  end

  def filter_token_creation_dynamic(dynamic) do
    dynamic([tx, created_token: created_token], ^dynamic or not is_nil(created_token))
  end

  def count_verified_contracts do
    Repo.aggregate(SmartContract, :count, timeout: :infinity)
  end

  def count_new_verified_contracts do
    query =
      from(contract in SmartContract,
        select: contract.inserted_at,
        where: fragment("NOW() - ? at time zone 'UTC' <= interval '24 hours'", contract.inserted_at)
      )

    query
    |> Repo.aggregate(:count, timeout: :infinity)
  end

  def count_contracts do
    query =
      from(address in Address,
        select: address,
        where: not is_nil(address.contract_code)
      )

    query
    |> Repo.aggregate(:count, timeout: :infinity)
  end

  def count_new_contracts do
    query =
      from(tx in Transaction,
        select: tx,
        where:
          tx.status == ^:ok and
            fragment("NOW() - ? at time zone 'UTC' <= interval '24 hours'", tx.created_contract_code_indexed_at)
      )

    query
    |> Repo.aggregate(:count, timeout: :infinity)
  end

  def count_verified_contracts_from_cache(options \\ []) do
    VerifiedContractsCounter.fetch(options)
  end

  def count_new_verified_contracts_from_cache(options \\ []) do
    NewVerifiedContractsCounter.fetch(options)
  end

  def count_contracts_from_cache(options \\ []) do
    ContractsCounter.fetch(options)
  end

  def count_new_contracts_from_cache(options \\ []) do
    NewContractsCounter.fetch(options)
  end

  def fetch_token_counters(address_hash, timeout) do
    total_token_transfers_task =
      Task.async(fn ->
        TokenTransfersCounter.fetch(address_hash)
      end)

    total_token_holders_task =
      Task.async(fn ->
        TokenHoldersCounter.fetch(address_hash)
      end)

    [total_token_transfers_task, total_token_holders_task]
    |> Task.yield_many(timeout)
    |> Enum.map(fn {_task, res} ->
      case res do
        {:ok, result} ->
          result

        {:exit, reason} ->
          Logger.warn("Query fetching token counters terminated: #{inspect(reason)}")
          0

        nil ->
          Logger.warn("Query fetching token counters timed out.")
          0
      end
    end)
    |> List.to_tuple()
  end

  @spec flat_1155_batch_token_transfers([TokenTransfer.t()], Decimal.t() | nil) :: [TokenTransfer.t()]
  def flat_1155_batch_token_transfers(token_transfers, token_id \\ nil) when is_list(token_transfers) do
    Enum.reduce(token_transfers, [], fn tt, acc ->
      case tt.token_ids do
        [] ->
          Enum.reverse([tt | Enum.reverse(acc)])

        [_token_id] ->
          Enum.reverse([tt | Enum.reverse(acc)])

        token_ids when is_list(token_ids) ->
          transfers = flat_1155_batch_token_transfer(tt, tt.amounts, token_ids, token_id)

          acc ++ transfers

        _ ->
          Enum.reverse([tt | Enum.reverse(acc)])
      end
    end)
  end

  defp flat_1155_batch_token_transfer(tt, amounts, token_ids, token_id_to_filter) do
    amounts
    |> Enum.zip(token_ids)
    |> Enum.with_index()
    |> Enum.map(fn {{amount, token_id}, index} ->
      if is_nil(token_id_to_filter) || token_id == token_id_to_filter do
        %TokenTransfer{tt | token_ids: [token_id], amount: amount, amounts: nil, index_in_batch: index}
      end
    end)
    |> Enum.reject(&is_nil/1)
    |> squash_token_transfers_in_batch()
  end

  defp squash_token_transfers_in_batch(token_transfers) do
    token_transfers
    |> Enum.group_by(fn tt -> {List.first(tt.token_ids), tt.from_address_hash, tt.to_address_hash} end)
    |> Enum.map(fn {_k, v} -> Enum.reduce(v, nil, &group_batch_reducer/2) end)
    |> Enum.sort_by(fn tt -> tt.index_in_batch end, :desc)
  end

  defp group_batch_reducer(transfer, nil) do
    transfer
  end

  defp group_batch_reducer(transfer, acc) do
    %TokenTransfer{acc | amount: Decimal.add(acc.amount, transfer.amount)}
  end

  @spec paginate_1155_batch_token_transfers([TokenTransfer.t()], [paging_options]) :: [TokenTransfer.t()]
  def paginate_1155_batch_token_transfers(token_transfers, options) do
    paging_options = options |> Keyword.get(:paging_options, nil)

    case paging_options do
      %PagingOptions{batch_key: batch_key} when not is_nil(batch_key) ->
        filter_previous_page_transfers(token_transfers, batch_key)

      _ ->
        token_transfers
    end
  end

  defp filter_previous_page_transfers(
         token_transfers,
         {batch_block_hash, batch_transaction_hash, batch_log_index, index_in_batch}
       ) do
    token_transfers
    |> Enum.reverse()
    |> Enum.reduce_while([], fn tt, acc ->
      if tt.block_hash == batch_block_hash and tt.transaction_hash == batch_transaction_hash and
           tt.log_index == batch_log_index and tt.index_in_batch == index_in_batch do
        {:halt, acc}
      else
        {:cont, [tt | acc]}
      end
    end)
  end

  def select_repo(options) do
    if Keyword.get(options, :api?, false) do
      Repo.replica()
    else
      Repo
    end
  end

  def select_watchlist_address_id(watchlist_id, address_hash)
      when not is_nil(watchlist_id) and not is_nil(address_hash) do
    WatchlistAddress
    |> where([wa], wa.watchlist_id == ^watchlist_id and wa.address_hash_hash == ^address_hash)
    |> select([wa], wa.id)
    |> Repo.account_repo().one()
  end

  def select_watchlist_address_id(_watchlist_id, _address_hash), do: nil

  def fetch_watchlist_transactions(watchlist_id, options) do
    watchlist_addresses =
      watchlist_id
      |> WatchlistAddress.watchlist_addresses_by_watchlist_id_query()
      |> Repo.account_repo().all()

    address_hashes = Enum.map(watchlist_addresses, fn wa -> wa.address_hash end)

    watchlist_names =
      Enum.reduce(watchlist_addresses, %{}, fn wa, acc ->
        Map.put(acc, wa.address_hash, %{label: wa.name, display_name: wa.name})
      end)

    {watchlist_names, address_hashes_to_mined_transactions_without_rewards(address_hashes, options)}
  end

  def list_withdrawals(options \\ []) do
    paging_options = Keyword.get(options, :paging_options, @default_paging_options)
    necessity_by_association = Keyword.get(options, :necessity_by_association, %{})

    Withdrawal.list_withdrawals()
    |> join_associations(necessity_by_association)
    |> handle_withdrawals_paging_options(paging_options)
    |> select_repo(options).all()
  end

  def sum_withdrawals do
    Repo.aggregate(Withdrawal, :sum, :amount, timeout: :infinity)
  end

  def upsert_count_withdrawals(index) do
    upsert_last_fetched_counter(%{
      counter_type: "withdrawals_count",
      value: index
    })
  end

  def sum_withdrawals_from_cache(options \\ []) do
    WithdrawalsSum.fetch(options)
  end

  def count_withdrawals_from_cache(options \\ []) do
    "withdrawals_count" |> get_last_fetched_counter(options) |> Decimal.add(1)
  end

  def add_fetcher_limit(query, false), do: query

  def add_fetcher_limit(query, true) do
    fetcher_limit = Application.get_env(:indexer, :fetcher_init_limit)

    limit(query, ^fetcher_limit)
  end

  defp add_coin_balances_fetcher_limit(query, false), do: query

  defp add_coin_balances_fetcher_limit(query, true) do
    coin_balances_fetcher_limit = Application.get_env(:indexer, :coin_balances_fetcher_init_limit)

    limit(query, ^coin_balances_fetcher_limit)
  end

<<<<<<< HEAD
  defp add_token_balances_fetcher_limit(query, false), do: query

  defp add_token_balances_fetcher_limit(query, true) do
    token_balances_fetcher_limit = Application.get_env(:indexer, :token_balances_fetcher_init_limit)

    limit(query, ^token_balances_fetcher_limit)
  end

  def put_has_token_transfers_to_tx(query, true), do: query

  def put_has_token_transfers_to_tx(query, false) do
    from(tx in query,
      select_merge: %{
        has_token_transfers:
          fragment(
            "(SELECT transaction_hash FROM token_transfers WHERE transaction_hash = ? LIMIT 1) IS NOT NULL",
            tx.hash
          )
      }
    )
  end

=======
>>>>>>> f738c402
  @spec default_paging_options() :: map()
  def default_paging_options do
    @default_paging_options
  end
end<|MERGE_RESOLUTION|>--- conflicted
+++ resolved
@@ -5379,7 +5379,6 @@
     limit(query, ^coin_balances_fetcher_limit)
   end
 
-<<<<<<< HEAD
   defp add_token_balances_fetcher_limit(query, false), do: query
 
   defp add_token_balances_fetcher_limit(query, true) do
@@ -5402,8 +5401,6 @@
     )
   end
 
-=======
->>>>>>> f738c402
   @spec default_paging_options() :: map()
   def default_paging_options do
     @default_paging_options
