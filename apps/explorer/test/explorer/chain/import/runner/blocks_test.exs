defmodule Explorer.Chain.Import.Runner.BlocksTest do
  use Explorer.DataCase

  import Ecto.Query, only: [from: 2, select: 2, where: 2]

  import Explorer.Chain.Import.RunnerCase, only: [insert_address_with_token_balances: 1, update_holder_count!: 2]

  alias Ecto.Multi
  alias Explorer.Chain.Import.Runner.{Blocks, Transactions}
  alias Explorer.Chain.{Address, Block, Transaction, PendingBlockOperation}
  alias Explorer.{Chain, Repo}
  alias Explorer.Utility.MissingBlockRange

  describe "run/1" do
    setup do
      miner = insert(:address)
      block = params_for(:block, consensus: true, miner_hash: miner.hash)

      timestamp = DateTime.utc_now()
      options = %{timestamps: %{inserted_at: timestamp, updated_at: timestamp}}

      %{consensus_block: block, options: options}
    end

    test "derive_transaction_forks replaces hash on conflicting (uncle_hash, index)", %{
      consensus_block: %{hash: block_hash, miner_hash: miner_hash, number: block_number},
      options: options
    } do
      consensus_block = insert(:block, %{hash: block_hash, number: block_number})

      transaction =
        :transaction
        |> insert()
        |> with_block(consensus_block)

      block_params =
        params_for(:block, hash: block_hash, miner_hash: miner_hash, number: block_number, consensus: false)

      %Ecto.Changeset{valid?: true, changes: block_changes} = Block.changeset(%Block{}, block_params)
      changes_list = [block_changes]

      assert Repo.aggregate(from(transaction in Transaction, where: is_nil(transaction.block_number)), :count, :hash) ==
               0

      assert count(Transaction.Fork) == 0

      # re-org consensus_block to uncle

      assert {:ok, %{derive_transaction_forks: [_]}} =
               Multi.new()
               |> Blocks.run(changes_list, options)
               |> Repo.transaction()

      assert Repo.aggregate(where(Block, consensus: false), :count, :number) == 1

      assert Repo.aggregate(from(transaction in Transaction, where: is_nil(transaction.block_number)), :count, :hash) ==
               1

      assert count(Transaction.Fork) == 1

      non_consensus_transaction = Repo.get(Transaction, transaction.hash)
      non_consensus_block = Repo.get(Block, block_hash)

      # Make it consensus again
      new_consensus_block =
        non_consensus_block
        |> Block.changeset(%{consensus: true})
        |> Repo.update!()

      with_block(non_consensus_transaction, new_consensus_block)

      ctid = Repo.one!(from(transaction_fork in Transaction.Fork, select: "ctid"))

      assert Repo.aggregate(from(transaction in Transaction, where: is_nil(transaction.block_number)), :count, :hash) ==
               0

      assert {:ok, %{derive_transaction_forks: []}} =
               Multi.new()
               |> Blocks.run(changes_list, options)
               |> Repo.transaction()

      assert Repo.one!(from(transaction_fork in Transaction.Fork, select: "ctid")) == ctid,
             "Tuple was written even though it is not distinct"
    end

    @tag :skip
    test "delete_address_current_token_balances deletes rows with matching block number when consensus is true",
         %{consensus_block: %{number: block_number} = block, options: options} do
      %Address.CurrentTokenBalance{address_hash: address_hash, token_contract_address_hash: token_contract_address_hash} =
        insert(:address_current_token_balance, block_number: block_number)

      assert count(Address.CurrentTokenBalance) == 1

      insert(:block, number: block_number, consensus: true)

      assert {:ok,
              %{
                delete_address_current_token_balances: [
                  %{address_hash: ^address_hash, token_contract_address_hash: ^token_contract_address_hash}
                ]
              }} = run_block_consensus_change(block, true, options)

      assert %{value: nil} = Repo.one(Address.CurrentTokenBalance)
    end

    @tag :skip
    test "delete_address_current_token_balances does not delete rows with matching block number when consensus is false",
         %{consensus_block: %{number: block_number} = block, options: options} do
      %Address.CurrentTokenBalance{} = insert(:address_current_token_balance, block_number: block_number)

      count = 1

      assert count(Address.CurrentTokenBalance) == count

      assert {:ok,
              %{
                delete_address_current_token_balances: []
              }} = run_block_consensus_change(block, false, options)

      assert count(Address.CurrentTokenBalance) == count
    end

<<<<<<< HEAD
    @tag :skip
    test "derive_address_current_token_balances inserts rows if there is an address_token_balance left for the rows deleted by delete_address_current_token_balances",
         %{consensus_block: %{number: block_number} = block, options: options} do
      token = insert(:token)
      token_contract_address_hash = token.contract_address_hash

      %Address{hash: address_hash} =
        insert_address_with_token_balances(%{
          previous: %{value: 1},
          current: %{block_number: block_number, value: 2},
          token_contract_address_hash: token_contract_address_hash
        })

      # Token must exist with non-`nil` `holder_count` for `blocks_update_token_holder_counts` to update
      update_holder_count!(token_contract_address_hash, 1)

      assert count(Address.TokenBalance) == 2
      assert count(Address.CurrentTokenBalance) == 1

      previous_block_number = block_number - 1

      insert(:block, number: block_number, consensus: true)

      assert {:ok,
              %{
                delete_address_current_token_balances: [
                  %{
                    address_hash: ^address_hash,
                    token_contract_address_hash: ^token_contract_address_hash
                  }
                ],
                delete_address_token_balances: [
                  %{
                    address_hash: ^address_hash,
                    token_contract_address_hash: ^token_contract_address_hash,
                    block_number: ^block_number
                  }
                ],
                derive_address_current_token_balances: [
                  %{
                    address_hash: ^address_hash,
                    token_contract_address_hash: ^token_contract_address_hash,
                    block_number: ^previous_block_number
                  }
                ],
                # no updates because it both deletes and derives a holder
                blocks_update_token_holder_counts: []
              }} = run_block_consensus_change(block, true, options)

      assert count(Address.TokenBalance) == 1
      assert count(Address.CurrentTokenBalance) == 1

      previous_value = Decimal.new(1)

      assert %Address.CurrentTokenBalance{block_number: ^previous_block_number, value: ^previous_value} =
               Repo.get_by(Address.CurrentTokenBalance,
                 address_hash: address_hash,
                 token_contract_address_hash: token_contract_address_hash
               )
    end

    @tag :skip
    test "a non-holder reverting to a holder increases the holder_count",
         %{consensus_block: %{hash: block_hash, miner_hash: miner_hash, number: block_number}, options: options} do
      token = insert(:token)
      token_contract_address_hash = token.contract_address_hash

      non_holder_reverts_to_holder(%{
        current: %{block_number: block_number},
        token_contract_address_hash: token_contract_address_hash
      })

      # Token must exist with non-`nil` `holder_count` for `blocks_update_token_holder_counts` to update
      update_holder_count!(token_contract_address_hash, 0)

      insert(:block, number: block_number, consensus: true)

      block_params = params_for(:block, hash: block_hash, miner_hash: miner_hash, number: block_number, consensus: true)

      %Ecto.Changeset{valid?: true, changes: block_changes} = Block.changeset(%Block{}, block_params)
      changes_list = [block_changes]

      assert {:ok,
              %{
                blocks_update_token_holder_counts: [
                  %{
                    contract_address_hash: ^token_contract_address_hash,
                    holder_count: 1
                  }
                ]
              }} =
               Multi.new()
               |> Blocks.run(changes_list, options)
               |> Repo.transaction()
    end

    @tag :skip
=======
>>>>>>> 51d82f1d
    test "a holder reverting to a non-holder decreases the holder_count",
         %{consensus_block: %{hash: block_hash, miner_hash: miner_hash, number: block_number}, options: options} do
      token = insert(:token)
      token_contract_address_hash = token.contract_address_hash

      holder_reverts_to_non_holder(%{
        current: %{block_number: block_number},
        token_contract_address_hash: token_contract_address_hash
      })

      # Token must exist with non-`nil` `holder_count` for `blocks_update_token_holder_counts` to update
      update_holder_count!(token_contract_address_hash, 1)

      insert(:block, number: block_number, consensus: true)

      block_params = params_for(:block, hash: block_hash, miner_hash: miner_hash, number: block_number, consensus: true)

      %Ecto.Changeset{valid?: true, changes: block_changes} = Block.changeset(%Block{}, block_params)
      changes_list = [block_changes]

      assert {:ok,
              %{
                blocks_update_token_holder_counts: [
                  %{
                    contract_address_hash: ^token_contract_address_hash,
                    holder_count: 0
                  }
                ]
              }} =
               Multi.new()
               |> Blocks.run(changes_list, options)
               |> Repo.transaction()
    end

    @tag :skip
    test "a non-holder becoming and a holder becoming while a holder becomes a non-holder cancels out and holder_count does not change",
         %{consensus_block: %{number: block_number} = block, options: options} do
      token = insert(:token)
      token_contract_address_hash = token.contract_address_hash

      non_holder_reverts_to_holder(%{
        current: %{block_number: block_number},
        token_contract_address_hash: token_contract_address_hash
      })

      holder_reverts_to_non_holder(%{
        current: %{block_number: block_number},
        token_contract_address_hash: token_contract_address_hash
      })

      # Token must exist with non-`nil` `holder_count` for `blocks_update_token_holder_counts` to update
      update_holder_count!(token_contract_address_hash, 1)

      assert {:ok,
              %{
                # cancels out to no change
                blocks_update_token_holder_counts: []
              }} = run_block_consensus_change(block, true, options)
    end

    # Regression test for https://github.com/poanetwork/blockscout/issues/1644
    test "discards neighboring blocks if they aren't related to the current one because of reorg and/or import timeout",
         %{consensus_block: %{number: block_number, hash: block_hash, miner_hash: miner_hash}, options: options} do
      insert(:block, %{number: block_number, hash: block_hash})
      old_block1 = params_for(:block, miner_hash: miner_hash, parent_hash: block_hash, number: block_number + 1)

      new_block1 = params_for(:block, miner_hash: miner_hash, parent_hash: block_hash, number: block_number + 1)
      new_block2 = params_for(:block, miner_hash: miner_hash, parent_hash: new_block1.hash, number: block_number + 2)

      range = block_number..(block_number + 2)

      insert_block(new_block1, options)
      insert_block(new_block2, options)
      assert Chain.missing_block_number_ranges(range) == []

      insert_block(old_block1, options)
      assert Chain.missing_block_number_ranges(range) == [(block_number + 2)..(block_number + 2)]

      insert_block(new_block2, options)
      assert Chain.missing_block_number_ranges(range) == [(block_number + 1)..(block_number + 1)]

      insert_block(new_block1, options)
      assert Chain.missing_block_number_ranges(range) == []
    end

    # Regression test for https://github.com/poanetwork/blockscout/issues/1911
    test "forces block refetch if transaction is re-collated in a different block",
         %{consensus_block: %{number: block_number, hash: block_hash, miner_hash: miner_hash}, options: options} do
      insert(:block, %{number: block_number, hash: block_hash})
      new_block1 = params_for(:block, miner_hash: miner_hash, parent_hash: block_hash, number: block_number + 1)
      new_block2 = params_for(:block, miner_hash: miner_hash, parent_hash: new_block1.hash, number: block_number + 2)

      range = block_number..(block_number + 2)

      insert_block(new_block1, options)
      insert_block(new_block2, options)
      assert Chain.missing_block_number_ranges(range) == []

      trans_hash = transaction_hash()

      transaction1 = transaction_params_with_block([hash: trans_hash], new_block1)
      insert_transaction(transaction1, options)
      assert Chain.missing_block_number_ranges(range) == []

      transaction2 = transaction_params_with_block([hash: trans_hash], new_block2)
      insert_transaction(transaction2, options)
      assert Chain.missing_block_number_ranges(range) == [(block_number + 1)..(block_number + 1)]
    end

    test "removes duplicate blocks (by hash) before inserting",
         %{consensus_block: %{number: _, hash: _block_hash, miner_hash: miner_hash}, options: options} do
      new_block = params_for(:block, miner_hash: miner_hash, consensus: true)

      %Ecto.Changeset{valid?: true, changes: block_changes} = Block.changeset(%Block{}, new_block)

      result =
        Multi.new()
        |> Blocks.run([block_changes, block_changes], options)
        |> Repo.transaction()

      assert {:ok, %{blocks: [%{hash: _block_hash, consensus: true}]}} = result
    end

    test "inserts missing ranges if there are blocks that lost consensus",
         %{consensus_block: %{number: block_number} = block, options: options} do
      block1 = params_for(:block, consensus: true, miner_hash: insert(:address).hash)

      block2 =
        params_for(:block,
          consensus: true,
          miner_hash: insert(:address).hash,
          parent_hash: block1.hash,
          number: block.number + 1
        )

      insert_block(block, options)
      insert_block(block2, options)

      Process.sleep(100)

      assert %{from_number: ^block_number, to_number: ^block_number} = Repo.one(MissingBlockRange)
    end

    test "inserts pending_block_operations only for consensus blocks",
         %{consensus_block: %{miner_hash: miner_hash}, options: options} do
      %{number: number, hash: hash} = new_block = params_for(:block, miner_hash: miner_hash, consensus: true)
      new_block1 = params_for(:block, miner_hash: miner_hash, consensus: false)

      %Ecto.Changeset{valid?: true, changes: block_changes} = Block.changeset(%Block{}, new_block)
      %Ecto.Changeset{valid?: true, changes: block_changes1} = Block.changeset(%Block{}, new_block1)

      Multi.new()
      |> Blocks.run([block_changes, block_changes1], options)
      |> Repo.transaction()

      assert %{block_number: ^number, block_hash: ^hash} = Repo.one(PendingBlockOperation)
    end

    test "change instance owner if was token transfer in older blocks",
         %{consensus_block: %{hash: block_hash, miner_hash: miner_hash, number: block_number}, options: options} do
      block_number = block_number + 2
      consensus_block = insert(:block, %{hash: block_hash, number: block_number})

      transaction =
        :transaction
        |> insert()
        |> with_block(consensus_block)

      token_address = insert(:contract_address)
      insert(:token, contract_address: token_address, type: "ERC-721")
      id = Decimal.new(1)

      tt =
        insert(:token_transfer,
          token_ids: [id],
          token_type: "ERC-721",
          transaction: transaction,
          token_contract_address: token_address,
          block_number: block_number,
          block: consensus_block,
          log_index: 123
        )

      %{hash: hash_1} = params_for(:block, consensus: true, miner_hash: miner_hash)
      consensus_block_1 = insert(:block, %{hash: hash_1, number: block_number - 1})

      transaction =
        :transaction
        |> insert()
        |> with_block(consensus_block_1)

      for _ <- 0..10 do
        insert(:token_transfer,
          token_ids: [id],
          token_type: "ERC-721",
          transaction: transaction,
          token_contract_address: tt.token_contract_address,
          block_number: consensus_block_1.number,
          block: consensus_block_1
        )
      end

      tt_1 =
        insert(:token_transfer,
          token_ids: [id],
          token_type: "ERC-721",
          transaction: transaction,
          token_contract_address: tt.token_contract_address,
          block_number: consensus_block_1.number,
          block: consensus_block_1
        )

      %{hash: hash_2} = params_for(:block, consensus: true, miner_hash: miner_hash)
      consensus_block_2 = insert(:block, %{hash: hash_2, number: block_number - 2})

      for _ <- 0..10 do
        tx =
          :transaction
          |> insert()
          |> with_block(consensus_block_2)

        insert(:token_transfer,
          token_ids: [id],
          token_type: "ERC-721",
          transaction: tx,
          token_contract_address: tt.token_contract_address,
          block_number: consensus_block_2.number,
          block: consensus_block_2
        )
      end

      instance =
        insert(:token_instance,
          token_contract_address_hash: token_address.hash,
          token_id: id,
          owner_updated_at_block: tt.block_number,
          owner_updated_at_log_index: tt.log_index,
          owner_address_hash: insert(:address).hash
        )

      block_params =
        params_for(:block, hash: block_hash, miner_hash: miner_hash, number: block_number, consensus: false)

      %Ecto.Changeset{valid?: true, changes: block_changes} = Block.changeset(%Block{}, block_params)
      changes_list = [block_changes]
      error = instance.error
      block_number = tt_1.block_number
      log_index = tt_1.log_index
      owner_address_hash = tt_1.to_address_hash
      token_address_hash = token_address.hash

      assert {:ok,
              %{
                update_token_instances_owner: [
                  %Explorer.Chain.Token.Instance{
                    token_id: ^id,
                    error: ^error,
                    owner_updated_at_block: ^block_number,
                    owner_updated_at_log_index: ^log_index,
                    owner_address_hash: ^owner_address_hash,
                    token_contract_address_hash: ^token_address_hash
                  }
                ]
              }} = Multi.new() |> Blocks.run(changes_list, options) |> Repo.transaction()
    end

    test "change instance owner if there was no more token transfers",
         %{consensus_block: %{hash: block_hash, miner_hash: miner_hash, number: block_number}, options: options} do
      block_number = block_number + 1
      consensus_block = insert(:block, %{hash: block_hash, number: block_number})

      transaction =
        :transaction
        |> insert()
        |> with_block(consensus_block)

      token_address = insert(:contract_address)
      insert(:token, contract_address: token_address, type: "ERC-721")
      id = Decimal.new(1)

      tt =
        insert(:token_transfer,
          token_ids: [id],
          token_type: "ERC-721",
          transaction: transaction,
          token_contract_address: token_address,
          block_number: block_number,
          block: consensus_block
        )

      instance =
        insert(:token_instance,
          token_contract_address_hash: token_address.hash,
          token_id: id,
          owner_updated_at_block: tt.block_number,
          owner_updated_at_log_index: tt.log_index,
          owner_address_hash: insert(:address).hash
        )

      block_params =
        params_for(:block, hash: block_hash, miner_hash: miner_hash, number: block_number, consensus: false)

      %Ecto.Changeset{valid?: true, changes: block_changes} = Block.changeset(%Block{}, block_params)
      changes_list = [block_changes]
      error = instance.error
      owner_address_hash = tt.from_address_hash
      token_address_hash = token_address.hash

      assert {:ok,
              %{
                update_token_instances_owner: [
                  %Explorer.Chain.Token.Instance{
                    token_id: ^id,
                    error: ^error,
                    owner_updated_at_block: -1,
                    owner_updated_at_log_index: -1,
                    owner_address_hash: ^owner_address_hash,
                    token_contract_address_hash: ^token_address_hash
                  }
                ]
              }} = Multi.new() |> Blocks.run(changes_list, options) |> Repo.transaction()
    end
  end

  describe "lose_consensus/5" do
    test "loses consensus only for consensus=true blocks" do
      insert(:block, consensus: true, number: 0)
      insert(:block, consensus: true, number: 1)
      insert(:block, consensus: false, number: 2)

      new_block0 = params_for(:block, miner_hash: insert(:address).hash, number: 0)
      new_block1 = params_for(:block, miner_hash: insert(:address).hash, parent_hash: new_block0.hash, number: 1)

      %Ecto.Changeset{valid?: true, changes: new_block1_changes} = Block.changeset(%Block{}, new_block1)

      opts = %{
        timeout: 60_000,
        timestamps: %{updated_at: DateTime.utc_now()}
      }

      assert {:ok, [{0, _}, {1, _}]} = Blocks.lose_consensus(Repo, [], [1], [new_block1_changes], opts)
    end
  end

  defp insert_block(block_params, options) do
    %Ecto.Changeset{valid?: true, changes: block_changes} = Block.changeset(%Block{}, block_params)

    Multi.new()
    |> Blocks.run([block_changes], options)
    |> Repo.transaction()
  end

  defp transaction_params_with_block(transaction_params, block_params) do
    params_for(:transaction, transaction_params)
    |> Map.merge(%{
      block_hash: block_params.hash,
      block_number: block_params.number,
      cumulative_gas_used: 50_000,
      error: nil,
      gas_used: 50_000,
      index: 0,
      from_address_hash: insert(:address).hash
    })
  end

  defp insert_transaction(transaction_params, options) do
    %Ecto.Changeset{valid?: true, changes: transaction_changes} =
      Transaction.changeset(%Transaction{}, transaction_params)

    Multi.new()
    |> Transactions.run([transaction_changes], options)
    |> Repo.transaction()
  end

  defp count(schema) do
    Repo.one!(select(schema, fragment("COUNT(*)")))
  end

  defp holder_reverts_to_non_holder(%{
         current: %{block_number: current_block_number},
         token_contract_address_hash: token_contract_address_hash
       }) do
    insert_address_with_token_balances(%{
      previous: %{value: 0},
      current: %{block_number: current_block_number, value: 1},
      token_contract_address_hash: token_contract_address_hash
    })
  end

  defp non_holder_reverts_to_holder(%{
         current: %{block_number: current_block_number},
         token_contract_address_hash: token_contract_address_hash
       }) do
    insert_address_with_token_balances(%{
      previous: %{value: 1},
      current: %{block_number: current_block_number, value: 0},
      token_contract_address_hash: token_contract_address_hash
    })
  end

  defp run_block_consensus_change(
         %{hash: block_hash, miner_hash: miner_hash, number: block_number},
         consensus,
         options
       ) do
    block_params =
      params_for(:block, hash: block_hash, miner_hash: miner_hash, number: block_number, consensus: consensus)

    %Ecto.Changeset{valid?: true, changes: block_changes} = Block.changeset(%Block{}, block_params)
    changes_list = [block_changes]

    Multi.new()
    |> Blocks.run(changes_list, options)
    |> Repo.transaction()
  end
end<|MERGE_RESOLUTION|>--- conflicted
+++ resolved
@@ -120,106 +120,6 @@
       assert count(Address.CurrentTokenBalance) == count
     end
 
-<<<<<<< HEAD
-    @tag :skip
-    test "derive_address_current_token_balances inserts rows if there is an address_token_balance left for the rows deleted by delete_address_current_token_balances",
-         %{consensus_block: %{number: block_number} = block, options: options} do
-      token = insert(:token)
-      token_contract_address_hash = token.contract_address_hash
-
-      %Address{hash: address_hash} =
-        insert_address_with_token_balances(%{
-          previous: %{value: 1},
-          current: %{block_number: block_number, value: 2},
-          token_contract_address_hash: token_contract_address_hash
-        })
-
-      # Token must exist with non-`nil` `holder_count` for `blocks_update_token_holder_counts` to update
-      update_holder_count!(token_contract_address_hash, 1)
-
-      assert count(Address.TokenBalance) == 2
-      assert count(Address.CurrentTokenBalance) == 1
-
-      previous_block_number = block_number - 1
-
-      insert(:block, number: block_number, consensus: true)
-
-      assert {:ok,
-              %{
-                delete_address_current_token_balances: [
-                  %{
-                    address_hash: ^address_hash,
-                    token_contract_address_hash: ^token_contract_address_hash
-                  }
-                ],
-                delete_address_token_balances: [
-                  %{
-                    address_hash: ^address_hash,
-                    token_contract_address_hash: ^token_contract_address_hash,
-                    block_number: ^block_number
-                  }
-                ],
-                derive_address_current_token_balances: [
-                  %{
-                    address_hash: ^address_hash,
-                    token_contract_address_hash: ^token_contract_address_hash,
-                    block_number: ^previous_block_number
-                  }
-                ],
-                # no updates because it both deletes and derives a holder
-                blocks_update_token_holder_counts: []
-              }} = run_block_consensus_change(block, true, options)
-
-      assert count(Address.TokenBalance) == 1
-      assert count(Address.CurrentTokenBalance) == 1
-
-      previous_value = Decimal.new(1)
-
-      assert %Address.CurrentTokenBalance{block_number: ^previous_block_number, value: ^previous_value} =
-               Repo.get_by(Address.CurrentTokenBalance,
-                 address_hash: address_hash,
-                 token_contract_address_hash: token_contract_address_hash
-               )
-    end
-
-    @tag :skip
-    test "a non-holder reverting to a holder increases the holder_count",
-         %{consensus_block: %{hash: block_hash, miner_hash: miner_hash, number: block_number}, options: options} do
-      token = insert(:token)
-      token_contract_address_hash = token.contract_address_hash
-
-      non_holder_reverts_to_holder(%{
-        current: %{block_number: block_number},
-        token_contract_address_hash: token_contract_address_hash
-      })
-
-      # Token must exist with non-`nil` `holder_count` for `blocks_update_token_holder_counts` to update
-      update_holder_count!(token_contract_address_hash, 0)
-
-      insert(:block, number: block_number, consensus: true)
-
-      block_params = params_for(:block, hash: block_hash, miner_hash: miner_hash, number: block_number, consensus: true)
-
-      %Ecto.Changeset{valid?: true, changes: block_changes} = Block.changeset(%Block{}, block_params)
-      changes_list = [block_changes]
-
-      assert {:ok,
-              %{
-                blocks_update_token_holder_counts: [
-                  %{
-                    contract_address_hash: ^token_contract_address_hash,
-                    holder_count: 1
-                  }
-                ]
-              }} =
-               Multi.new()
-               |> Blocks.run(changes_list, options)
-               |> Repo.transaction()
-    end
-
-    @tag :skip
-=======
->>>>>>> 51d82f1d
     test "a holder reverting to a non-holder decreases the holder_count",
          %{consensus_block: %{hash: block_hash, miner_hash: miner_hash, number: block_number}, options: options} do
       token = insert(:token)
