--- conflicted
+++ resolved
@@ -36,11 +36,11 @@
   prepare: :unnamed,
   timeout: :timer.seconds(60)
 
-<<<<<<< HEAD
 config :explorer, Explorer.Repo.Beacon,
-=======
+  prepare: :unnamed,
+  timeout: :timer.seconds(60)
+
 config :explorer, Explorer.Repo.BridgedTokens,
->>>>>>> 6d53e602
   prepare: :unnamed,
   timeout: :timer.seconds(60)
 
