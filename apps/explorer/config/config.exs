--- conflicted
+++ resolved
@@ -113,25 +113,6 @@
   enabled: true,
   enable_consolidation: true
 
-<<<<<<< HEAD
-cache_bridge_market_cap_update_interval = System.get_env("CACHE_BRIDGE_MARKET_CAP_UPDATE_INTERVAL")
-
-bridge_market_cap_update_interval =
-  if cache_bridge_market_cap_update_interval do
-    case Integer.parse(cache_bridge_market_cap_update_interval) do
-      {integer, ""} -> integer
-      _ -> nil
-    end
-  end
-
-config :explorer, Explorer.Counters.Bridge,
-  enable_consolidation: System.get_env("DISABLE_BRIDGE_MARKET_CAP_UPDATER") !== "true",
-  update_interval_in_seconds: bridge_market_cap_update_interval || 30 * 60
-
-config :explorer, Explorer.TokenTransferTokenIdMigration.Supervisor, enabled: true
-
-=======
->>>>>>> ce735c12
 config :explorer, Explorer.TokenInstanceOwnerAddressMigration.Supervisor, enabled: true
 
 config :explorer, Explorer.Migrator.TransactionsDenormalization, enabled: true
