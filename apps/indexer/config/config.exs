# This file is responsible for configuring your application
# and its dependencies with the aid of the Mix.Config module.
use Mix.Config

import Bitwise

block_transformers = %{
  "clique" => Indexer.Transform.Blocks.Clique,
  "base" => Indexer.Transform.Blocks.Base
}

# Compile time environment variable access requires recompilation.
configured_transformer = System.get_env("BLOCK_TRANSFORMER") || "base"

block_transformer =
  case Map.get(block_transformers, configured_transformer) do
    nil ->
      raise """
      No such block transformer: #{configured_transformer}.

      Valid values are:
      #{Enum.join(Map.keys(block_transformers), "\n")}

      Please update environment variable BLOCK_TRANSFORMER accordingly.
      """

    transformer ->
      transformer
  end

config :indexer,
  block_transformer: block_transformer,
  ecto_repos: [Explorer.Repo],
  metadata_updater_days_interval: 2,
  # bytes
<<<<<<< HEAD
  memory_limit: 8 <<< 30,
  first_block: System.get_env("FIRST_BLOCK") || 0

config :indexer, Indexer.ReplacedTransaction.Supervisor, disabled?: true
# config :indexer, Indexer.Block.Reward.Supervisor, disabled?: true 
=======
  memory_limit: 1 <<< 30,
  first_block: System.get_env("FIRST_BLOCK") || "0"

# config :indexer, Indexer.Fetcher.ReplacedTransaction.Supervisor, disabled?: true
# config :indexer, Indexer.Fetcher.BlockReward.Supervisor, disabled?: true
>>>>>>> 4862f9dd

config :indexer, Indexer.Tracer,
  service: :indexer,
  adapter: SpandexDatadog.Adapter,
  trace_key: :blockscout

config :logger, :indexer,
  # keep synced with `config/config.exs`
  format: "$dateT$time $metadata[$level] $message\n",
  metadata:
    ~w(application fetcher request_id first_block_number last_block_number missing_block_range_count missing_block_count
       block_number step count error_count shrunk import_id transaction_id)a,
  metadata_filter: [application: :indexer]

# Import environment specific config. This must remain at the bottom
# of this file so it overrides the configuration defined above.
import_config "#{Mix.env()}.exs"<|MERGE_RESOLUTION|>--- conflicted
+++ resolved
@@ -33,19 +33,11 @@
   ecto_repos: [Explorer.Repo],
   metadata_updater_days_interval: 2,
   # bytes
-<<<<<<< HEAD
   memory_limit: 8 <<< 30,
   first_block: System.get_env("FIRST_BLOCK") || 0
 
 config :indexer, Indexer.ReplacedTransaction.Supervisor, disabled?: true
 # config :indexer, Indexer.Block.Reward.Supervisor, disabled?: true 
-=======
-  memory_limit: 1 <<< 30,
-  first_block: System.get_env("FIRST_BLOCK") || "0"
-
-# config :indexer, Indexer.Fetcher.ReplacedTransaction.Supervisor, disabled?: true
-# config :indexer, Indexer.Fetcher.BlockReward.Supervisor, disabled?: true
->>>>>>> 4862f9dd
 
 config :indexer, Indexer.Tracer,
   service: :indexer,
