# Indexer

**TODO: Add description**

## Structure

The indexer is split into multiple fetchers. Each fetcher has its own supervising tree with a separate `TaskSupervisor` for better detecting of memory, message or blocking problems.

Most fetchers have their `Supervisor` module generated automatically using `use Indexer.Fetcher` macro.

There are different fetchers described below, but the final step of almost all of them is importing data into database.
A map of lists of different entities is constructed and fed to `Explorer.Chain.import` method.
This method assigns different runners from `Explorer.Chain.Import.Runner` namespace, matching key in map to `option_key` attribute of a runner.
The runners are then performing according to the order specified in stages in `Explorer.Chain.Import.Stage`.

### Transformers

Some data has to be extracted from already fetched data, and there're several transformers in `lib/indexer/transform` to do just that. They normally accept a part of the `Chain.import`-able map and return another part of it.

- `addresses`: extracts all encountered addresses from different entities
- `address_coin_balances`: detects coin balance-changing entities (transactions, minted blocks, etc) to create coin balance entities for further fetching
- `token_transfers`: parses logs to extract token transfers
- `mint_transfers`: parses logs to extract token mint transfers
- `transaction_actions`: parses logs to extract transaction actions
- `address_token_balances`: creates token balance entities for further fetching, based on detected token transfers
- `blocks`: extracts block signer hash from additional data for Clique chains
- `optimism_withdrawals`: parses logs to extract L2 withdrawal messages

### Root fetchers

- `pending_transaction`: fetches pending transactions (i.e. not yet collated into a block) every second (`pending_transaction_interval`)
- `block/realtime`: listens for new blocks from websocket and polls node for new blocks, imports new ones one by one
- `block/catchup`: gets unfetched ranges of blocks, imports them in batches
- `transaction_action`: optionally fetches/rewrites transaction actions for old blocks (in a given range of blocks for given protocols)
<<<<<<< HEAD
- `optimism_txn_batch`: fetches transaction batches of Optimism chain
- `optimism_output_root`: fetches output roots of Optimism chain
- `optimism_deposit`: fetches deposits to Optimism chain
- `optimism_withdrawal`: fetches withdrawals from Optimism chain
- `optimism_withdrawal_event`: fetches withdrawal events on L1 chain
=======
- `withdrawals`: optionally fetches withdrawals for old blocks (in the given from boundary of block numbers)
>>>>>>> a1f6b6fc

Both block fetchers retrieve/extract the blocks themselves and the following additional data:

- `block_second_degree_relations`
- `transactions`
- `logs`
- `token_transfers`
- `transaction_actions`
- `addresses`
- `withdrawals`

The following stubs for further async fetching are inserted as well:

- `block_rewards`
- `address_coin_balances`
- `address_token_balances`
- `tokens`

Realtime fetcher also immediately fetches from the node:

- current balances for `addresses`
- `address_coin_balances`

The following async fetchers are launched for importing missing data:

- `replaced_transaction`
- `block_reward`
- `uncle_block`
- `internal_transaction`
- `coin_balance` (only in catchup fetcher)
- `token_balance`
- `token`
- `contract_code`

### Async fetchers

These are responsible for fetching additional block data not retrieved in root fetchers.
Most of them are based off `BufferedTask`, and the basic algorithm goes like this:

1. Make an initial streaming request to database to fetch identifiers of all existing unfetched items.
2. Accept new identifiers for fetching via `async_fetch()` method.
3. Split identifier in batches and run tasks on `TaskSupervisor` according to `max_batch_size` and `max_concurrency` settings.
4. Make requests using `EthereumJSONRPC`.
5. Optionally post-process results using transformers.
6. Optionally pass new identifiers to other async fetchers using `async_fetch`.
7. Run `Chain.import` with fetched data.

- `replaced_transaction`: not a fetcher per se, but rather an async worker, which discards previously pending transactions after they are replaced with new pending transactions with the same nonce, or are collated in a block.
- `block_reward`: missing `block_rewards` for consensus blocks
- `uncle_block`: blocks for `block_second_degree_relations` with null `uncle_fetched_at`
- `internal_transaction`: for either `blocks` (Nethermind) or `transactions` with null `internal_transactions_indexed_at`
- `coin_balance`: for `address_coin_balances` with null `value_fetched_at`
- `token_balance`: for `address_token_balances` with null `value_fetched_at`. Also upserts `address_current_token_balances`
- `token`: for `tokens` with `cataloged == false`
- `contract_code`: for `transactions` with non-null `created_contract_address_hash` and null `created_contract_code_indexed_at`

Additionally:

- `token_updater` is run every 2 days to update token metadata
- `coin_balance_on_demand` is triggered from web UI to ensure address balance is as up-to-date as possible

### Temporary workers

These workers are created for fetching information, which previously wasn't fetched in existing fetchers, or was fetched incorrectly.
After all deployed instances get all needed data, these fetchers should be deprecated and removed.

- `uncataloged_token_transfers`: extracts token transfers from logs, which previously weren't parsed due to unknown format
- `uncles_without_index`: adds previously unfetched `index` field for unfetched blocks in `block_second_degree_relations`
- `blocks_transactions_mismatch`: refetches each block once and revokes consensus to those whose transaction number mismatches with the number currently stored. This is meant to force the correction of a race condition that caused successfully fetched transactions to be overwritten by a following non-consensus block: [#1911](https://github.com/blockscout/blockscout/issues/1911).

## Memory Usage

The work queues for building the index of all blocks, balances (coin and token), and internal transactions can grow quite large.   By default, the soft-limit is 1 GiB, which can be changed by setting `INDEXER_MEMORY_LIMIT` environment variable https://docs.blockscout.com/for-developers/developer-faqs/how-do-i-update-memory-consumption-to-fix-indexer-memory-errors#updating-memory-consumption.

Memory usage is checked once per minute.  If the soft-limit is reached, the shrinkable work queues will shed half their load.  The shed load will be restored from the database, the same as when a restart of the server occurs, so rebuilding the work queue will be slower, but use less memory.

If all queues are at their minimum size, then no more memory can be reclaimed and an error will be logged.

## Websocket Keepalive

This defaults to 150 seconds, but it can be set via adding a configuration to `subscribe_named_arguments` in the appropriate config file (indexer/config/<env>/<variant>.exs) called `:keep_alive`. The value is an integer representing milliseconds.

## Testing

### Nethermind

#### Mox

**This is the default setup.  `mix test` will work on its own, but to be explicit, use the following setup**:

```shell
export ETHEREUM_JSONRPC_CASE=EthereumJSONRPC.Case.Nethermind.Mox
mix test --exclude no_nethermind
```

#### HTTP / WebSocket

```shell
export ETHEREUM_JSONRPC_CASE=EthereumJSONRPC.Case.Nethermind.HTTPWebSocket
mix test --exclude no_nethermind
```

| Protocol  | URL                                |
|:----------|:-----------------------------------|
| HTTP      | `http://localhost:8545`  |
| WebSocket | `ws://localhost:8546`    |

### Geth

#### Mox

```shell
export ETHEREUM_JSONRPC_CASE=EthereumJSONRPC.Case.Geth.Mox
mix test --exclude no_geth
```

#### HTTP / WebSocket

```shell
export ETHEREUM_JSONRPC_CASE=EthereumJSONRPC.Case.Geth.HTTPWebSocket
mix test --exclude no_geth
```

| Protocol  | URL                                               |
|:----------|:--------------------------------------------------|
| HTTP      | `https://mainnet.infura.io/8lTvJTKmHPCHazkneJsY`  |
| WebSocket | `wss://mainnet.infura.io/ws/8lTvJTKmHPCHazkneJsY` |<|MERGE_RESOLUTION|>--- conflicted
+++ resolved
@@ -32,15 +32,12 @@
 - `block/realtime`: listens for new blocks from websocket and polls node for new blocks, imports new ones one by one
 - `block/catchup`: gets unfetched ranges of blocks, imports them in batches
 - `transaction_action`: optionally fetches/rewrites transaction actions for old blocks (in a given range of blocks for given protocols)
-<<<<<<< HEAD
+- `withdrawals`: optionally fetches withdrawals for old blocks (in the given from boundary of block numbers)
 - `optimism_txn_batch`: fetches transaction batches of Optimism chain
 - `optimism_output_root`: fetches output roots of Optimism chain
 - `optimism_deposit`: fetches deposits to Optimism chain
 - `optimism_withdrawal`: fetches withdrawals from Optimism chain
 - `optimism_withdrawal_event`: fetches withdrawal events on L1 chain
-=======
-- `withdrawals`: optionally fetches withdrawals for old blocks (in the given from boundary of block numbers)
->>>>>>> a1f6b6fc
 
 Both block fetchers retrieve/extract the blocks themselves and the following additional data:
 
