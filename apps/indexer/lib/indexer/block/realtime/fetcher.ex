defmodule Indexer.Block.Realtime.Fetcher do
  @moduledoc """
  Fetches and indexes block ranges from latest block forward using a WebSocket.
  """

  use GenServer
  use Spandex.Decorators

  require Indexer.Tracer
  require Logger

  import EthereumJSONRPC, only: [integer_to_quantity: 1, quantity_to_integer: 1]

  import Indexer.Block.Fetcher,
    only: [
      async_import_block_rewards: 1,
      async_import_created_contract_codes: 1,
      async_import_internal_transactions: 1,
      async_import_replaced_transactions: 1,
      async_import_tokens: 1,
      async_import_token_balances: 1,
      async_import_token_instances: 1,
      async_import_uncles: 1,
      fetch_and_import_range: 2
    ]

  alias Ecto.Changeset
  alias EthereumJSONRPC.{Blocks, FetchedBalances, Subscription}
  alias Explorer.Chain
  alias Explorer.Chain.Cache.Accounts
<<<<<<< HEAD
  # alias Explorer.Counters.AverageBlockTime
=======
  alias Explorer.Chain.Events.Publisher
  alias Explorer.Counters.AverageBlockTime
>>>>>>> 0ceeb8b8
  alias Indexer.{Block, Tracer}
  alias Indexer.Block.Realtime.TaskSupervisor
  alias Indexer.Transform.Addresses
  # alias Timex.Duration

  @behaviour Block.Fetcher

  @minimum_safe_polling_period :timer.seconds(1)

  @enforce_keys ~w(block_fetcher)a
  defstruct ~w(block_fetcher subscription previous_number max_number_seen timer)a

  @type t :: %__MODULE__{
          block_fetcher: %Block.Fetcher{
            broadcast: term(),
            callback_module: __MODULE__,
            json_rpc_named_arguments: EthereumJSONRPC.json_rpc_named_arguments(),
            receipts_batch_size: pos_integer(),
            receipts_concurrency: pos_integer()
          },
          subscription: Subscription.t(),
          previous_number: pos_integer() | nil,
          max_number_seen: pos_integer() | nil
        }

  def start_link([arguments, gen_server_options]) do
    GenServer.start_link(__MODULE__, arguments, gen_server_options)
  end

  @impl GenServer
  def init(%{block_fetcher: %Block.Fetcher{} = block_fetcher, subscribe_named_arguments: subscribe_named_arguments}) do
    Logger.metadata(fetcher: :block_realtime)

    {:ok, %__MODULE__{block_fetcher: %Block.Fetcher{block_fetcher | broadcast: :realtime, callback_module: __MODULE__}},
     {:continue, {:init, subscribe_named_arguments}}}
  end

  @impl GenServer
  def handle_continue({:init, subscribe_named_arguments}, %__MODULE__{subscription: nil} = state) do
    timer = schedule_polling()
    {:noreply, %__MODULE__{state | timer: timer} |> subscribe_to_new_heads(subscribe_named_arguments)}
  end

  @impl GenServer
  def handle_info(
        {subscription, {:ok, %{"number" => quantity}}},
        %__MODULE__{
          block_fetcher: %Block.Fetcher{} = block_fetcher,
          subscription: %Subscription{} = subscription,
          previous_number: previous_number,
          max_number_seen: max_number_seen,
          timer: timer
        } = state
      )
      when is_binary(quantity) do
    number = quantity_to_integer(quantity)

    if number > 0 do
      Publisher.broadcast([{:last_block_number, number}], :realtime)
    end

    # Subscriptions don't support getting all the blocks and transactions data,
    # so we need to go back and get the full block
    start_fetch_and_import(number, block_fetcher, previous_number, max_number_seen)

    new_max_number = new_max_number(number, max_number_seen)

    Process.cancel_timer(timer)
    new_timer = schedule_polling()

    {:noreply,
     %{
       state
       | previous_number: number,
         max_number_seen: new_max_number,
         timer: new_timer
     }}
  end

  @impl GenServer
  def handle_info(
        :poll_latest_block_number,
        %__MODULE__{
          block_fetcher: %Block.Fetcher{json_rpc_named_arguments: json_rpc_named_arguments} = block_fetcher,
          previous_number: previous_number,
          max_number_seen: max_number_seen
        } = state
      ) do
    {number, new_max_number} =
      case EthereumJSONRPC.fetch_block_number_by_tag("latest", json_rpc_named_arguments) do
        {:ok, number} when is_nil(max_number_seen) or number > max_number_seen ->
          start_fetch_and_import(number, block_fetcher, previous_number, number)

          {max_number_seen, number}

        _ ->
          {previous_number, max_number_seen}
      end

    timer = schedule_polling()

    {:noreply,
     %{
       state
       | previous_number: number,
         max_number_seen: new_max_number,
         timer: timer
     }}
  end

  # don't handle other messages (e.g. :ssl_closed)
  def handle_info(_, state) do
    {:noreply, state}
  end

  defp subscribe_to_new_heads(%__MODULE__{subscription: nil} = state, subscribe_named_arguments)
       when is_list(subscribe_named_arguments) do
    case EthereumJSONRPC.subscribe("newHeads", subscribe_named_arguments) do
      {:ok, subscription} ->
        %__MODULE__{state | subscription: subscription}

      {:error, reason} ->
        Logger.debug(fn -> ["Could not connect to websocket: #{inspect(reason)}. Continuing with polling."] end)
        state
    end
  end

  defp subscribe_to_new_heads(state, _), do: state

  defp new_max_number(number, nil), do: number

  defp new_max_number(number, max_number_seen), do: max(number, max_number_seen)

  defp schedule_polling do
    polling_period = 1_000
    # case AverageBlockTime.average_block_time() do
    #   {:error, :disabled} -> 2_000
    #   block_time -> round(Duration.to_milliseconds(block_time) * 2)
    # end

    safe_polling_period = max(polling_period, @minimum_safe_polling_period)

    Process.send_after(self(), :poll_latest_block_number, safe_polling_period)
  end

  @import_options ~w(address_hash_to_fetched_balance_block_number)a

  @impl Block.Fetcher
  def import(
        block_fetcher,
        %{
          address_coin_balances: %{params: address_coin_balances_params},
          address_coin_balances_daily: %{params: address_coin_balances_daily_params},
          address_hash_to_fetched_balance_block_number: address_hash_to_block_number,
          addresses: %{params: addresses_params},
          block_rewards: block_rewards
        } = options
      ) do
    with {:balances,
          {:ok,
           %{
             addresses_params: balances_addresses_params,
             balances_params: balances_params,
             balances_daily_params: balances_daily_params
           }}} <-
           {:balances,
            balances(block_fetcher, %{
              address_hash_to_block_number: address_hash_to_block_number,
              addresses_params: addresses_params,
              balances_params: address_coin_balances_params,
              balances_daily_params: address_coin_balances_daily_params
            })},
         {block_reward_errors, chain_import_block_rewards} = Map.pop(block_rewards, :errors),
         chain_import_options =
           options
           |> Map.drop(@import_options)
           |> put_in([:addresses, :params], balances_addresses_params)
           |> put_in([:blocks, :params, Access.all(), :consensus], true)
           |> put_in([:block_rewards], chain_import_block_rewards)
           |> put_in([Access.key(:address_coin_balances, %{}), :params], balances_params)
           |> put_in([Access.key(:address_coin_balances_daily, %{}), :params], balances_daily_params),
         {:import, {:ok, imported} = ok} <- {:import, Chain.import(chain_import_options)} do
      Logger.debug("#blocks_importer#: import from realtime start...")

      async_import_remaining_block_data(
        imported,
        %{block_rewards: %{errors: block_reward_errors}}
      )

      Accounts.drop(imported[:addresses])

      Logger.debug("#blocks_importer#: import from realtime finished")
      ok
    end
  end

  def import(_, _) do
    Logger.warn("Empty parameters were provided for realtime fetcher")

    {:ok, []}
  end

  defp start_fetch_and_import(number, block_fetcher, previous_number, max_number_seen) do
    start_at = determine_start_at(number, previous_number, max_number_seen)

    for block_number_to_fetch <- start_at..number do
      args = [block_number_to_fetch, block_fetcher, reorg?(number, max_number_seen)]
      Task.Supervisor.start_child(TaskSupervisor, __MODULE__, :fetch_and_import_block, args)
    end
  end

  defp determine_start_at(number, nil, nil), do: number

  defp determine_start_at(number, nil, max_number_seen) do
    determine_start_at(number, number - 1, max_number_seen)
  end

  defp determine_start_at(number, previous_number, max_number_seen) do
    if reorg?(number, max_number_seen) do
      # set start_at to NOT fill in skipped numbers
      number
    else
      # set start_at to fill in skipped numbers, if any
      previous_number + 1
    end
  end

  defp reorg?(number, max_number_seen) when is_integer(max_number_seen) and number <= max_number_seen do
    true
  end

  defp reorg?(_, _), do: false

  @reorg_delay 5_000

  @decorate trace(name: "fetch", resource: "Indexer.Block.Realtime.Fetcher.fetch_and_import_block/3", tracer: Tracer)
  def fetch_and_import_block(block_number_to_fetch, block_fetcher, reorg?, retry \\ 3) do
    Indexer.Logger.metadata(
      fn ->
        if reorg? do
          # give previous fetch attempt (for same block number) a chance to finish
          # before fetching again, to reduce block consensus mistakes
          :timer.sleep(@reorg_delay)
        end

        do_fetch_and_import_block(block_number_to_fetch, block_fetcher, retry)
      end,
      fetcher: :block_realtime,
      block_number: block_number_to_fetch
    )
  end

  @decorate span(tracer: Tracer)
  defp do_fetch_and_import_block(block_number_to_fetch, block_fetcher, retry) do
    Logger.debug("#blocks_importer#: Started fetching and importing...")

    case fetch_and_import_range(block_fetcher, block_number_to_fetch..block_number_to_fetch) do
      {:ok, %{inserted: _, errors: []}} ->
        Logger.debug("#blocks_importer#: Fetched and imported.")

      {:ok, %{inserted: _, errors: [_ | _] = errors}} ->
        Logger.error(fn ->
          [
            "failed to fetch block: ",
            inspect(errors),
            ".  Block will be retried by catchup indexer."
          ]
        end)

      {:error, {:import = step, [%Changeset{} | _] = changesets}} ->
        params = %{
          changesets: changesets,
          block_number_to_fetch: block_number_to_fetch,
          block_fetcher: block_fetcher,
          retry: retry
        }

        if retry_fetch_and_import_block(params) == :ignore do
          Logger.error(
            fn ->
              [
                "failed to validate for block ",
                to_string(block_number_to_fetch),
                ": ",
                inspect(changesets),
                ".  Block will be retried by catchup indexer."
              ]
            end,
            step: step
          )
        end

      {:error, {:import = step, reason}} ->
        Logger.error(fn -> inspect(reason) end, step: step)

      {:error, {step, reason}} ->
        Logger.error(
          fn ->
            [
              "failed to fetch: ",
              inspect(reason),
              ".  Block will be retried by catchup indexer."
            ]
          end,
          step: step
        )

      {:error, {step, failed_value, _changes_so_far}} ->
        Logger.error(
          fn ->
            [
              "failed to insert: ",
              inspect(failed_value),
              ".  Block will be retried by catchup indexer."
            ]
          end,
          step: step
        )
    end
  end

  defp retry_fetch_and_import_block(%{retry: retry}) when retry < 1, do: :ignore

  defp retry_fetch_and_import_block(%{changesets: changesets} = params) do
    if unknown_block_number_error?(changesets) do
      # Wait half a second to give Parity time to sync.
      :timer.sleep(500)

      number = params.block_number_to_fetch
      fetcher = params.block_fetcher
      updated_retry = params.retry - 1

      do_fetch_and_import_block(number, fetcher, updated_retry)
    else
      :ignore
    end
  end

  defp unknown_block_number_error?(changesets) do
    Enum.any?(changesets, &(Map.get(&1, :message) == "Unknown block number"))
  end

  defp async_import_remaining_block_data(
         imported,
         %{block_rewards: %{errors: block_reward_errors}}
       ) do
    async_import_block_rewards(block_reward_errors)
    async_import_created_contract_codes(imported)
    async_import_internal_transactions(imported)
    async_import_tokens(imported)
    async_import_token_balances(imported)
    async_import_token_instances(imported)
    async_import_uncles(imported)
    async_import_replaced_transactions(imported)
  end

  defp balances(
         %Block.Fetcher{json_rpc_named_arguments: json_rpc_named_arguments},
         %{addresses_params: addresses_params} = options
       ) do
    Logger.debug("#blocks_importer#: Balances starting...")

    case options
         |> fetch_balances_params_list()
         |> EthereumJSONRPC.fetch_balances(json_rpc_named_arguments) do
      {:ok, %FetchedBalances{params_list: params_list, errors: []}} ->
        merged_addresses_params =
          %{address_coin_balances: params_list}
          |> Addresses.extract_addresses()
          |> Kernel.++(addresses_params)
          |> Addresses.merge_addresses()

        value_fetched_at = DateTime.utc_now()

        importable_balances_params = Enum.map(params_list, &Map.put(&1, :value_fetched_at, value_fetched_at))

        block_numbers =
          params_list
          |> Enum.map(&Map.get(&1, :block_number))
          |> Enum.sort()
          |> Enum.dedup()

        block_timestamp_map =
          Enum.reduce(block_numbers, %{}, fn block_number, map ->
            {:ok, %Blocks{blocks_params: [%{timestamp: timestamp}]}} =
              EthereumJSONRPC.fetch_blocks_by_range(block_number..block_number, json_rpc_named_arguments)

            day = DateTime.to_date(timestamp)
            Map.put(map, "#{block_number}", day)
          end)

        importable_balances_daily_params =
          Enum.map(params_list, fn param ->
            day = Map.get(block_timestamp_map, "#{param.block_number}")
            Map.put(param, :day, day)
          end)

        Logger.debug("#blocks_importer#: Balances finished")
        {:ok,
         %{
           addresses_params: merged_addresses_params,
           balances_params: importable_balances_params,
           balances_daily_params: importable_balances_daily_params
         }}

      {:error, _} = error ->
        Logger.debug("#blocks_importer#: Balances finished")
        error

      {:ok, %FetchedBalances{errors: errors}} ->
        Logger.debug("#blocks_importer#: Balances finished")
        {:error, errors}
    end
  end

  defp fetch_balances_params_list(%{
         addresses_params: addresses_params,
         address_hash_to_block_number: address_hash_to_block_number,
         balances_params: balances_params
       }) do
    Logger.debug("#blocks_importer#: fetch_balances_params_list starting...")

    balances =
      addresses_params
      |> addresses_params_to_fetched_balances_params_set(%{address_hash_to_block_number: address_hash_to_block_number})
      |> MapSet.union(balances_params_to_fetch_balances_params_set(balances_params))
      # stable order for easier moxing
      |> Enum.sort_by(fn %{hash_data: hash_data, block_quantity: block_quantity} -> {hash_data, block_quantity} end)

    Logger.debug("#blocks_importer#: fetch_balances_params_list finished")
    balances
  end

  defp addresses_params_to_fetched_balances_params_set(addresses_params, %{
         address_hash_to_block_number: address_hash_to_block_number
       }) do
    Logger.debug("#blocks_importer#: addresses_params_to_fetched_balances_params_set starting...")

    Enum.into(addresses_params, MapSet.new(), fn %{hash: address_hash} = address_params when is_binary(address_hash) ->
      block_number =
        case address_params do
          %{fetched_coin_balance_block_number: block_number} when is_integer(block_number) ->
            block_number

          _ ->
            Map.fetch!(address_hash_to_block_number, address_hash)
        end

      Logger.debug("#blocks_importer#: addresses_params_to_fetched_balances_params_set finished")
      %{hash_data: address_hash, block_quantity: integer_to_quantity(block_number)}
    end)
  end

  defp balances_params_to_fetch_balances_params_set(balances_params) do
    Enum.into(balances_params, MapSet.new(), fn %{address_hash: address_hash, block_number: block_number} ->
      %{hash_data: address_hash, block_quantity: integer_to_quantity(block_number)}
    end)
  end
end<|MERGE_RESOLUTION|>--- conflicted
+++ resolved
@@ -28,16 +28,12 @@
   alias EthereumJSONRPC.{Blocks, FetchedBalances, Subscription}
   alias Explorer.Chain
   alias Explorer.Chain.Cache.Accounts
-<<<<<<< HEAD
-  # alias Explorer.Counters.AverageBlockTime
-=======
   alias Explorer.Chain.Events.Publisher
   alias Explorer.Counters.AverageBlockTime
->>>>>>> 0ceeb8b8
   alias Indexer.{Block, Tracer}
   alias Indexer.Block.Realtime.TaskSupervisor
   alias Indexer.Transform.Addresses
-  # alias Timex.Duration
+  alias Timex.Duration
 
   @behaviour Block.Fetcher
 
@@ -168,11 +164,11 @@
   defp new_max_number(number, max_number_seen), do: max(number, max_number_seen)
 
   defp schedule_polling do
-    polling_period = 1_000
-    # case AverageBlockTime.average_block_time() do
-    #   {:error, :disabled} -> 2_000
-    #   block_time -> round(Duration.to_milliseconds(block_time) * 2)
-    # end
+    polling_period =
+      case AverageBlockTime.average_block_time() do
+        {:error, :disabled} -> 2_000
+        block_time -> round(Duration.to_milliseconds(block_time) / 2)
+      end
 
     safe_polling_period = max(polling_period, @minimum_safe_polling_period)
 
