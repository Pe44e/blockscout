--- conflicted
+++ resolved
@@ -251,9 +251,6 @@
 
   defp reorg?(_, _), do: false
 
-<<<<<<< HEAD
-  @reorg_delay 100
-=======
   defp can_be_skipped?(number, max_number_seen) when is_integer(max_number_seen) and number > max_number_seen + 1 do
     max_skipping_distance = Application.get_env(:indexer, :max_skipping_distance)
 
@@ -263,7 +260,6 @@
   defp can_be_skipped?(_, _), do: false
 
   @reorg_delay 5_000
->>>>>>> b42d0432
 
   @decorate trace(name: "fetch", resource: "Indexer.Block.Realtime.Fetcher.fetch_and_import_block/3", tracer: Tracer)
   def fetch_and_import_block(block_number_to_fetch, block_fetcher, reorg?, retry \\ 3) do
