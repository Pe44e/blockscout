defmodule Indexer.Helper do
  @moduledoc """
  Auxiliary common functions for indexers.
  """

  require Logger

  import EthereumJSONRPC,
    only: [
      fetch_block_number_by_tag: 2,
      json_rpc: 2,
      quantity_to_integer: 1,
      request: 1
    ]

  alias EthereumJSONRPC.Block.ByNumber
  alias EthereumJSONRPC.Blocks
  alias Explorer.Chain.Hash

<<<<<<< HEAD
  @finite_retries_number 3
  @infinite_retries_number 100_000_000

=======
  @block_check_interval_range_size 100
  @block_by_number_chunk_size 50

  @doc """
  Checks whether the given Ethereum address looks correct.
  The address should begin with 0x prefix and then contain 40 hexadecimal digits (can be in mixed case).
  This function doesn't check if the address is checksummed.
  """
  @spec address_correct?(binary()) :: boolean()
  def address_correct?(address) when is_binary(address) do
    String.match?(address, ~r/^0x[[:xdigit:]]{40}$/i)
  end

  def address_correct?(_address) do
    false
  end

  @doc """
  Converts Explorer.Chain.Hash representation of the given address to a string
  beginning with 0x prefix. If the given address is already a string, it is not modified.
  The second argument forces the result to be downcased.
  """
>>>>>>> c9a2d143
  @spec address_hash_to_string(binary(), boolean()) :: binary()
  def address_hash_to_string(hash, downcase \\ false)

  def address_hash_to_string(hash, downcase) when is_binary(hash) do
    if downcase do
      String.downcase(hash)
    else
      hash
    end
  end

  def address_hash_to_string(hash, downcase) do
    if downcase do
      String.downcase(Hash.to_string(hash))
    else
      Hash.to_string(hash)
    end
  end

  @doc """
  Calculates average block time in milliseconds (based on the latest 100 blocks) divided by 2.
  Sends corresponding requests to the RPC node.
  Returns a tuple {:ok, block_check_interval, last_safe_block}
  where `last_safe_block` is the number of the recent `safe` or `latest` block (depending on which one is available).
  Returns {:error, description} in case of error.
  """
  @spec get_block_check_interval(list()) :: {:ok, non_neg_integer(), non_neg_integer()} | {:error, any()}
  def get_block_check_interval(json_rpc_named_arguments) do
    {last_safe_block, _} = get_safe_block(json_rpc_named_arguments)

    first_block = max(last_safe_block - @block_check_interval_range_size, 1)

    with {:ok, first_block_timestamp} <-
           get_block_timestamp_by_number(first_block, json_rpc_named_arguments, 100_000_000),
         {:ok, last_safe_block_timestamp} <-
           get_block_timestamp_by_number(last_safe_block, json_rpc_named_arguments, 100_000_000) do
      block_check_interval =
        ceil((last_safe_block_timestamp - first_block_timestamp) / (last_safe_block - first_block) * 1000 / 2)

      Logger.info("Block check interval is calculated as #{block_check_interval} ms.")
      {:ok, block_check_interval, last_safe_block}
    else
      {:error, error} ->
        {:error, "Failed to calculate block check interval due to #{inspect(error)}"}
    end
  end

  defp get_safe_block(json_rpc_named_arguments) do
    case get_block_number_by_tag("safe", json_rpc_named_arguments) do
      {:ok, safe_block} ->
        {safe_block, false}

      {:error, :not_found} ->
        {:ok, latest_block} = get_block_number_by_tag("latest", json_rpc_named_arguments, 100_000_000)
        {latest_block, true}
    end
  end

  @doc """
  Fetches block number by its tag (e.g. `latest` or `safe`) using RPC request.
  Performs a specified number of retries (up to) if the first attempt returns error.
  """
  @spec get_block_number_by_tag(binary(), list(), non_neg_integer()) :: {:ok, non_neg_integer()} | {:error, atom()}
  def get_block_number_by_tag(tag, json_rpc_named_arguments, retries \\ @finite_retries_number) do
    error_message = &"Cannot fetch #{tag} block number. Error: #{inspect(&1)}"
    repeated_call(&fetch_block_number_by_tag/2, [tag, json_rpc_named_arguments], error_message, retries)
  end

  @doc """
  Fetches transaction data by its hash using RPC request.
  Performs a specified number of retries (up to) if the first attempt returns error.
  """
  @spec get_transaction_by_hash(binary() | nil, list(), non_neg_integer()) :: {:ok, any()} | {:error, any()}
  def get_transaction_by_hash(hash, json_rpc_named_arguments, retries_left \\ @finite_retries_number)

  def get_transaction_by_hash(hash, _json_rpc_named_arguments, _retries_left) when is_nil(hash), do: {:ok, nil}

  def get_transaction_by_hash(hash, json_rpc_named_arguments, retries) do
    req =
      request(%{
        id: 0,
        method: "eth_getTransactionByHash",
        params: [hash]
      })

    error_message = &"eth_getTransactionByHash failed. Error: #{inspect(&1)}"

    repeated_call(&json_rpc/2, [req, json_rpc_named_arguments], error_message, retries)
  end

  def infinite_retries_number do
    @infinite_retries_number
  end

  @doc """
  Forms JSON RPC named arguments for the given RPC URL.
  """
  @spec json_rpc_named_arguments(binary()) :: list()
  def json_rpc_named_arguments(rpc_url) do
    [
      transport: EthereumJSONRPC.HTTP,
      transport_options: [
        http: EthereumJSONRPC.HTTP.HTTPoison,
        url: rpc_url,
        http_options: [
          recv_timeout: :timer.minutes(10),
          timeout: :timer.minutes(10),
          hackney: [pool: :ethereum_jsonrpc]
        ]
      ]
    ]
  end

  @doc """
  Prints a log of progress when handling something splitted to block chunks.
  """
  @spec log_blocks_chunk_handling(
          non_neg_integer(),
          non_neg_integer(),
          non_neg_integer(),
          non_neg_integer(),
          binary() | nil,
          :L1 | :L2
        ) :: :ok
  def log_blocks_chunk_handling(chunk_start, chunk_end, start_block, end_block, items_count, layer) do
    is_start = is_nil(items_count)

    {type, found} =
      if is_start do
        {"Start", ""}
      else
        {"Finish", " Found #{items_count}."}
      end

    target_range =
      if chunk_start != start_block or chunk_end != end_block do
        progress =
          if is_start do
            ""
          else
            percentage =
              (chunk_end - start_block + 1)
              |> Decimal.div(end_block - start_block + 1)
              |> Decimal.mult(100)
              |> Decimal.round(2)
              |> Decimal.to_string()

            " Progress: #{percentage}%"
          end

        " Target range: #{start_block}..#{end_block}.#{progress}"
      else
        ""
      end

    if chunk_start == chunk_end do
      Logger.info("#{type} handling #{layer} block ##{chunk_start}.#{found}#{target_range}")
    else
      Logger.info("#{type} handling #{layer} block range #{chunk_start}..#{chunk_end}.#{found}#{target_range}")
    end
  end

  @doc """
  Calls the given function with the given arguments
  until it returns {:ok, any()} or the given attempts number is reached.
  Pauses execution between invokes for 3..1200 seconds (depending on the number of retries).
  """
  @spec repeated_call((... -> any()), list(), (... -> any()), non_neg_integer()) ::
          {:ok, any()} | {:error, binary() | atom() | map()}
  def repeated_call(func, args, error_message, retries_left, retries_done \\ 0) do
    case apply(func, args) do
      {:ok, _} = res ->
        res

      {:error, message} = err ->
        retries_left = retries_left - 1

        if retries_left <= 0 do
          Logger.error(error_message.(message))
          err
        else
          Logger.error("#{error_message.(message)} Retrying...")

          # wait up to 20 minutes
          :timer.sleep(min(3000 * Integer.pow(2, retries_done), 1_200_000))

          repeated_call(func, args, error_message, retries_left, retries_done + 1)
        end
    end
  end

  @doc """
  Fetches blocks info from the given list of events (logs).
  Performs a specified number of retries (up to) if the first attempt returns error.
  """
  @spec get_blocks_by_events(list(), list(), non_neg_integer()) :: list()
  def get_blocks_by_events(events, json_rpc_named_arguments, retries) do
    events
    |> Enum.reduce(%{}, fn event, acc ->
      block_number =
        if is_map(event) do
          event.block_number
        else
          event["blockNumber"]
        end

      Map.put(acc, block_number, 0)
    end)
    |> Stream.map(fn {block_number, _} -> %{number: block_number} end)
    |> Stream.with_index()
    |> Enum.into(%{}, fn {params, id} -> {id, params} end)
    |> Blocks.requests(&ByNumber.request(&1, false, false))
    |> Enum.chunk_every(@block_by_number_chunk_size)
    |> Enum.reduce([], fn current_requests, results_acc ->
      error_message =
        &"Cannot fetch blocks with batch request. Error: #{inspect(&1)}. Request: #{inspect(current_requests)}"

      # credo:disable-for-lines:3 Credo.Check.Refactor.Nesting
      results =
        case repeated_call(&json_rpc/2, [current_requests, json_rpc_named_arguments], error_message, retries) do
          {:ok, results} -> Enum.map(results, fn %{result: result} -> result end)
          {:error, _} -> []
        end

      results_acc ++ results
    end)
  end

  @doc """
  Fetches block timestamp by its number using RPC request.
  Performs a specified number of retries (up to) if the first attempt returns error.
  """
  @spec get_block_timestamp_by_number(non_neg_integer(), list(), non_neg_integer()) ::
          {:ok, non_neg_integer()} | {:error, any()}
  def get_block_timestamp_by_number(number, json_rpc_named_arguments, retries \\ @finite_retries_number) do
    func = &get_block_timestamp_by_number_inner/2
    args = [number, json_rpc_named_arguments]
    error_message = &"Cannot fetch block ##{number} or its timestamp. Error: #{inspect(&1)}"
    repeated_call(func, args, error_message, retries)
  end

  defp get_block_timestamp_by_number_inner(number, json_rpc_named_arguments) do
    result =
      %{id: 0, number: number}
      |> ByNumber.request(false)
      |> json_rpc(json_rpc_named_arguments)

    with {:ok, block} <- result,
         false <- is_nil(block),
         timestamp <- Map.get(block, "timestamp"),
         false <- is_nil(timestamp) do
      {:ok, quantity_to_integer(timestamp)}
    else
      {:error, message} ->
        {:error, message}

      true ->
        {:error, "RPC returned nil."}
    end
  end

  @doc """
  Converts a log topic from Hash.Full representation to string one.
  """
  @spec log_topic_to_string(any()) :: binary() | nil
  def log_topic_to_string(topic) do
    if is_binary(topic) or is_nil(topic) do
      topic
    else
      Hash.to_string(topic)
    end
  end
end<|MERGE_RESOLUTION|>--- conflicted
+++ resolved
@@ -17,11 +17,8 @@
   alias EthereumJSONRPC.Blocks
   alias Explorer.Chain.Hash
 
-<<<<<<< HEAD
   @finite_retries_number 3
   @infinite_retries_number 100_000_000
-
-=======
   @block_check_interval_range_size 100
   @block_by_number_chunk_size 50
 
@@ -44,7 +41,6 @@
   beginning with 0x prefix. If the given address is already a string, it is not modified.
   The second argument forces the result to be downcased.
   """
->>>>>>> c9a2d143
   @spec address_hash_to_string(binary(), boolean()) :: binary()
   def address_hash_to_string(hash, downcase \\ false)
 
