defmodule Indexer.EmptyBlocksSanitizer do
  @moduledoc """
  Periodically checks empty blocks starting from the head of the chain, detects for which blocks transactions should be refetched
  and lose consensus for block in order to refetch transactions.
  """

  use GenServer

  require Logger

  import Ecto.Query, only: [from: 2, subquery: 1]
  import EthereumJSONRPC, only: [integer_to_quantity: 1, json_rpc: 2, request: 1]

  alias Ecto.Changeset
  alias Explorer.{Chain, Repo}
  alias Explorer.Chain.{Block, Transaction}
  alias Explorer.Chain.Import.Runner.Blocks

<<<<<<< HEAD
  # unprocessed emty blocks to fetch at once
  @limit 100
=======
  # unprocessed empty blocks to fetch at once
  @limit 1000
>>>>>>> 253bad8c

  @interval :timer.minutes(2)

  defstruct interval: @interval,
            json_rpc_named_arguments: []

  def child_spec([init_arguments]) do
    child_spec([init_arguments, []])
  end

  def child_spec([_init_arguments, _gen_server_options] = start_link_arguments) do
    default = %{
      id: __MODULE__,
      start: {__MODULE__, :start_link, start_link_arguments}
    }

    Supervisor.child_spec(default, [])
  end

  def start_link(init_opts, gen_server_opts \\ []) do
    GenServer.start_link(__MODULE__, init_opts, gen_server_opts)
  end

  def init(opts) when is_list(opts) do
    state = %__MODULE__{
      json_rpc_named_arguments: Keyword.fetch!(opts, :json_rpc_named_arguments),
      interval: opts[:interval] || @interval
    }

    Process.send_after(self(), :sanitize_empty_blocks, state.interval)

    {:ok, state}
  end

  def handle_info(
        :sanitize_empty_blocks,
        %{interval: interval, json_rpc_named_arguments: json_rpc_named_arguments} = state
      ) do
    Logger.info("Start sanitizing of empty blocks. Batch size is #{@limit}",
      fetcher: :empty_blocks_to_refetch
    )

    sanitize_empty_blocks(json_rpc_named_arguments)

    Process.send_after(self(), :sanitize_empty_blocks, interval)

    {:noreply, state}
  end

  defp sanitize_empty_blocks(json_rpc_named_arguments) do
    unprocessed_non_empty_blocks_from_db = unprocessed_non_empty_blocks_query_list(@limit)

    uniq_block_hashes = unprocessed_non_empty_blocks_from_db

    if Enum.count(uniq_block_hashes) > 0 do
      Repo.update_all(
        from(
          block in Block,
          where: block.hash in ^uniq_block_hashes
        ),
        set: [is_empty: false, updated_at: Timex.now()]
      )
    end

    unprocessed_empty_blocks_from_db = unprocessed_empty_blocks_query_list(@limit)

    unprocessed_empty_blocks_from_db
    |> Enum.with_index()
    |> Enum.each(fn {{block_number, block_hash}, ind} ->
      with {:ok, %{"transactions" => transactions}} <-
             %{id: ind, method: "eth_getBlockByNumber", params: [integer_to_quantity(block_number), false]}
             |> request()
             |> json_rpc(json_rpc_named_arguments) do
        transactions_count =
          transactions
          |> Enum.count()

        if transactions_count > 0 do
          Logger.info(
            "Block with number #{block_number} and hash #{to_string(block_hash)} is full of transactions. We should set consensus=false for it in order to refetch.",
            fetcher: :empty_blocks_to_refetch
          )

          Blocks.invalidate_consensus_blocks([block_number])
        else
          Logger.debug(
            "Block with number #{block_number} and hash #{to_string(block_hash)} is empty. We should set is_empty=true for it.",
            fetcher: :empty_blocks_to_refetch
          )

          set_is_empty_for_block(block_hash, true)
        end
      end
    end)

    Logger.info("Batch of empty blocks is sanitized",
      fetcher: :empty_blocks_to_refetch
    )
  end

  defp set_is_empty_for_block(block_hash, is_empty) do
    block = Chain.fetch_block_by_hash(block_hash)

    block_with_is_empty =
      block
      |> Changeset.change(%{is_empty: is_empty})

    Repo.update(block_with_is_empty)
  rescue
    postgrex_error in Postgrex.Error ->
      {:error, %{exception: postgrex_error}}
  end

  defp consensus_blocks_with_nil_is_empty_query(limit) do
    from(block in Block,
      where: is_nil(block.is_empty),
      where: block.consensus == true,
      order_by: [desc: block.number],
      limit: ^limit,
      offset: 1000
    )
  end

  defp unprocessed_non_empty_blocks_query_list(limit) do
    blocks_query = consensus_blocks_with_nil_is_empty_query(limit)

    query =
      from(q in subquery(blocks_query),
        inner_join: transaction in Transaction,
        on: q.number == transaction.block_number,
        select: q.hash,
        distinct: q.hash
      )

    query
    |> Repo.all(timeout: :infinity)
  end

  defp unprocessed_empty_blocks_query_list(limit) do
    blocks_query = consensus_blocks_with_nil_is_empty_query(limit)

    query =
      from(q in subquery(blocks_query),
        left_join: transaction in Transaction,
        on: q.number == transaction.block_number,
        where: is_nil(transaction.block_number),
        select: {q.number, q.hash}
      )

    query
    |> Repo.all(timeout: :infinity)
  end
end<|MERGE_RESOLUTION|>--- conflicted
+++ resolved
@@ -16,13 +16,8 @@
   alias Explorer.Chain.{Block, Transaction}
   alias Explorer.Chain.Import.Runner.Blocks
 
-<<<<<<< HEAD
-  # unprocessed emty blocks to fetch at once
+  # unprocessed empty blocks to fetch at once
   @limit 100
-=======
-  # unprocessed empty blocks to fetch at once
-  @limit 1000
->>>>>>> 253bad8c
 
   @interval :timer.minutes(2)
 
