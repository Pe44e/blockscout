--- conflicted
+++ resolved
@@ -9,11 +9,7 @@
   require Logger
 
   alias Explorer.{Chain, Repo}
-<<<<<<< HEAD
-  alias Explorer.Chain.{Cache.BlockNumber, Token}
-=======
   alias Explorer.Chain.{Address, Cache.BlockNumber, Token}
->>>>>>> cabfdfa6
   alias Explorer.Token.{InstanceMetadataRetriever, InstanceOwnerReader}
   alias Indexer.BufferedTask
 
@@ -104,26 +100,12 @@
   end
 
   defp update_current_token_balances(token_contract_address_hash, token_ids) do
-<<<<<<< HEAD
-    import_params =
-      token_ids
-      |> Enum.map(&instance_owner_request(token_contract_address_hash, &1))
-      |> InstanceOwnerReader.get_owner_of()
-      |> Enum.map(&current_token_balances_import_params/1)
-
-    Chain.import(%{
-      address_current_token_balances: %{
-        params: import_params
-      }
-    })
-=======
     token_ids
     |> Enum.map(&instance_owner_request(token_contract_address_hash, &1))
     |> InstanceOwnerReader.get_owner_of()
     |> Enum.map(&current_token_balances_import_params/1)
     |> all_import_params()
     |> Chain.import()
->>>>>>> cabfdfa6
   end
 
   defp instance_owner_request(token_contract_address_hash, token_id) do
@@ -145,8 +127,6 @@
     }
   end
 
-<<<<<<< HEAD
-=======
   defp all_import_params(balances_import_params) do
     addresses_import_params =
       balances_import_params
@@ -170,7 +150,6 @@
     Map.merge(current_token_balances_import_params, addresses_import_params)
   end
 
->>>>>>> cabfdfa6
   @doc """
   Fetches token instance data asynchronously.
   """
