--- conflicted
+++ resolved
@@ -219,17 +219,10 @@
         internal_transactions: internal_transactions_params_without_failed_creations
       })
 
-<<<<<<< HEAD
     # address_hash_to_block_number =
     #   Enum.into(addresses_params, %{}, fn %{fetched_coin_balance_block_number: block_number, hash: hash} ->
-    #     {hash, block_number}
+    #     {String.downcase(hash), block_number}
     #   end)
-=======
-    address_hash_to_block_number =
-      Enum.into(addresses_params, %{}, fn %{fetched_coin_balance_block_number: block_number, hash: hash} ->
-        {String.downcase(hash), block_number}
-      end)
->>>>>>> 30c9b5c6
 
     empty_block_numbers =
       unique_numbers
