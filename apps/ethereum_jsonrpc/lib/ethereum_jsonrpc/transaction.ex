defmodule EthereumJSONRPC.Transaction do
  @moduledoc """
  Transaction format included in the return of
  [`eth_getBlockByHash`](https://github.com/ethereum/wiki/wiki/JSON-RPC#eth_getblockbyhash)
  and [`eth_getBlockByNumber`](https://github.com/ethereum/wiki/wiki/JSON-RPC#eth_getblockbynumber) and returned by
  [`eth_getTransactionByHash`](https://github.com/ethereum/wiki/wiki/JSON-RPC#eth_gettransactionbyhash),
  [`eth_getTransactionByBlockHashAndIndex`](https://github.com/ethereum/wiki/wiki/JSON-RPC#eth_gettransactionbyblockhashandindex),
  and [`eth_getTransactionByBlockNumberAndIndex`](https://github.com/ethereum/wiki/wiki/JSON-RPC#eth_gettransactionbyblocknumberandindex)
  """
  import EthereumJSONRPC, only: [quantity_to_integer: 1, integer_to_quantity: 1, request: 1]

  alias EthereumJSONRPC

  case Application.compile_env(:explorer, :chain_type) do
    "ethereum" ->
      @chain_type_fields quote(
                           do: [
                             max_fee_per_blob_gas: non_neg_integer(),
                             blob_versioned_hashes: [EthereumJSONRPC.hash()]
                           ]
                         )

    "suave" ->
      @chain_type_fields quote(
                           do: [
                             execution_node_hash: EthereumJSONRPC.address(),
                             wrapped_type: non_neg_integer(),
                             wrapped_nonce: non_neg_integer(),
                             wrapped_to_address_hash: EthereumJSONRPC.address(),
                             wrapped_gas: non_neg_integer(),
                             wrapped_gas_price: non_neg_integer(),
                             wrapped_max_priority_fee_per_gas: non_neg_integer(),
                             wrapped_max_fee_per_gas: non_neg_integer(),
                             wrapped_value: non_neg_integer(),
                             wrapped_input: String.t(),
                             wrapped_v: non_neg_integer(),
                             wrapped_r: non_neg_integer(),
                             wrapped_s: non_neg_integer(),
                             wrapped_hash: EthereumJSONRPC.hash()
                           ]
                         )

    _ ->
      @chain_type_fields quote(do: [])
  end

  @type elixir :: %{
          String.t() => EthereumJSONRPC.address() | EthereumJSONRPC.hash() | String.t() | non_neg_integer() | nil
        }

  @typedoc """
   * `"blockHash"` - `t:EthereumJSONRPC.hash/0` of the block this transaction is in.  `nil` when transaction is
     pending.
   * `"blockNumber"` - `t:EthereumJSONRPC.quantity/0` for the block number this transaction is in.  `nil` when
     transaction is pending.
   * `"chainId"` - the chain on which the transaction exists.
   * `"condition"` - UNKNOWN
   * `"creates"` - `t:EthereumJSONRPC.address/0` of the created contract, if the transaction creates a contract.
   * `"from"` - `t:EthereumJSONRPC.address/0` of the sender.
   * `"gas"` - `t:EthereumJSONRPC.quantity/0` of gas provided by the sender.  This is the max gas that may be used.
     `gas * gasPrice` is the max fee in wei that the sender is willing to pay for the transaction to be executed.
   * `"gasPrice"` - `t:EthereumJSONRPC.quantity/0` of wei to pay per unit of gas used.
   * `"hash"` - `t:EthereumJSONRPC.hash/0` of the transaction
   * `"input"` - `t:EthereumJSONRPC.data/0` sent along with the transaction, such as input to the contract.
   * `"nonce"` - `t:EthereumJSONRPC.quantity/0` of transactions made by the sender prior to this one.
   * `"publicKey"` - `t:EthereumJSONRPC.hash/0` of the public key of the signer.
   * `"r"` - `t:EthereumJSONRPC.quantity/0` for the R field of the signature.
   * `"raw"` - Raw transaction `t:EthereumJSONRPC.data/0`
   * `"standardV"` - `t:EthereumJSONRPC.quantity/0` for the standardized V (`0` or `1`) field of the signature.
   * `"to"` - `t:EthereumJSONRPC.address/0` of the receiver.  `nil` when it is a contract creation transaction.
   * `"transactionIndex"` - `t:EthereumJSONRPC.quantity/0` for the index of the transaction in the block.  `nil` when
     transaction is pending.
   * `"v"` - `t:EthereumJSONRPC.quantity/0` for the V field of the signature.
   * `"value"` - `t:EthereumJSONRPC.quantity/0` of wei transferred.
   * `"maxPriorityFeePerGas"` - `t:EthereumJSONRPC.quantity/0` of wei to denote max priority fee per unit of gas used. Introduced in [EIP-1559](https://github.com/ethereum/EIPs/blob/master/EIPS/eip-1559.md)
   * `"maxFeePerGas"` - `t:EthereumJSONRPC.quantity/0` of wei to denote max fee per unit of gas used. Introduced in [EIP-1559](https://github.com/ethereum/EIPs/blob/master/EIPS/eip-1559.md)
   * `"type"` - `t:EthereumJSONRPC.quantity/0` denotes transaction type. Introduced in [EIP-1559](https://github.com/ethereum/EIPs/blob/master/EIPS/eip-1559.md)
   #{case Application.compile_env(:explorer, :chain_type) do
    "ethereum" -> """
       * `"maxFeePerBlobGas"` - `t:EthereumJSONRPC.quantity/0` of wei to denote max fee per unit of blob gas used. Introduced in [EIP-4844](https://github.com/ethereum/EIPs/blob/master/EIPS/eip-4844.md)
       * `"blobVersionedHashes"` - `t:list/0` of `t:EthereumJSONRPC.hash/0` of included data blobs hashes. Introduced in [EIP-4844](https://github.com/ethereum/EIPs/blob/master/EIPS/eip-4844.md)
      """
    "suave" -> """
       * `"executionNode"` - `t:EthereumJSONRPC.address/0` of execution node (used by Suave).
       * `"requestRecord"` - map of wrapped transaction data (used by Suave).
      """
    _ -> ""
  end}
  """
  @type t :: %{
          String.t() =>
            EthereumJSONRPC.address() | EthereumJSONRPC.hash() | EthereumJSONRPC.quantity() | String.t() | nil
        }

  @type params :: %{
          unquote_splicing(@chain_type_fields),
          block_hash: EthereumJSONRPC.hash(),
          block_number: non_neg_integer(),
          from_address_hash: EthereumJSONRPC.address(),
          gas: non_neg_integer(),
          gas_price: non_neg_integer(),
          hash: EthereumJSONRPC.hash(),
          index: non_neg_integer(),
          input: String.t(),
          nonce: non_neg_integer(),
          r: non_neg_integer(),
          s: non_neg_integer(),
          to_address_hash: EthereumJSONRPC.address(),
          v: non_neg_integer(),
          value: non_neg_integer(),
          transaction_index: non_neg_integer(),
          max_priority_fee_per_gas: non_neg_integer(),
          max_fee_per_gas: non_neg_integer(),
<<<<<<< HEAD
          type: non_neg_integer(),
          l1_tx_origin: EthereumJSONRPC.hash(),
          l1_block_number: non_neg_integer(),
          execution_node_hash: EthereumJSONRPC.address(),
          wrapped_type: non_neg_integer(),
          wrapped_nonce: non_neg_integer(),
          wrapped_to_address_hash: EthereumJSONRPC.address(),
          wrapped_gas: non_neg_integer(),
          wrapped_gas_price: non_neg_integer(),
          wrapped_max_priority_fee_per_gas: non_neg_integer(),
          wrapped_max_fee_per_gas: non_neg_integer(),
          wrapped_value: non_neg_integer(),
          wrapped_input: String.t(),
          wrapped_v: non_neg_integer(),
          wrapped_r: non_neg_integer(),
          wrapped_s: non_neg_integer(),
          wrapped_hash: EthereumJSONRPC.hash()
=======
          type: non_neg_integer()
>>>>>>> c9a2d143
        }

  @doc """
  Geth `elixir` can be converted to `params`.  Geth does not supply `"publicKey"` or `"standardV"`, unlike Nethermind.

      iex> EthereumJSONRPC.Transaction.elixir_to_params(
      ...>   %{
      ...>     "blockHash" => "0x4e3a3754410177e6937ef1f84bba68ea139e8d1a2258c5f85db9f1cd715a1bdd",
      ...>     "blockNumber" => 46147,
      ...>     "from" => "0xa1e4380a3b1f749673e270229993ee55f35663b4",
      ...>     "gas" => 21000,
      ...>     "hash" => "0x5c504ed432cb51138bcf09aa5e8a410dd4a1e204ef84bfed1be16dfba1b22060",
      ...>     "input" => "0x",
      ...>     "nonce" => 0,
      ...>     "r" => 61965845294689009770156372156374760022787886965323743865986648153755601564112,
      ...>     "s" => 31606574786494953692291101914709926755545765281581808821704454381804773090106,
      ...>     "to" => "0x5df9b87991262f6ba471f09758cde1c0fc1de734",
      ...>     "transactionIndex" => 0,
      ...>     "type" => 2,
      ...>     "v" => 28,
      ...>     "value" => 31337
      ...>   }
      ...> )
      %{
        block_hash: "0x4e3a3754410177e6937ef1f84bba68ea139e8d1a2258c5f85db9f1cd715a1bdd",
        block_number: 46147,
        from_address_hash: "0xa1e4380a3b1f749673e270229993ee55f35663b4",
        gas: 21000,
        hash: "0x5c504ed432cb51138bcf09aa5e8a410dd4a1e204ef84bfed1be16dfba1b22060",
        index: 0,
        input: "0x",
        nonce: 0,
        r: 61965845294689009770156372156374760022787886965323743865986648153755601564112,
        s: 31606574786494953692291101914709926755545765281581808821704454381804773090106,
        to_address_hash: "0x5df9b87991262f6ba471f09758cde1c0fc1de734",
        type: 2,
        v: 28,
        value: 31337,
        transaction_index: 0,
        gas_price: 0
      }

  Erigon `elixir` from txpool_content method can be converted to `params`.

      iex> EthereumJSONRPC.Transaction.elixir_to_params(
      ...>   %{
      ...>     "blockHash" => nil,
      ...>     "blockNumber" => nil,
      ...>     "from" => "0x870006d72c247bc1e90983c71b3234ee01d3c9d9",
      ...>     "gas" => 182154,
      ...>     "hash" => "0x8d2cd1fae48ea0d2a20bb74abbfca05c2d805793e1b42fa844bbdd90f2512f39",
      ...>     "input" => "0x08dc9f4200000000000000000000000000000000000000000000000000000000000000010000000000000000000000000000000000000000000000000000000062ad7e5d00000000000000000000000000000000000000000000000000000000000000600000000000000000000000000000000000000000000000000000000000000041ea9764027fc630affb1825e91d830d1e4e9b6e701ce6eb531f7262787739466d0fc8ac23d0496ec1386d6727f3958fc147719d12a4a23b3e592fb7f499006e041b00000000000000000000000000000000000000000000000000000000000000",
      ...>     "maxFeePerGas" => 169648965806,
      ...>     "maxPriorityFeePerGas" => 0,
      ...>     "nonce" => 12,
      ...>     "r" => 54145857155959999983086152958232689936309058616635618472746031287964711695698,
      ...>     "s" => 15362740689264852081830165187058601082381583930006578342376475668171980574077,
      ...>     "to" => "0x7a41e410bb784d9875fa14f2d7d2fa825466cdae",
      ...>     "transactionIndex" => nil,
      ...>     "type" => 2,
      ...>     "v" => 0,
      ...>     "value" => 275000000000000000
      ...>   }
      ...> )
      %{
        block_hash: nil,
        block_number: nil,
        gas_price: nil,
        from_address_hash: "0x870006d72c247bc1e90983c71b3234ee01d3c9d9",
        gas: 182154,
        hash: "0x8d2cd1fae48ea0d2a20bb74abbfca05c2d805793e1b42fa844bbdd90f2512f39",
        index: nil,
        input: "0x08dc9f4200000000000000000000000000000000000000000000000000000000000000010000000000000000000000000000000000000000000000000000000062ad7e5d00000000000000000000000000000000000000000000000000000000000000600000000000000000000000000000000000000000000000000000000000000041ea9764027fc630affb1825e91d830d1e4e9b6e701ce6eb531f7262787739466d0fc8ac23d0496ec1386d6727f3958fc147719d12a4a23b3e592fb7f499006e041b00000000000000000000000000000000000000000000000000000000000000",
        max_fee_per_gas: 169648965806,
        max_priority_fee_per_gas: 0,
        nonce: 12,
        r: 54145857155959999983086152958232689936309058616635618472746031287964711695698,
        s: 15362740689264852081830165187058601082381583930006578342376475668171980574077,
        to_address_hash: "0x7a41e410bb784d9875fa14f2d7d2fa825466cdae",
        transaction_index: nil,
        type: 2,
        v: 0,
        value: 275000000000000000
      }
  """
  @spec elixir_to_params(elixir) :: params
  def elixir_to_params(elixir) do
    elixir
    |> do_elixir_to_params()
    |> chain_type_fields(elixir)
  end

  def do_elixir_to_params(
        %{
          "blockHash" => block_hash,
          "blockNumber" => block_number,
          "from" => from_address_hash,
          "gas" => gas,
          "gasPrice" => gas_price,
          "hash" => hash,
          "input" => input,
          "nonce" => nonce,
          "r" => r,
          "s" => s,
          "to" => to_address_hash,
          "transactionIndex" => index,
          "v" => v,
          "value" => value,
          "type" => type,
          "maxPriorityFeePerGas" => max_priority_fee_per_gas,
          "maxFeePerGas" => max_fee_per_gas,
          "l1TxOrigin" => l1_tx_origin,
          "l1BlockNumber" => l1_block_number
        } = transaction
      ) do
    result = %{
      block_hash: block_hash,
      block_number: block_number,
      from_address_hash: from_address_hash,
      gas: gas,
      gas_price: gas_price,
      hash: hash,
      index: index,
      input: input,
      nonce: nonce,
      r: r,
      s: s,
      to_address_hash: to_address_hash,
      v: v,
      value: value,
      transaction_index: index,
      type: type,
      max_priority_fee_per_gas: max_priority_fee_per_gas,
      max_fee_per_gas: max_fee_per_gas,
      l1_tx_origin: l1_tx_origin,
      l1_block_number: l1_block_number
    }

    if transaction["creates"] do
      Map.put(result, :created_contract_address_hash, transaction["creates"])
    else
      result
    end
  end

  def elixir_to_params(
        %{
          "blockHash" => block_hash,
          "blockNumber" => block_number,
          "from" => from_address_hash,
          "gas" => gas,
          "gasPrice" => gas_price,
          "hash" => hash,
          "input" => input,
          "nonce" => nonce,
          "r" => r,
          "s" => s,
          "to" => to_address_hash,
          "transactionIndex" => index,
          "v" => v,
          "value" => value,
          "type" => type,
          "l1TxOrigin" => l1_tx_origin,
          "l1BlockNumber" => l1_block_number
        } = transaction
      ) do
    result = %{
      block_hash: block_hash,
      block_number: block_number,
      from_address_hash: from_address_hash,
      gas: gas,
      gas_price: gas_price,
      hash: hash,
      index: index,
      input: input,
      nonce: nonce,
      r: r,
      s: s,
      to_address_hash: to_address_hash,
      v: v,
      value: value,
      transaction_index: index,
      type: type,
      l1_tx_origin: l1_tx_origin,
      l1_block_number: l1_block_number
    }

    if transaction["creates"] do
      Map.put(result, :created_contract_address_hash, transaction["creates"])
    else
      result
    end
  end

  def elixir_to_params(
        %{
          "blockHash" => block_hash,
          "blockNumber" => block_number,
          "from" => from_address_hash,
          "gas" => gas,
          "gasPrice" => gas_price,
          "hash" => hash,
          "input" => input,
          "nonce" => nonce,
          "r" => r,
          "s" => s,
          "to" => to_address_hash,
          "transactionIndex" => index,
          "v" => v,
          "value" => value,
          "l1TxOrigin" => l1_tx_origin,
          "l1BlockNumber" => l1_block_number
        } = transaction
      ) do
    result = %{
      block_hash: block_hash,
      block_number: block_number,
      from_address_hash: from_address_hash,
      gas: gas,
      gas_price: gas_price,
      hash: hash,
      index: index,
      input: input,
      nonce: nonce,
      r: r,
      s: s,
      to_address_hash: to_address_hash,
      v: v,
      value: value,
      transaction_index: index,
      l1_tx_origin: l1_tx_origin,
      l1_block_number: l1_block_number
    }

    if transaction["creates"] do
      Map.put(result, :created_contract_address_hash, transaction["creates"])
    else
      result
    end
  end

  def elixir_to_params(
        %{
          "blockHash" => block_hash,
          "blockNumber" => block_number,
          "from" => from_address_hash,
          "gas" => gas,
          "gasPrice" => gas_price,
          "hash" => hash,
          "input" => input,
          "nonce" => nonce,
          "r" => r,
          "s" => s,
          "to" => to_address_hash,
          "transactionIndex" => index,
          "v" => v,
          "value" => value,
          "l1BlockNumber" => l1_block_number
        } = transaction
      ) do
    result = %{
      block_hash: block_hash,
      block_number: block_number,
      from_address_hash: from_address_hash,
      gas: gas,
      gas_price: gas_price,
      hash: hash,
      index: index,
      input: input,
      nonce: nonce,
      r: r,
      s: s,
      to_address_hash: to_address_hash,
      v: v,
      value: value,
      transaction_index: index,
      l1_block_number: l1_block_number
    }

    if transaction["creates"] do
      Map.put(result, :created_contract_address_hash, transaction["creates"])
    else
      result
    end
  end

  # eth_getTransactionReceipt and eth_getTransactionByHash don't return
  # L1 fields by Optimism BedRock node
  def elixir_to_params(
        %{
          "blockHash" => block_hash,
          "blockNumber" => block_number,
          "from" => from_address_hash,
          "gas" => gas,
          "gasPrice" => gas_price,
          "hash" => hash,
          "input" => input,
          "nonce" => nonce,
          "r" => r,
          "s" => s,
          "to" => to_address_hash,
          "transactionIndex" => index,
          "v" => v,
          "value" => value,
          "type" => type,
          "maxPriorityFeePerGas" => max_priority_fee_per_gas,
          "maxFeePerGas" => max_fee_per_gas
        } = transaction
      ) do
    result = %{
      block_hash: block_hash,
      block_number: block_number,
      from_address_hash: from_address_hash,
      gas: gas,
      gas_price: gas_price,
      hash: hash,
      index: index,
      input: input,
      nonce: nonce,
      r: r,
      s: s,
      to_address_hash: to_address_hash,
      v: v,
      value: value,
      transaction_index: index,
      type: type,
      max_priority_fee_per_gas: max_priority_fee_per_gas,
      max_fee_per_gas: max_fee_per_gas
    }

    put_if_present(transaction, result, [
      {"creates", :created_contract_address_hash},
      {"block_timestamp", :block_timestamp}
    ])
  end

  # txpool_content method on Erigon node returns tx data
  # without gas price
  def do_elixir_to_params(
        %{
          "blockHash" => block_hash,
          "blockNumber" => block_number,
          "from" => from_address_hash,
          "gas" => gas,
          "hash" => hash,
          "input" => input,
          "nonce" => nonce,
          "r" => r,
          "s" => s,
          "to" => to_address_hash,
          "transactionIndex" => index,
          "v" => v,
          "value" => value,
          "type" => type,
          "maxPriorityFeePerGas" => max_priority_fee_per_gas,
          "maxFeePerGas" => max_fee_per_gas
        } = transaction
      ) do
    result = %{
      block_hash: block_hash,
      block_number: block_number,
      from_address_hash: from_address_hash,
      gas: gas,
      gas_price: nil,
      hash: hash,
      index: index,
      input: input,
      nonce: nonce,
      r: r,
      s: s,
      to_address_hash: to_address_hash,
      v: v,
      value: value,
      transaction_index: index,
      type: type,
      max_priority_fee_per_gas: max_priority_fee_per_gas,
      max_fee_per_gas: max_fee_per_gas
    }

    put_if_present(transaction, result, [
      {"creates", :created_contract_address_hash},
      {"block_timestamp", :block_timestamp}
    ])
  end

<<<<<<< HEAD
  # this is for Suave chain (handles `executionNode` and `requestRecord` fields without EIP-1559 fields)
  def elixir_to_params(
        %{
          "blockHash" => block_hash,
          "blockNumber" => block_number,
          "from" => from_address_hash,
          "gas" => gas,
          "gasPrice" => gas_price,
          "hash" => hash,
          "input" => input,
          "nonce" => nonce,
          "r" => r,
          "s" => s,
          "to" => to_address_hash,
          "transactionIndex" => index,
          "v" => v,
          "value" => value,
          "type" => type,
          "executionNode" => execution_node_hash,
          "requestRecord" => wrapped
        } = transaction
      ) do
    result = %{
      block_hash: block_hash,
      block_number: block_number,
      from_address_hash: from_address_hash,
      gas: gas,
      gas_price: gas_price,
      hash: hash,
      index: index,
      input: input,
      nonce: nonce,
      r: r,
      s: s,
      to_address_hash: to_address_hash,
      v: v,
      value: value,
      transaction_index: index,
      type: type
    }

    # credo:disable-for-next-line
    result =
      if Application.get_env(:explorer, :chain_type) == "suave" do
        Map.merge(result, %{
          execution_node_hash: execution_node_hash,
          wrapped_type: quantity_to_integer(Map.get(wrapped, "type")),
          wrapped_nonce: quantity_to_integer(Map.get(wrapped, "nonce")),
          wrapped_to_address_hash: Map.get(wrapped, "to"),
          wrapped_gas: quantity_to_integer(Map.get(wrapped, "gas")),
          wrapped_gas_price: quantity_to_integer(Map.get(wrapped, "gasPrice")),
          wrapped_max_priority_fee_per_gas: quantity_to_integer(Map.get(wrapped, "maxPriorityFeePerGas")),
          wrapped_max_fee_per_gas: quantity_to_integer(Map.get(wrapped, "maxFeePerGas")),
          wrapped_value: quantity_to_integer(Map.get(wrapped, "value")),
          wrapped_input: Map.get(wrapped, "input"),
          wrapped_v: quantity_to_integer(Map.get(wrapped, "v")),
          wrapped_r: quantity_to_integer(Map.get(wrapped, "r")),
          wrapped_s: quantity_to_integer(Map.get(wrapped, "s")),
          wrapped_hash: Map.get(wrapped, "hash")
        })
      else
        result
      end

    put_if_present(transaction, result, [
      {"creates", :created_contract_address_hash},
      {"block_timestamp", :block_timestamp}
    ])
  end

  # eth_getTransactionReceipt on Optimism BedRock Geth node
  # doesn't return gas price and L1 fields for system transactions
  def elixir_to_params(
=======
  def do_elixir_to_params(
>>>>>>> c9a2d143
        %{
          "blockHash" => block_hash,
          "blockNumber" => block_number,
          "from" => from_address_hash,
          "gas" => gas,
          "hash" => hash,
          "input" => input,
          "nonce" => nonce,
          "r" => r,
          "s" => s,
          "to" => to_address_hash,
          "transactionIndex" => index,
          "type" => type,
          "v" => v,
          "value" => value
        } = transaction
      ) do
    result = %{
      block_hash: block_hash,
      block_number: block_number,
      from_address_hash: from_address_hash,
      gas: gas,
      gas_price: 0,
      hash: hash,
      index: index,
      input: input,
      nonce: nonce,
      r: r,
      s: s,
      to_address_hash: to_address_hash,
      v: v,
      value: value,
      transaction_index: index,
      type: type
    }

    put_if_present(transaction, result, [
      {"creates", :created_contract_address_hash},
      {"block_timestamp", :block_timestamp}
    ])
  end

<<<<<<< HEAD
  # without `to` field (observed on Sepolia RPC)
  def elixir_to_params(
        %{
          "blockHash" => block_hash,
          "blockNumber" => block_number,
          "from" => from_address_hash,
          "gas" => gas,
          "gasPrice" => gas_price,
          "hash" => hash,
          "input" => input,
          "nonce" => nonce,
          "r" => r,
          "s" => s,
          "transactionIndex" => index,
          "v" => v,
          "value" => value,
          "type" => type,
          "maxPriorityFeePerGas" => max_priority_fee_per_gas,
          "maxFeePerGas" => max_fee_per_gas
        } = transaction
      ) do
    result = %{
      block_hash: block_hash,
      block_number: block_number,
      from_address_hash: from_address_hash,
      gas: gas,
      gas_price: gas_price,
      hash: hash,
      index: index,
      input: input,
      nonce: nonce,
      r: r,
      s: s,
      to_address_hash: nil,
      v: v,
      value: value,
      transaction_index: index,
      type: type,
      max_priority_fee_per_gas: max_priority_fee_per_gas,
      max_fee_per_gas: max_fee_per_gas
    }

    if transaction["creates"] do
      Map.put(result, :created_contract_address_hash, transaction["creates"])
    else
      result
    end
  end

  # without `to`, `maxPriorityFeePerGas`, `maxFeePerGas` fields (observed on Sepolia RPC)
  def elixir_to_params(
        %{
          "blockHash" => block_hash,
          "blockNumber" => block_number,
          "from" => from_address_hash,
          "gas" => gas,
          "gasPrice" => gas_price,
          "hash" => hash,
          "input" => input,
          "nonce" => nonce,
          "r" => r,
          "s" => s,
          "transactionIndex" => index,
          "v" => v,
          "value" => value,
          "type" => type
        } = transaction
      ) do
    result = %{
      block_hash: block_hash,
      block_number: block_number,
      from_address_hash: from_address_hash,
      gas: gas,
      gas_price: gas_price,
      hash: hash,
      index: index,
      input: input,
      nonce: nonce,
      r: r,
      s: s,
      to_address_hash: nil,
      v: v,
      value: value,
      transaction_index: index,
      type: type
    }

    if transaction["creates"] do
      Map.put(result, :created_contract_address_hash, transaction["creates"])
    else
      result
    end
  end

  # without `maxPriorityFeePerGas`, `maxFeePerGas`, `type` fields (observed on EthereumJSONRPC tests)
  def elixir_to_params(
=======
  def do_elixir_to_params(
>>>>>>> c9a2d143
        %{
          "blockHash" => block_hash,
          "blockNumber" => block_number,
          "from" => from_address_hash,
          "gas" => gas,
          "gasPrice" => gas_price,
          "hash" => hash,
          "input" => input,
          "nonce" => nonce,
          "r" => r,
          "s" => s,
          "to" => to_address_hash,
          "transactionIndex" => index,
          "v" => v,
          "value" => value
        } = transaction
      ) do
    result = %{
      block_hash: block_hash,
      block_number: block_number,
      from_address_hash: from_address_hash,
      gas: gas,
      gas_price: gas_price,
      hash: hash,
      index: index,
      input: input,
      nonce: nonce,
      r: r,
      s: s,
      to_address_hash: to_address_hash,
      v: v,
      value: value,
      transaction_index: index
    }

    put_if_present(transaction, result, [
      {"creates", :created_contract_address_hash},
      {"block_timestamp", :block_timestamp}
    ])
  end

<<<<<<< HEAD
  # without `to`, `maxPriorityFeePerGas`, `maxFeePerGas`, `type` fields (observed on EthereumJSONRPC tests)
  def elixir_to_params(
        %{
          "blockHash" => block_hash,
          "blockNumber" => block_number,
          "from" => from_address_hash,
          "gas" => gas,
          "gasPrice" => gas_price,
          "hash" => hash,
          "input" => input,
          "nonce" => nonce,
          "r" => r,
          "s" => s,
          "transactionIndex" => index,
          "v" => v,
          "value" => value
        } = transaction
      ) do
    result = %{
      block_hash: block_hash,
      block_number: block_number,
      from_address_hash: from_address_hash,
      gas: gas,
      gas_price: gas_price,
      hash: hash,
      index: index,
      input: input,
      nonce: nonce,
      r: r,
      s: s,
      to_address_hash: nil,
      v: v,
      value: value,
      transaction_index: index
    }

    put_if_present(transaction, result, [
      {"creates", :created_contract_address_hash},
      {"block_timestamp", :block_timestamp}
    ])
=======
  defp chain_type_fields(params, elixir) do
    case Application.get_env(:explorer, :chain_type) do
      "ethereum" ->
        put_if_present(elixir, params, [
          {"blobVersionedHashes", :blob_versioned_hashes},
          {"maxFeePerBlobGas", :max_fee_per_blob_gas}
        ])

      "suave" ->
        wrapped = Map.get(elixir, "requestRecord")

        if is_nil(wrapped) do
          params
        else
          params
          |> Map.merge(%{
            execution_node_hash: Map.get(elixir, "executionNode"),
            wrapped_type: quantity_to_integer(Map.get(wrapped, "type")),
            wrapped_nonce: quantity_to_integer(Map.get(wrapped, "nonce")),
            wrapped_to_address_hash: Map.get(wrapped, "to"),
            wrapped_gas: quantity_to_integer(Map.get(wrapped, "gas")),
            wrapped_gas_price: quantity_to_integer(Map.get(wrapped, "gasPrice")),
            wrapped_max_priority_fee_per_gas: quantity_to_integer(Map.get(wrapped, "maxPriorityFeePerGas")),
            wrapped_max_fee_per_gas: quantity_to_integer(Map.get(wrapped, "maxFeePerGas")),
            wrapped_value: quantity_to_integer(Map.get(wrapped, "value")),
            wrapped_input: Map.get(wrapped, "input"),
            wrapped_v: quantity_to_integer(Map.get(wrapped, "v")),
            wrapped_r: quantity_to_integer(Map.get(wrapped, "r")),
            wrapped_s: quantity_to_integer(Map.get(wrapped, "s")),
            wrapped_hash: Map.get(wrapped, "hash")
          })
        end

      _ ->
        params
    end
>>>>>>> c9a2d143
  end

  @doc """
  Extracts `t:EthereumJSONRPC.hash/0` from transaction `params`

      iex> EthereumJSONRPC.Transaction.params_to_hash(
      ...>   %{
      ...>     block_hash: "0xe52d77084cab13a4e724162bcd8c6028e5ecfaa04d091ee476e96b9958ed6b47",
      ...>     block_number: 34,
      ...>     gas: 4700000,
      ...>     gas_price: 100000000000,
      ...>     hash: "0x3a3eb134e6792ce9403ea4188e5e79693de9e4c94e499db132be086400da79e6",
      ...>     index: 0,
      ...>     input: "0x6060604052341561000f57600080fd5b336000806101000a81548173ffffffffffffffffffffffffffffffffffffffff021916908373ffffffffffffffffffffffffffffffffffffffff1602179055506102db8061005e6000396000f300606060405260043610610062576000357c0100000000000000000000000000000000000000000000000000000000900463ffffffff1680630900f01014610067578063445df0ac146100a05780638da5cb5b146100c9578063fdacd5761461011e575b600080fd5b341561007257600080fd5b61009e600480803573ffffffffffffffffffffffffffffffffffffffff16906020019091905050610141565b005b34156100ab57600080fd5b6100b3610224565b6040518082815260200191505060405180910390f35b34156100d457600080fd5b6100dc61022a565b604051808273ffffffffffffffffffffffffffffffffffffffff1673ffffffffffffffffffffffffffffffffffffffff16815260200191505060405180910390f35b341561012957600080fd5b61013f600480803590602001909190505061024f565b005b60008060009054906101000a900473ffffffffffffffffffffffffffffffffffffffff1673ffffffffffffffffffffffffffffffffffffffff163373ffffffffffffffffffffffffffffffffffffffff161415610220578190508073ffffffffffffffffffffffffffffffffffffffff1663fdacd5766001546040518263ffffffff167c010000000000000000000000000000000000000000000000000000000002815260040180828152602001915050600060405180830381600087803b151561020b57600080fd5b6102c65a03f1151561021c57600080fd5b5050505b5050565b60015481565b6000809054906101000a900473ffffffffffffffffffffffffffffffffffffffff1681565b6000809054906101000a900473ffffffffffffffffffffffffffffffffffffffff1673ffffffffffffffffffffffffffffffffffffffff163373ffffffffffffffffffffffffffffffffffffffff1614156102ac57806001819055505b505600a165627a7a72305820a9c628775efbfbc17477a472413c01ee9b33881f550c59d21bee9928835c854b0029",
      ...>     nonce: 0,
      ...>     r: "0xAD3733DF250C87556335FFE46C23E34DBAFFDE93097EF92F52C88632A40F0C75",
      ...>     s: "0x72caddc0371451a58de2ca6ab64e0f586ccdb9465ff54e1c82564940e89291e3",
      ...>     v: "0x8d",
      ...>     value: 0
      ...>   }
      ...> )
      "0x3a3eb134e6792ce9403ea4188e5e79693de9e4c94e499db132be086400da79e6"

  """
  def params_to_hash(%{hash: hash}), do: hash

  @doc """
  Decodes the stringly typed numerical fields to `t:non_neg_integer/0`.

  Pending transactions have a `nil` `"blockHash"`, `"blockNumber"`, and `"transactionIndex"` because those fields are
  related to the block the transaction is collated in.

    iex> EthereumJSONRPC.Transaction.to_elixir(
    ...>   %{
    ...>     "blockHash" => nil,
    ...>     "blockNumber" => nil,
    ...>     "chainId" => "0x4d",
    ...>     "condition" => nil,
    ...>     "creates" => nil,
    ...>     "from" => "0x40aa34fb35ef0804a41c2b4be7d3e3d65c7f6d5c",
    ...>     "gas" => "0xcf08",
    ...>     "gasPrice" => "0x0",
    ...>     "hash" => "0x6b80a90c958fb5791a070929379ed6eb7a33ecdf9f9cafcada2f6803b3f25ec3",
    ...>     "input" => "0x",
    ...>     "nonce" => "0x77",
    ...>     "publicKey" => "0xd0bf6fb4ce4ada1ddfb754b98cd89dc61c3ff143a260cf1712517af2af602b699aab554a2532051e5ba205eb41068c3423f23acde87313211750a8cbf862170e",
    ...>     "r" => "0x3cfc2a34c2e4e09913934a5ade1055206e39b1e34fabcfcc820f6f70c740944c",
    ...>     "raw" => "0xf868778082cf08948e854802d695269a6f1f3fcabb2111d2f5a0e6f9880de0b6b3a76400008081bea03cfc2a34c2e4e09913934a5ade1055206e39b1e34fabcfcc820f6f70c740944ca014cf6f15b5855f9b68eb58c95f76603a54b2ca612f921bb8d424de11bf085390",
    ...>     "s" => "0x14cf6f15b5855f9b68eb58c95f76603a54b2ca612f921bb8d424de11bf085390",
    ...>     "standardV" => "0x1",
    ...>     "to" => "0x8e854802d695269a6f1f3fcabb2111d2f5a0e6f9",
    ...>     "transactionIndex" => nil,
    ...>     "v" => "0xbe",
    ...>     "value" => "0xde0b6b3a7640000"
    ...>   }
    ...> )
    %{
      "blockHash" => nil,
      "blockNumber" => nil,
      "chainId" => 77,
      "condition" => nil,
      "creates" => nil,
      "from" => "0x40aa34fb35ef0804a41c2b4be7d3e3d65c7f6d5c",
      "gas" => 53000,
      "gasPrice" => 0,
      "hash" => "0x6b80a90c958fb5791a070929379ed6eb7a33ecdf9f9cafcada2f6803b3f25ec3",
      "input" => "0x",
      "nonce" => 119,
      "publicKey" => "0xd0bf6fb4ce4ada1ddfb754b98cd89dc61c3ff143a260cf1712517af2af602b699aab554a2532051e5ba205eb41068c3423f23acde87313211750a8cbf862170e",
      "r" => 27584307671108667307432650922507113611469948945973084068788107666229588694092,
      "raw" => "0xf868778082cf08948e854802d695269a6f1f3fcabb2111d2f5a0e6f9880de0b6b3a76400008081bea03cfc2a34c2e4e09913934a5ade1055206e39b1e34fabcfcc820f6f70c740944ca014cf6f15b5855f9b68eb58c95f76603a54b2ca612f921bb8d424de11bf085390",
      "s" => 9412760993194218539611435541875082818858943210434840876051960418568625476496,
      "standardV" => 1,
      "to" => "0x8e854802d695269a6f1f3fcabb2111d2f5a0e6f9",
      "transactionIndex" => nil,
      "v" => 190,
      "value" => 1000000000000000000
    }

  """
  def to_elixir(transaction, block_timestamp \\ nil)

  def to_elixir(transaction, block_timestamp) when is_map(transaction) do
    initial = (block_timestamp && %{"block_timestamp" => block_timestamp}) || %{}
    Enum.into(transaction, initial, &entry_to_elixir/1)
  end

  def to_elixir(transaction, _block_timestamp) when is_binary(transaction) do
    nil
  end

  def eth_call_request(id, block_number, data, to, from, gas, gas_price, value) do
    block =
      case block_number do
        nil -> "latest"
        block_number -> integer_to_quantity(block_number)
      end

    request(%{
      id: id,
      method: "eth_call",
      params: [%{to: to, from: from, data: data, gas: gas, gasPrice: gas_price, value: value}, block]
    })
  end

  # double check that no new keys are being missed by requiring explicit match for passthrough
  # `t:EthereumJSONRPC.address/0` and `t:EthereumJSONRPC.hash/0` pass through as `Explorer.Chain` can verify correct
  # hash format
  #
  # "txType": to avoid FunctionClauseError when indexing Wanchain
  defp entry_to_elixir({key, value})
       when key in ~w(blockHash condition creates from hash input jsonrpc publicKey raw to txType executionNode requestRecord blobVersionedHashes),
       do: {key, value}

  # specific to Nethermind client
  defp entry_to_elixir({"data", value}),
    do: {"input", value}

  defp entry_to_elixir({key, quantity})
       when key in ~w(gas gasPrice nonce r s standardV v value type maxPriorityFeePerGas maxFeePerGas maxFeePerBlobGas) and
              quantity != nil do
    {key, quantity_to_integer(quantity)}
  end

  # as always ganache has it's own vision on JSON RPC standard
  defp entry_to_elixir({key, nil}) when key in ~w(r s v) do
    {key, 0}
  end

  # quantity or nil for pending
  defp entry_to_elixir({key, quantity_or_nil})
       when key in ~w(blockNumber transactionIndex l1Fee l1FeeScalar l1GasPrice l1GasUsed l1TxOrigin l1BlockNumber) do
    elixir =
      case quantity_or_nil do
        nil -> nil
        quantity -> quantity_to_integer(quantity)
      end

    {key, elixir}
  end

  # chainId is *sometimes* nil
  defp entry_to_elixir({"chainId" = key, chain_id}) do
    case chain_id do
      nil -> {key, chain_id}
      _ -> {key, quantity_to_integer(chain_id)}
    end
  end

  defp entry_to_elixir(_) do
    {nil, nil}
  end

  defp put_if_present(transaction, result, keys) do
    Enum.reduce(keys, result, fn {from_key, to_key}, acc ->
      value = transaction[from_key]

      if value do
        Map.put(acc, to_key, value)
      else
        acc
      end
    end)
  end
end<|MERGE_RESOLUTION|>--- conflicted
+++ resolved
@@ -111,27 +111,10 @@
           transaction_index: non_neg_integer(),
           max_priority_fee_per_gas: non_neg_integer(),
           max_fee_per_gas: non_neg_integer(),
-<<<<<<< HEAD
           type: non_neg_integer(),
           l1_tx_origin: EthereumJSONRPC.hash(),
           l1_block_number: non_neg_integer(),
-          execution_node_hash: EthereumJSONRPC.address(),
-          wrapped_type: non_neg_integer(),
-          wrapped_nonce: non_neg_integer(),
-          wrapped_to_address_hash: EthereumJSONRPC.address(),
-          wrapped_gas: non_neg_integer(),
-          wrapped_gas_price: non_neg_integer(),
-          wrapped_max_priority_fee_per_gas: non_neg_integer(),
-          wrapped_max_fee_per_gas: non_neg_integer(),
-          wrapped_value: non_neg_integer(),
-          wrapped_input: String.t(),
-          wrapped_v: non_neg_integer(),
-          wrapped_r: non_neg_integer(),
-          wrapped_s: non_neg_integer(),
-          wrapped_hash: EthereumJSONRPC.hash()
-=======
           type: non_neg_integer()
->>>>>>> c9a2d143
         }
 
   @doc """
@@ -517,83 +500,7 @@
     ])
   end
 
-<<<<<<< HEAD
-  # this is for Suave chain (handles `executionNode` and `requestRecord` fields without EIP-1559 fields)
-  def elixir_to_params(
-        %{
-          "blockHash" => block_hash,
-          "blockNumber" => block_number,
-          "from" => from_address_hash,
-          "gas" => gas,
-          "gasPrice" => gas_price,
-          "hash" => hash,
-          "input" => input,
-          "nonce" => nonce,
-          "r" => r,
-          "s" => s,
-          "to" => to_address_hash,
-          "transactionIndex" => index,
-          "v" => v,
-          "value" => value,
-          "type" => type,
-          "executionNode" => execution_node_hash,
-          "requestRecord" => wrapped
-        } = transaction
-      ) do
-    result = %{
-      block_hash: block_hash,
-      block_number: block_number,
-      from_address_hash: from_address_hash,
-      gas: gas,
-      gas_price: gas_price,
-      hash: hash,
-      index: index,
-      input: input,
-      nonce: nonce,
-      r: r,
-      s: s,
-      to_address_hash: to_address_hash,
-      v: v,
-      value: value,
-      transaction_index: index,
-      type: type
-    }
-
-    # credo:disable-for-next-line
-    result =
-      if Application.get_env(:explorer, :chain_type) == "suave" do
-        Map.merge(result, %{
-          execution_node_hash: execution_node_hash,
-          wrapped_type: quantity_to_integer(Map.get(wrapped, "type")),
-          wrapped_nonce: quantity_to_integer(Map.get(wrapped, "nonce")),
-          wrapped_to_address_hash: Map.get(wrapped, "to"),
-          wrapped_gas: quantity_to_integer(Map.get(wrapped, "gas")),
-          wrapped_gas_price: quantity_to_integer(Map.get(wrapped, "gasPrice")),
-          wrapped_max_priority_fee_per_gas: quantity_to_integer(Map.get(wrapped, "maxPriorityFeePerGas")),
-          wrapped_max_fee_per_gas: quantity_to_integer(Map.get(wrapped, "maxFeePerGas")),
-          wrapped_value: quantity_to_integer(Map.get(wrapped, "value")),
-          wrapped_input: Map.get(wrapped, "input"),
-          wrapped_v: quantity_to_integer(Map.get(wrapped, "v")),
-          wrapped_r: quantity_to_integer(Map.get(wrapped, "r")),
-          wrapped_s: quantity_to_integer(Map.get(wrapped, "s")),
-          wrapped_hash: Map.get(wrapped, "hash")
-        })
-      else
-        result
-      end
-
-    put_if_present(transaction, result, [
-      {"creates", :created_contract_address_hash},
-      {"block_timestamp", :block_timestamp}
-    ])
-  end
-
-  # eth_getTransactionReceipt on Optimism BedRock Geth node
-  # doesn't return gas price and L1 fields for system transactions
-  def elixir_to_params(
-=======
   def do_elixir_to_params(
->>>>>>> c9a2d143
         %{
           "blockHash" => block_hash,
           "blockNumber" => block_number,
@@ -636,106 +543,7 @@
     ])
   end
 
-<<<<<<< HEAD
-  # without `to` field (observed on Sepolia RPC)
-  def elixir_to_params(
-        %{
-          "blockHash" => block_hash,
-          "blockNumber" => block_number,
-          "from" => from_address_hash,
-          "gas" => gas,
-          "gasPrice" => gas_price,
-          "hash" => hash,
-          "input" => input,
-          "nonce" => nonce,
-          "r" => r,
-          "s" => s,
-          "transactionIndex" => index,
-          "v" => v,
-          "value" => value,
-          "type" => type,
-          "maxPriorityFeePerGas" => max_priority_fee_per_gas,
-          "maxFeePerGas" => max_fee_per_gas
-        } = transaction
-      ) do
-    result = %{
-      block_hash: block_hash,
-      block_number: block_number,
-      from_address_hash: from_address_hash,
-      gas: gas,
-      gas_price: gas_price,
-      hash: hash,
-      index: index,
-      input: input,
-      nonce: nonce,
-      r: r,
-      s: s,
-      to_address_hash: nil,
-      v: v,
-      value: value,
-      transaction_index: index,
-      type: type,
-      max_priority_fee_per_gas: max_priority_fee_per_gas,
-      max_fee_per_gas: max_fee_per_gas
-    }
-
-    if transaction["creates"] do
-      Map.put(result, :created_contract_address_hash, transaction["creates"])
-    else
-      result
-    end
-  end
-
-  # without `to`, `maxPriorityFeePerGas`, `maxFeePerGas` fields (observed on Sepolia RPC)
-  def elixir_to_params(
-        %{
-          "blockHash" => block_hash,
-          "blockNumber" => block_number,
-          "from" => from_address_hash,
-          "gas" => gas,
-          "gasPrice" => gas_price,
-          "hash" => hash,
-          "input" => input,
-          "nonce" => nonce,
-          "r" => r,
-          "s" => s,
-          "transactionIndex" => index,
-          "v" => v,
-          "value" => value,
-          "type" => type
-        } = transaction
-      ) do
-    result = %{
-      block_hash: block_hash,
-      block_number: block_number,
-      from_address_hash: from_address_hash,
-      gas: gas,
-      gas_price: gas_price,
-      hash: hash,
-      index: index,
-      input: input,
-      nonce: nonce,
-      r: r,
-      s: s,
-      to_address_hash: nil,
-      v: v,
-      value: value,
-      transaction_index: index,
-      type: type
-    }
-
-    if transaction["creates"] do
-      Map.put(result, :created_contract_address_hash, transaction["creates"])
-    else
-      result
-    end
-  end
-
-  # without `maxPriorityFeePerGas`, `maxFeePerGas`, `type` fields (observed on EthereumJSONRPC tests)
-  def elixir_to_params(
-=======
   def do_elixir_to_params(
->>>>>>> c9a2d143
         %{
           "blockHash" => block_hash,
           "blockNumber" => block_number,
@@ -777,48 +585,6 @@
     ])
   end
 
-<<<<<<< HEAD
-  # without `to`, `maxPriorityFeePerGas`, `maxFeePerGas`, `type` fields (observed on EthereumJSONRPC tests)
-  def elixir_to_params(
-        %{
-          "blockHash" => block_hash,
-          "blockNumber" => block_number,
-          "from" => from_address_hash,
-          "gas" => gas,
-          "gasPrice" => gas_price,
-          "hash" => hash,
-          "input" => input,
-          "nonce" => nonce,
-          "r" => r,
-          "s" => s,
-          "transactionIndex" => index,
-          "v" => v,
-          "value" => value
-        } = transaction
-      ) do
-    result = %{
-      block_hash: block_hash,
-      block_number: block_number,
-      from_address_hash: from_address_hash,
-      gas: gas,
-      gas_price: gas_price,
-      hash: hash,
-      index: index,
-      input: input,
-      nonce: nonce,
-      r: r,
-      s: s,
-      to_address_hash: nil,
-      v: v,
-      value: value,
-      transaction_index: index
-    }
-
-    put_if_present(transaction, result, [
-      {"creates", :created_contract_address_hash},
-      {"block_timestamp", :block_timestamp}
-    ])
-=======
   defp chain_type_fields(params, elixir) do
     case Application.get_env(:explorer, :chain_type) do
       "ethereum" ->
@@ -855,7 +621,6 @@
       _ ->
         params
     end
->>>>>>> c9a2d143
   end
 
   @doc """
