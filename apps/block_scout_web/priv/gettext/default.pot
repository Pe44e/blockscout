#: lib/block_scout_web/views/address_token_balance_view.ex:10
#, elixir-autogen, elixir-format
msgid "%{count} token"
msgid_plural "%{count} tokens"
msgstr[0] ""
msgstr[1] ""

#: lib/block_scout_web/templates/block/_tile.html.eex:29
#, elixir-autogen, elixir-format
msgid "%{count} transaction"
msgid_plural "%{count} transactions"
msgstr[0] ""
msgstr[1] ""

#: lib/block_scout_web/templates/common_components/_minimal_proxy_pattern.html.eex:9
#, elixir-autogen, elixir-format
msgid " - minimal bytecode implementation that delegates all calls to a known address"
msgstr ""

#: lib/block_scout_web/templates/api_docs/eth_rpc.html.eex:14
#, elixir-autogen, elixir-format
msgid " is recommended."
msgstr ""

#: lib/block_scout_web/templates/address/_metatags.html.eex:3
#, elixir-autogen, elixir-format
msgid "%{address} - %{subnetwork} Explorer"
msgstr ""

#: lib/block_scout_web/templates/block/overview.html.eex:12
#, elixir-autogen, elixir-format
msgid "%{block_type} Details"
msgstr ""

#: lib/block_scout_web/templates/block/overview.html.eex:55
#, elixir-autogen, elixir-format
msgid "%{block_type} Height"
msgstr ""

#: lib/block_scout_web/templates/block/index.html.eex:7
#, elixir-autogen, elixir-format
msgid "%{block_type}s"
msgstr ""

#: lib/block_scout_web/templates/block/overview.html.eex:85
#, elixir-autogen, elixir-format
msgid "%{count} Transaction"
msgstr ""

#: lib/block_scout_web/templates/block/overview.html.eex:87
#: lib/block_scout_web/templates/chain/_block.html.eex:11
#, elixir-autogen, elixir-format
msgid "%{count} Transactions"
msgstr ""

#: lib/block_scout_web/templates/transaction/_actions.html.eex:101
#, elixir-autogen, elixir-format
msgid "%{qty} of <span class=\"text-muted\">Token ID [%{link_to_id}]</span>"
msgstr ""

#: lib/block_scout_web/templates/chain/_metatags.html.eex:2
#, elixir-autogen, elixir-format
msgid "%{subnetwork} %{network} Explorer"
msgstr ""

#: lib/block_scout_web/templates/layout/_default_title.html.eex:2
#, elixir-autogen, elixir-format
msgid "%{subnetwork} Explorer - BlockScout"
msgstr ""

#: lib/block_scout_web/views/transaction_view.ex:374
#, elixir-autogen, elixir-format
msgid "(Awaiting internal transactions for status)"
msgstr ""

#: lib/block_scout_web/templates/api_docs/_action_tile.html.eex:59
#: lib/block_scout_web/templates/api_docs/_action_tile.html.eex:70
#: lib/block_scout_web/templates/api_docs/_action_tile.html.eex:82
#: lib/block_scout_web/templates/api_docs/_action_tile.html.eex:104
#, elixir-autogen, elixir-format
msgid "(query)"
msgstr ""

#: lib/block_scout_web/templates/address_contract_verification_common_fields/_library_first.html.eex:4
#, elixir-autogen, elixir-format
msgid ") may be added for each contract. Click the Add Library button to add an additional one."
msgstr ""

#: lib/block_scout_web/templates/layout/app.html.eex:120
#, elixir-autogen, elixir-format
msgid "- We're indexing this chain right now. Some of the counts may be inaccurate."
msgstr ""

#: lib/block_scout_web/templates/transaction/not_found.html.eex:8
#, elixir-autogen, elixir-format
msgid "1. If you have just submitted this transaction please wait for at least 30 seconds before refreshing this page."
msgstr ""

#: lib/block_scout_web/templates/transaction/not_found.html.eex:9
#, elixir-autogen, elixir-format
msgid "2. It could still be in the TX Pool of a different node, waiting to be broadcasted."
msgstr ""

#: lib/block_scout_web/templates/transaction/not_found.html.eex:10
#, elixir-autogen, elixir-format
msgid "3. During times when the network is busy (i.e during ICOs) it can take a while for your transaction to propagate through the network and for us to index it."
msgstr ""

#: lib/block_scout_web/templates/transaction/not_found.html.eex:11
#, elixir-autogen, elixir-format
msgid "4. If it still does not show up after 1 hour, please check with your sender/exchange/wallet/transaction provider for additional information."
msgstr ""

#: lib/block_scout_web/templates/block/overview.html.eex:195
#, elixir-autogen, elixir-format
msgid "64-bit hash of value verifying proof-of-work (note: null for POA chains)."
msgstr ""

#: lib/block_scout_web/templates/block/overview.html.eex:97
#: lib/block_scout_web/templates/transaction_state/_state_change.html.eex:21
#, elixir-autogen, elixir-format
msgid "A block producer who successfully included the block onto the blockchain."
msgstr ""

#: lib/block_scout_web/templates/layout/app.html.eex:127
#, elixir-autogen, elixir-format
msgid "A confirmation email was sent to"
msgstr ""

#: lib/block_scout_web/templates/address_contract_verification_common_fields/_library_first.html.eex:4
#, elixir-autogen, elixir-format
msgid "A library name called in the .sol file. Multiple libraries (up to "
msgstr ""

#: lib/block_scout_web/templates/api_docs/_action_tile.html.eex:73
#, elixir-autogen, elixir-format
msgid "A string with the name of the action to be invoked."
msgstr ""

#: lib/block_scout_web/templates/api_docs/_action_tile.html.eex:62
#, elixir-autogen, elixir-format
msgid "A string with the name of the module to be invoked."
msgstr ""

#: lib/block_scout_web/templates/account/custom_abi/form.html.eex:24
#, elixir-autogen, elixir-format
msgid "ABI"
msgstr ""

#: lib/block_scout_web/templates/address_contract_verification_common_fields/_constructor_args.html.eex:3
#, elixir-autogen, elixir-format
msgid "ABI-encoded Constructor Arguments (if required by the contract)"
msgstr ""

#: lib/block_scout_web/templates/api_docs/index.html.eex:4
#, elixir-autogen, elixir-format
msgid "API Documentation"
msgstr ""

#: lib/block_scout_web/templates/api_docs/_metatags.html.eex:4
#, elixir-autogen, elixir-format
msgid "API endpoints for the %{subnetwork}"
msgstr ""

#: lib/block_scout_web/templates/api_docs/_metatags.html.eex:2
#, elixir-autogen, elixir-format
msgid "API for the %{subnetwork} - BlockScout"
msgstr ""

#: lib/block_scout_web/templates/account/api_key/form.html.eex:7
#: lib/block_scout_web/templates/account/api_key/form.html.eex:13
#: lib/block_scout_web/templates/account/api_key/form.html.eex:14
#: lib/block_scout_web/templates/account/api_key/index.html.eex:29
#, elixir-autogen, elixir-format
msgid "API key"
msgstr ""

#: lib/block_scout_web/templates/account/api_key/index.html.eex:7
#: lib/block_scout_web/templates/account/common/_nav.html.eex:16
#: lib/block_scout_web/templates/layout/_account_menu_item.html.eex:18
#, elixir-autogen, elixir-format
msgid "API keys"
msgstr ""

#: lib/block_scout_web/templates/layout/_topnav.html.eex:106
#, elixir-autogen, elixir-format
msgid "APIs"
msgstr ""

#: lib/block_scout_web/templates/account/tag_address/index.html.eex:24
#: lib/block_scout_web/templates/account/tag_transaction/index.html.eex:24
#: lib/block_scout_web/templates/api_docs/_action_tile.html.eex:69
#, elixir-autogen, elixir-format
msgid "Action"
msgstr ""

#: lib/block_scout_web/templates/transaction/overview.html.eex:449
#, elixir-autogen, elixir-format
msgid "Actual gas amount used by the transaction."
msgstr ""

#: lib/block_scout_web/templates/account/api_key/form.html.eex:7
#: lib/block_scout_web/templates/account/custom_abi/form.html.eex:8
#: lib/block_scout_web/templates/layout/_add_chain_to_mm.html.eex:10
#, elixir-autogen, elixir-format
msgid "Add"
msgstr ""

#: lib/block_scout_web/templates/account/api_key/index.html.eex:44
#, elixir-autogen, elixir-format
msgid "Add API key"
msgstr ""

#: lib/block_scout_web/templates/address_contract_verification_via_flattened_code/new.html.eex:86
#: lib/block_scout_web/templates/address_contract_verification_via_multi_part_files/new.html.eex:76
#, elixir-autogen, elixir-format
msgid "Add Contract Libraries"
msgstr ""

#: lib/block_scout_web/templates/account/custom_abi/index.html.eex:44
#, elixir-autogen, elixir-format
msgid "Add Custom ABI"
msgstr ""

#: lib/block_scout_web/templates/address_contract_verification_via_flattened_code/new.html.eex:97
#: lib/block_scout_web/templates/address_contract_verification_via_multi_part_files/new.html.eex:87
#, elixir-autogen, elixir-format
msgid "Add Library"
msgstr ""

#: lib/block_scout_web/templates/account/watchlist/show.html.eex:38
#, elixir-autogen, elixir-format
msgid "Add address"
msgstr ""

#: lib/block_scout_web/templates/account/tag_address/form.html.eex:7
#: lib/block_scout_web/templates/account/tag_address/index.html.eex:37
#, elixir-autogen, elixir-format
msgid "Add address tag"
msgstr ""

#: lib/block_scout_web/templates/account/watchlist_address/form.html.eex:7
#, elixir-autogen, elixir-format
msgid "Add address to the Watch list"
msgstr ""

#: lib/block_scout_web/templates/account/tag_transaction/form.html.eex:7
#: lib/block_scout_web/templates/account/tag_transaction/index.html.eex:37
#, elixir-autogen, elixir-format
msgid "Add transaction tag"
msgstr ""

#: lib/block_scout_web/templates/account/tag_address/form.html.eex:11
#: lib/block_scout_web/templates/account/tag_address/index.html.eex:23
#: lib/block_scout_web/templates/account/watchlist/show.html.eex:23
#: lib/block_scout_web/templates/account/watchlist_address/form.html.eex:12
#: lib/block_scout_web/templates/address/_validator_metadata_modal.html.eex:16
#: lib/block_scout_web/templates/address_contract_verification_common_fields/_library_address.html.eex:4
#: lib/block_scout_web/templates/tokens/index.html.eex:34
#: lib/block_scout_web/templates/transaction_log/_logs.html.eex:20
#: lib/block_scout_web/templates/transaction_state/index.html.eex:34
#: lib/block_scout_web/templates/verified_contracts/index.html.eex:60
#: lib/block_scout_web/views/address_view.ex:107
#, elixir-autogen, elixir-format
msgid "Address"
msgstr ""

#: lib/block_scout_web/templates/transaction/overview.html.eex:241
#, elixir-autogen, elixir-format
msgid "Address (external or contract) receiving the transaction."
msgstr ""

#: lib/block_scout_web/templates/transaction/overview.html.eex:223
#, elixir-autogen, elixir-format
msgid "Address (external or contract) sending the transaction."
msgstr ""

#: lib/block_scout_web/templates/account/common/_nav.html.eex:10
#: lib/block_scout_web/templates/account/tag_address/index.html.eex:7
#: lib/block_scout_web/templates/layout/_account_menu_item.html.eex:16
#, elixir-autogen, elixir-format
msgid "Address Tags"
msgstr ""

#: lib/block_scout_web/templates/address/overview.html.eex:147
#, elixir-autogen, elixir-format
msgid "Address balance in"
msgstr ""

#: lib/block_scout_web/templates/tokens/overview/_details.html.eex:51
#, elixir-autogen, elixir-format
msgid "Address of the token contract"
msgstr ""

#: lib/block_scout_web/templates/transaction_state/_state_change.html.eex:7
#, elixir-autogen, elixir-format
msgid "Address used in token mintings and burnings."
msgstr ""

#: lib/block_scout_web/templates/account/public_tags_request/address_field.html.eex:2
#, elixir-autogen, elixir-format
msgid "Address*"
msgstr ""

#: lib/block_scout_web/templates/address/index.html.eex:5
#, elixir-autogen, elixir-format
msgid "Addresses"
msgstr ""

#: lib/block_scout_web/templates/address_withdrawal/index.html.eex:38
#: lib/block_scout_web/templates/withdrawal/index.html.eex:35
#, elixir-autogen, elixir-format
msgid "Age"
msgstr ""

#: lib/block_scout_web/templates/address_internal_transaction/index.html.eex:26
#: lib/block_scout_web/templates/address_token_transfer/index.html.eex:28
#: lib/block_scout_web/templates/address_transaction/index.html.eex:22
#: lib/block_scout_web/templates/layout/_topnav.html.eex:88
#: lib/block_scout_web/templates/verified_contracts/index.html.eex:20
#: lib/block_scout_web/views/address_internal_transaction_view.ex:11
#: lib/block_scout_web/views/address_token_transfer_view.ex:11
#: lib/block_scout_web/views/address_transaction_view.ex:11
#: lib/block_scout_web/views/verified_contracts_view.ex:13
#, elixir-autogen, elixir-format
msgid "All"
msgstr ""

#: lib/block_scout_web/templates/smart_contract/_functions.html.eex:13
#, elixir-autogen, elixir-format
msgid "All functions displayed below are from ABI of that contract. In order to verify current contract, proceed with"
msgstr ""

#: lib/block_scout_web/templates/address_contract/index.html.eex:28
#, elixir-autogen, elixir-format
msgid "All metadata displayed below is from that contract. In order to verify current contract, click"
msgstr ""

#: lib/block_scout_web/templates/address/overview.html.eex:172
#, elixir-autogen, elixir-format
msgid "All tokens in the account and total value."
msgstr ""

#: lib/block_scout_web/templates/transaction/overview.html.eex:435
#, elixir-autogen, elixir-format
msgid "Amount of"
msgstr ""

#: lib/block_scout_web/templates/block/overview.html.eex:236
#, elixir-autogen, elixir-format
msgid "Amount of distributed reward. Miners receive a static block reward + Tx fees + uncle fees."
msgstr ""

#: lib/block_scout_web/templates/internal_server_error/index.html.eex:8
#, elixir-autogen, elixir-format
msgid "An unexpected error has occurred. Try reloading the page, or come back soon and try again."
msgstr ""

#: lib/block_scout_web/templates/api_docs/eth_rpc.html.eex:15
#, elixir-autogen, elixir-format
msgid "Anything not in this list is not supported. Click on the method to be taken to the documentation for that method, and check the notes section for any potential differences."
msgstr ""

#: lib/block_scout_web/templates/layout/_topnav.html.eex:134
#, elixir-autogen, elixir-format
msgid "Apps"
msgstr ""

#: lib/block_scout_web/templates/chain/gas_price_oracle_legend_item.html.eex:21
#, elixir-autogen, elixir-format
msgid "Average"
msgstr ""

#: lib/block_scout_web/templates/chain/show.html.eex:101
#, elixir-autogen, elixir-format
msgid "Average block time"
msgstr ""

#: lib/block_scout_web/templates/account/api_key/form.html.eex:25
#, elixir-autogen, elixir-format
msgid "Back to API keys (Cancel)"
msgstr ""

#: lib/block_scout_web/templates/account/tag_address/form.html.eex:24
#, elixir-autogen, elixir-format
msgid "Back to Address Tags (Cancel)"
msgstr ""

#: lib/block_scout_web/templates/account/custom_abi/form.html.eex:30
#, elixir-autogen, elixir-format
msgid "Back to Custom ABI (Cancel)"
msgstr ""

#: lib/block_scout_web/templates/account/tag_transaction/form.html.eex:24
#, elixir-autogen, elixir-format
msgid "Back to Transaction Tags (Cancel)"
msgstr ""

#: lib/block_scout_web/templates/account/watchlist_address/form.html.eex:81
#, elixir-autogen, elixir-format
msgid "Back to Watch list (Cancel)"
msgstr ""

#: lib/block_scout_web/templates/error422/index.html.eex:9
#: lib/block_scout_web/templates/internal_server_error/index.html.eex:9
#: lib/block_scout_web/templates/page_not_found/index.html.eex:9
#: lib/block_scout_web/templates/transaction/not_found.html.eex:13
#, elixir-autogen, elixir-format
msgid "Back to home"
msgstr ""

#: lib/block_scout_web/templates/account/watchlist/show.html.eex:24
#: lib/block_scout_web/templates/address/overview.html.eex:148
#: lib/block_scout_web/templates/address_token/overview.html.eex:51
#: lib/block_scout_web/templates/verified_contracts/index.html.eex:63
#, elixir-autogen, elixir-format
msgid "Balance"
msgstr ""

#: lib/block_scout_web/templates/transaction_state/index.html.eex:40
#, elixir-autogen, elixir-format
msgid "Balance after"
msgstr ""

#: lib/block_scout_web/templates/transaction_state/index.html.eex:37
#, elixir-autogen, elixir-format
msgid "Balance before"
msgstr ""

#: lib/block_scout_web/templates/address_coin_balance/index.html.eex:14
#, elixir-autogen, elixir-format
msgid "Balances"
msgstr ""

#: lib/block_scout_web/templates/block/overview.html.eex:207
#, elixir-autogen, elixir-format
msgid "Base Fee per Gas"
msgstr ""

#: lib/block_scout_web/templates/api_docs/eth_rpc.html.eex:5
#: lib/block_scout_web/templates/api_docs/index.html.eex:5
#, elixir-autogen, elixir-format
msgid "Base URL:"
msgstr ""

#: lib/block_scout_web/templates/transaction/overview.html.eex:470
#, elixir-autogen, elixir-format
msgid "Binary data included with the transaction. See input / logs below for additional info."
msgstr ""

#: lib/block_scout_web/templates/address_coin_balance/_coin_balances.html.eex:8
#: lib/block_scout_web/templates/address_withdrawal/index.html.eex:35
#: lib/block_scout_web/templates/block/overview.html.eex:29
#: lib/block_scout_web/templates/transaction/overview.html.eex:159
#: lib/block_scout_web/templates/withdrawal/index.html.eex:29
#, elixir-autogen
msgid "Block"
msgstr ""

#: lib/block_scout_web/templates/block/_link.html.eex:2
#: lib/block_scout_web/templates/internal_transaction/_tile.html.eex:32
#: lib/block_scout_web/templates/tokens/transfer/_token_transfer.html.eex:43
#, elixir-autogen, elixir-format
msgid "Block #%{number}"
msgstr ""

#: lib/block_scout_web/templates/block/_metatags.html.eex:3
#, elixir-autogen, elixir-format
msgid "Block %{block_number} - %{subnetwork} Explorer"
msgstr ""

#: lib/block_scout_web/templates/block_transaction/404.html.eex:7
#, elixir-autogen, elixir-format
msgid "Block Details"
msgstr ""

#: lib/block_scout_web/templates/block/overview.html.eex:53
#, elixir-autogen, elixir-format
msgid "Block Height"
msgstr ""

#: lib/block_scout_web/templates/layout/app.html.eex:47
#, elixir-autogen, elixir-format
msgid "Block Mined, awaiting import..."
msgstr ""

#: lib/block_scout_web/views/transaction_view.ex:34
#, elixir-autogen, elixir-format
msgid "Block Pending"
msgstr ""

#: lib/block_scout_web/templates/block/overview.html.eex:158
#, elixir-autogen, elixir-format
msgid "Block difficulty for miner, used to calibrate block generation time (Note: constant in POA based networks)."
msgstr ""

#: lib/block_scout_web/views/block_transaction_view.ex:15
#, elixir-autogen, elixir-format
msgid "Block not found, please try again later."
msgstr ""

#: lib/block_scout_web/templates/transaction/overview.html.eex:158
#, elixir-autogen, elixir-format
msgid "Block number containing the transaction."
msgstr ""

#: lib/block_scout_web/templates/address/overview.html.eex:255
#, elixir-autogen, elixir-format
msgid "Block number in which the address was updated."
msgstr ""

#: lib/block_scout_web/templates/chain/_metatags.html.eex:4
#, elixir-autogen, elixir-format
msgid "BlockScout provides analytics data, API, and Smart Contract tools for the %{subnetwork}"
msgstr ""

#: lib/block_scout_web/templates/layout/_topnav.html.eex:29
#, elixir-autogen, elixir-format
msgid "Blockchain"
msgstr ""

#: lib/block_scout_web/templates/chain/show.html.eex:143
#: lib/block_scout_web/templates/layout/_topnav.html.eex:34
#: lib/block_scout_web/templates/layout/_topnav.html.eex:38
#, elixir-autogen, elixir-format
msgid "Blocks"
msgstr ""

#: lib/block_scout_web/templates/layout/app.html.eex:46
#, elixir-autogen, elixir-format
msgid "Blocks Indexed"
msgstr ""

#: lib/block_scout_web/templates/address/_tabs.html.eex:56
#: lib/block_scout_web/templates/address/overview.html.eex:273
#: lib/block_scout_web/templates/address_validation/index.html.eex:11
#: lib/block_scout_web/views/address_view.ex:384
#, elixir-autogen, elixir-format
msgid "Blocks Validated"
msgstr ""

#: lib/block_scout_web/templates/layout/app.html.eex:48
#, elixir-autogen, elixir-format
msgid "Blocks With Internal Transactions Indexed"
msgstr ""

#: lib/block_scout_web/templates/layout/_footer.html.eex:22
#, elixir-autogen, elixir-format
msgid "Blockscout is a tool for inspecting and analyzing EVM based blockchains. Blockchain explorer for Ethereum Networks."
msgstr ""

#: lib/block_scout_web/templates/transaction_state/_state_change.html.eex:8
#, elixir-autogen, elixir-format
msgid "Burn address"
msgstr ""

#: lib/block_scout_web/templates/block/_tile.html.eex:64
#: lib/block_scout_web/templates/block/overview.html.eex:216
#, elixir-autogen, elixir-format
msgid "Burnt Fees"
msgstr ""

#: lib/block_scout_web/templates/address_token/overview.html.eex:65
#, elixir-autogen, elixir-format
msgid "CRC Worth"
msgstr ""

#: lib/block_scout_web/templates/common_components/_csv_export_button.html.eex:4
#, elixir-autogen, elixir-format
msgid "CSV"
msgstr ""

#: lib/block_scout_web/templates/transaction/_decoded_input_body.html.eex:10
#: lib/block_scout_web/views/internal_transaction_view.ex:21
#, elixir-autogen, elixir-format
msgid "Call"
msgstr ""

#: lib/block_scout_web/views/internal_transaction_view.ex:22
#, elixir-autogen, elixir-format
msgid "Call Code"
msgstr ""

#: lib/block_scout_web/templates/account/public_tags_request/form.html.eex:62
#: lib/block_scout_web/templates/address_contract_verification/new.html.eex:120
#: lib/block_scout_web/templates/address_contract_verification_via_flattened_code/new.html.eex:115
#: lib/block_scout_web/templates/address_contract_verification_via_json/new.html.eex:41
#: lib/block_scout_web/templates/address_contract_verification_via_multi_part_files/new.html.eex:107
#: lib/block_scout_web/templates/address_contract_verification_via_standard_json_input/new.html.eex:55
#: lib/block_scout_web/templates/address_contract_verification_vyper/new.html.eex:51
#: lib/block_scout_web/templates/api_docs/_action_tile.html.eex:47
#: lib/block_scout_web/templates/api_docs/_eth_rpc_item.html.eex:54
#, elixir-autogen, elixir-format
msgid "Cancel"
msgstr ""

#: lib/block_scout_web/templates/transaction_state/index.html.eex:43
#, elixir-autogen, elixir-format
msgid "Change"
msgstr ""

#: lib/block_scout_web/templates/layout/_footer.html.eex:43
#, elixir-autogen, elixir-format
msgid "Chat (#blockscout)"
msgstr ""

#: lib/block_scout_web/views/block_view.ex:65
#, elixir-autogen, elixir-format
msgid "Chore Reward"
msgstr ""

#: lib/block_scout_web/templates/tokens/index.html.eex:38
#, elixir-autogen, elixir-format
msgid "Circulating Market Cap"
msgstr ""

#: lib/block_scout_web/templates/api_docs/_action_tile.html.eex:137
#: lib/block_scout_web/templates/api_docs/_eth_rpc_item.html.eex:106
#, elixir-autogen, elixir-format
msgid "Clear"
msgstr ""

#: lib/block_scout_web/templates/address/_validator_metadata_modal.html.eex:37
#: lib/block_scout_web/templates/common_components/_modal_qr_code.html.eex:6
#: lib/block_scout_web/templates/common_components/_modal_qr_code.html.eex:14
#: lib/block_scout_web/templates/tokens/instance/overview/_details.html.eex:84
#: lib/block_scout_web/templates/tokens/instance/overview/_details.html.eex:92
#, elixir-autogen, elixir-format
msgid "Close"
msgstr ""

#: lib/block_scout_web/templates/address/_tabs.html.eex:66
#: lib/block_scout_web/templates/api_docs/_action_tile.html.eex:165
#: lib/block_scout_web/templates/api_docs/_action_tile.html.eex:187
#: lib/block_scout_web/templates/api_docs/_eth_rpc_item.html.eex:126
#: lib/block_scout_web/templates/api_docs/_eth_rpc_item.html.eex:149
#: lib/block_scout_web/views/address_view.ex:377
#, elixir-autogen, elixir-format
msgid "Code"
msgstr ""

#: lib/block_scout_web/templates/address/_tabs.html.eex:42
#: lib/block_scout_web/views/address_view.ex:383
#, elixir-autogen, elixir-format
msgid "Coin Balance History"
msgstr ""

#: lib/block_scout_web/templates/transaction/_decoded_input_body.html.eex:55
#, elixir-autogen, elixir-format
msgid "Collapse"
msgstr ""

#: lib/block_scout_web/templates/account/public_tags_request/form.html.eex:20
#, elixir-autogen, elixir-format
msgid "Company name"
msgstr ""

#: lib/block_scout_web/templates/account/public_tags_request/form.html.eex:32
#, elixir-autogen, elixir-format
msgid "Company website"
msgstr ""

#: lib/block_scout_web/templates/address_contract_verification_common_fields/_compiler_field.html.eex:3
#: lib/block_scout_web/templates/verified_contracts/index.html.eex:69
#, elixir-autogen, elixir-format
msgid "Compiler"
msgstr ""

#: lib/block_scout_web/templates/address_contract/index.html.eex:143
#, elixir-autogen, elixir-format
msgid "Compiler Settings"
msgstr ""

#: lib/block_scout_web/templates/address_contract/index.html.eex:72
#, elixir-autogen, elixir-format
msgid "Compiler version"
msgstr ""

#: lib/block_scout_web/views/transaction_view.ex:367
#, elixir-autogen, elixir-format
msgid "Confirmed"
msgstr ""

#: lib/block_scout_web/templates/transaction/overview.html.eex:125
#, elixir-autogen, elixir-format
msgid "Confirmed by "
msgstr ""

#: lib/block_scout_web/templates/transaction/overview.html.eex:191
#, elixir-autogen, elixir-format
msgid "Confirmed within"
msgstr ""

#: lib/block_scout_web/templates/address_contract_verification/new.html.eex:2
#: lib/block_scout_web/templates/address_contract_verification_via_flattened_code/new.html.eex:6
#: lib/block_scout_web/templates/address_contract_verification_via_json/new.html.eex:2
#: lib/block_scout_web/templates/address_contract_verification_via_multi_part_files/new.html.eex:4
#: lib/block_scout_web/templates/address_contract_verification_via_standard_json_input/new.html.eex:6
#: lib/block_scout_web/templates/address_contract_verification_vyper/new.html.eex:4
#: lib/block_scout_web/templates/tokens/holder/index.html.eex:16
#, elixir-autogen, elixir-format
msgid "Connection Lost"
msgstr ""

#: lib/block_scout_web/templates/address_coin_balance/index.html.eex:12
#: lib/block_scout_web/templates/block/index.html.eex:5
#, elixir-autogen, elixir-format
msgid "Connection Lost, click to load newer blocks"
msgstr ""

#: lib/block_scout_web/templates/address_internal_transaction/index.html.eex:15
#, elixir-autogen, elixir-format
msgid "Connection Lost, click to load newer internal transactions"
msgstr ""

#: lib/block_scout_web/templates/address_transaction/index.html.eex:11
#: lib/block_scout_web/templates/pending_transaction/index.html.eex:16
#: lib/block_scout_web/templates/transaction/index.html.eex:22
#, elixir-autogen, elixir-format
msgid "Connection Lost, click to load newer transactions"
msgstr ""

#: lib/block_scout_web/templates/address_validation/index.html.eex:10
#, elixir-autogen, elixir-format
msgid "Connection Lost, click to load newer validations"
msgstr ""

#: lib/block_scout_web/templates/address_contract/index.html.eex:97
#, elixir-autogen, elixir-format
msgid "Constructor Arguments"
msgstr ""

#: lib/block_scout_web/templates/verified_contracts/index.html.eex:78
#, elixir-autogen, elixir-format
msgid "Constructor args"
msgstr ""

#: lib/block_scout_web/templates/tokens/overview/_details.html.eex:52
#: lib/block_scout_web/templates/transaction/overview.html.eex:251
#, elixir-autogen, elixir-format
msgid "Contract"
msgstr ""

#: lib/block_scout_web/templates/address_contract/index.html.eex:158
#, elixir-autogen, elixir-format
msgid "Contract ABI"
msgstr ""

#: lib/block_scout_web/templates/account/custom_abi/form.html.eex:18
#: lib/block_scout_web/templates/account/custom_abi/index.html.eex:29
#: lib/block_scout_web/templates/address_contract_verification_common_fields/_contract_address_field.html.eex:3
#: lib/block_scout_web/views/address_view.ex:105
#, elixir-autogen, elixir-format
msgid "Contract Address"
msgstr ""

#: lib/block_scout_web/templates/transaction/_pending_tile.html.eex:16
#: lib/block_scout_web/views/address_view.ex:45
#: lib/block_scout_web/views/address_view.ex:79
#, elixir-autogen, elixir-format
msgid "Contract Address Pending"
msgstr ""

#: lib/block_scout_web/views/transaction_view.ex:483
#, elixir-autogen, elixir-format
msgid "Contract Call"
msgstr ""

#: lib/block_scout_web/views/transaction_view.ex:480
#, elixir-autogen, elixir-format
msgid "Contract Creation"
msgstr ""

#: lib/block_scout_web/templates/address_contract/index.html.eex:175
#: lib/block_scout_web/templates/address_contract/index.html.eex:190
#, elixir-autogen, elixir-format
msgid "Contract Creation Code"
msgstr ""

#: lib/block_scout_web/templates/address_contract_verification_via_flattened_code/new.html.eex:90
#: lib/block_scout_web/templates/address_contract_verification_via_multi_part_files/new.html.eex:80
#, elixir-autogen, elixir-format
msgid "Contract Libraries"
msgstr ""

#: lib/block_scout_web/templates/address/overview.html.eex:73
#: lib/block_scout_web/templates/address_contract_verification_common_fields/_contract_name_field.html.eex:3
#, elixir-autogen, elixir-format
msgid "Contract Name"
msgstr ""

#: lib/block_scout_web/templates/address_contract/index.html.eex:26
#: lib/block_scout_web/templates/smart_contract/_functions.html.eex:11
#, elixir-autogen, elixir-format
msgid "Contract is not verified. However, we found a verified contract with the same bytecode in Blockscout DB"
msgstr ""

#: lib/block_scout_web/templates/verified_contracts/index.html.eex:47
#, elixir-autogen, elixir-format
msgid "Contract name or address"
msgstr ""

#: lib/block_scout_web/templates/address_contract/index.html.eex:64
#, elixir-autogen, elixir-format
msgid "Contract name:"
msgstr ""

#: lib/block_scout_web/templates/address_contract/index.html.eex:107
#, elixir-autogen, elixir-format
msgid "Contract source code"
msgstr ""

#: lib/block_scout_web/templates/address/overview.html.eex:118
#, elixir-autogen, elixir-format
msgid "Contract was precompiled and created at genesis or contract creation transaction is missing"
msgstr ""

#: lib/block_scout_web/templates/verified_contracts/_stats.html.eex:5
#, elixir-autogen, elixir-format
msgid "Contracts"
msgstr ""

#: lib/block_scout_web/templates/address_contract/index.html.eex:181
#, elixir-autogen, elixir-format
msgid "Contracts that self destruct in their constructors have no contract code published and cannot be verified."
msgstr ""

#: lib/block_scout_web/templates/layout/_footer.html.eex:42
#, elixir-autogen, elixir-format
msgid "Contribute"
msgstr ""

#: lib/block_scout_web/templates/address_contract/index.html.eex:160
#, elixir-autogen, elixir-format
msgid "Copy ABI"
msgstr ""

#: lib/block_scout_web/templates/account/api_key/row.html.eex:6
#: lib/block_scout_web/templates/account/api_key/row.html.eex:6
#, elixir-autogen, elixir-format
msgid "Copy API key"
msgstr ""

#: lib/block_scout_web/templates/account/tag_address/row.html.eex:8
#: lib/block_scout_web/templates/account/tag_address/row.html.eex:8
#: lib/block_scout_web/templates/account/tag_transaction/row.html.eex:11
#: lib/block_scout_web/templates/account/tag_transaction/row.html.eex:11
#: lib/block_scout_web/templates/account/watchlist_address/row.html.eex:7
#: lib/block_scout_web/templates/address/overview.html.eex:38
#: lib/block_scout_web/templates/address/overview.html.eex:39
#: lib/block_scout_web/templates/block/overview.html.eex:104
#: lib/block_scout_web/templates/block/overview.html.eex:105
#: lib/block_scout_web/templates/tokens/overview/_details.html.eex:43
#: lib/block_scout_web/templates/tokens/overview/_details.html.eex:44
#, elixir-autogen, elixir-format
msgid "Copy Address"
msgstr ""

#: lib/block_scout_web/templates/address_contract/index.html.eex:145
#, elixir-autogen, elixir-format
msgid "Copy Compiler Settings"
msgstr ""

#: lib/block_scout_web/templates/account/custom_abi/row.html.eex:6
#: lib/block_scout_web/templates/account/custom_abi/row.html.eex:6
#, elixir-autogen, elixir-format
msgid "Copy Contract Address"
msgstr ""

#: lib/block_scout_web/templates/address_contract/index.html.eex:177
#: lib/block_scout_web/templates/address_contract/index.html.eex:193
#, elixir-autogen, elixir-format
msgid "Copy Contract Creation Code"
msgstr ""

#: lib/block_scout_web/templates/address_decompiled_contract/index.html.eex:19
#, elixir-autogen, elixir-format
msgid "Copy Decompiled Contract Code"
msgstr ""

#: lib/block_scout_web/templates/address_contract/index.html.eex:214
#: lib/block_scout_web/templates/address_contract/index.html.eex:224
#, elixir-autogen, elixir-format
msgid "Copy Deployed ByteCode"
msgstr ""

#: lib/block_scout_web/templates/account/watchlist_address/row.html.eex:7
#: lib/block_scout_web/templates/transaction/_total_transfers_from_to.html.eex:17
#: lib/block_scout_web/templates/transaction/_total_transfers_from_to.html.eex:18
#: lib/block_scout_web/templates/transaction/overview.html.eex:231
#: lib/block_scout_web/templates/transaction/overview.html.eex:232
#, elixir-autogen
msgid "Copy From Address"
msgstr ""

#: lib/block_scout_web/templates/block/overview.html.eex:129
#: lib/block_scout_web/templates/block/overview.html.eex:130
#, elixir-autogen, elixir-format
msgid "Copy Hash"
msgstr ""

#: lib/block_scout_web/templates/tokens/instance/metadata/index.html.eex:20
#, elixir-autogen, elixir-format
msgid "Copy Metadata"
msgstr ""

#: lib/block_scout_web/templates/block/overview.html.eex:149
#: lib/block_scout_web/templates/block/overview.html.eex:150
#, elixir-autogen, elixir-format
msgid "Copy Parent Hash"
msgstr ""

#: lib/block_scout_web/templates/transaction_raw_trace/_card_body.html.eex:9
#, elixir-autogen, elixir-format
msgid "Copy Raw Trace"
msgstr ""

#: lib/block_scout_web/templates/address_contract/index.html.eex:121
#: lib/block_scout_web/templates/address_contract/index.html.eex:133
#, elixir-autogen, elixir-format
msgid "Copy Source Code"
msgstr ""

#: lib/block_scout_web/templates/transaction/_total_transfers_from_to.html.eex:34
#: lib/block_scout_web/templates/transaction/_total_transfers_from_to.html.eex:35
#: lib/block_scout_web/templates/transaction/overview.html.eex:258
#: lib/block_scout_web/templates/transaction/overview.html.eex:259
#: lib/block_scout_web/templates/transaction/overview.html.eex:266
#: lib/block_scout_web/templates/transaction/overview.html.eex:267
#, elixir-autogen
msgid "Copy To Address"
msgstr ""

#: lib/block_scout_web/templates/tokens/instance/overview/_details.html.eex:32
#: lib/block_scout_web/templates/tokens/instance/overview/_details.html.eex:33
#, elixir-autogen, elixir-format
msgid "Copy Token ID"
msgstr ""

#: lib/block_scout_web/templates/transaction/overview.html.eex:87
#, elixir-autogen, elixir-format
msgid "Copy Transaction Hash"
msgstr ""

#: lib/block_scout_web/templates/transaction/overview.html.eex:88
#, elixir-autogen, elixir-format
msgid "Copy Txn Hash"
msgstr ""

#: lib/block_scout_web/templates/transaction/overview.html.eex:496
#, elixir-autogen, elixir-format
msgid "Copy Txn Hex Input"
msgstr ""

#: lib/block_scout_web/templates/transaction/overview.html.eex:502
#, elixir-autogen, elixir-format
msgid "Copy Txn UTF-8 Input"
msgstr ""

#: lib/block_scout_web/templates/log/_data_decoded_view.html.eex:20
#: lib/block_scout_web/templates/transaction/_decoded_input_body.html.eex:41
#: lib/block_scout_web/templates/transaction/overview.html.eex:495
#: lib/block_scout_web/templates/transaction/overview.html.eex:501
#: lib/block_scout_web/templates/transaction_raw_trace/_card_body.html.eex:8
#, elixir-autogen
msgid "Copy Value"
msgstr ""

#: lib/block_scout_web/views/internal_transaction_view.ex:25
#, elixir-autogen, elixir-format
msgid "Create"
msgstr ""

#: lib/block_scout_web/templates/account/custom_abi/index.html.eex:12
#, elixir-autogen, elixir-format
msgid "Create a Custom ABI to interact with contracts."
msgstr ""

#: lib/block_scout_web/templates/account/api_key/index.html.eex:12
#, elixir-autogen, elixir-format
msgid "Create an API key to use with your RPC и EthRPC API requests."
msgstr ""

#: lib/block_scout_web/views/internal_transaction_view.ex:26
#, elixir-autogen, elixir-format
msgid "Create2"
msgstr ""

#: lib/block_scout_web/templates/address/overview.html.eex:100
#, elixir-autogen, elixir-format
msgid "Creator"
msgstr ""

#: lib/block_scout_web/templates/api_docs/_action_tile.html.eex:146
#: lib/block_scout_web/templates/api_docs/_eth_rpc_item.html.eex:116
#, elixir-autogen, elixir-format
msgid "Curl"
msgstr ""

#: lib/block_scout_web/templates/transaction/overview.html.eex:95
#, elixir-autogen, elixir-format
msgid "Current transaction state: Success, Failed (Error), or Pending (In Process)"
msgstr ""

#: lib/block_scout_web/templates/address_read_contract/index.html.eex:20
#: lib/block_scout_web/templates/address_write_contract/index.html.eex:18
#, elixir-autogen, elixir-format
msgid "Custom"
msgstr ""

#: lib/block_scout_web/templates/account/common/_nav.html.eex:19
#: lib/block_scout_web/templates/account/custom_abi/form.html.eex:8
#: lib/block_scout_web/templates/account/custom_abi/index.html.eex:7
#: lib/block_scout_web/templates/layout/_account_menu_item.html.eex:19
#, elixir-autogen, elixir-format
msgid "Custom ABI"
msgstr ""

#: lib/block_scout_web/templates/address_read_contract/index.html.eex:25
#: lib/block_scout_web/templates/address_write_contract/index.html.eex:23
#, elixir-autogen, elixir-format
msgid "Custom ABI from account"
msgstr ""

#: lib/block_scout_web/templates/chain/show.html.eex:70
#, elixir-autogen, elixir-format
msgid "Daily Transactions"
msgstr ""

#: lib/block_scout_web/templates/address_logs/_logs.html.eex:98
#: lib/block_scout_web/templates/log/_data_decoded_view.html.eex:7
#: lib/block_scout_web/templates/transaction/_decoded_input_body.html.eex:23
#: lib/block_scout_web/templates/transaction_log/_logs.html.eex:121
#, elixir-autogen, elixir-format
msgid "Data"
msgstr ""

#: lib/block_scout_web/templates/block/overview.html.eex:70
#, elixir-autogen, elixir-format
msgid "Date & time at which block was produced."
msgstr ""

#: lib/block_scout_web/templates/transaction/overview.html.eex:177
#, elixir-autogen, elixir-format
msgid "Date & time of transaction inclusion, including length of time for confirmation."
msgstr ""

#: lib/block_scout_web/templates/tokens/instance/overview/_details.html.eex:52
#: lib/block_scout_web/templates/tokens/overview/_details.html.eex:131
#, elixir-autogen, elixir-format
msgid "Decimals"
msgstr ""

#: lib/block_scout_web/templates/address_logs/_logs.html.eex:32
#: lib/block_scout_web/templates/address_logs/_logs.html.eex:38
#: lib/block_scout_web/templates/address_logs/_logs.html.eex:53
#: lib/block_scout_web/templates/transaction_log/_logs.html.eex:34
#: lib/block_scout_web/templates/transaction_log/_logs.html.eex:42
#: lib/block_scout_web/templates/transaction_log/_logs.html.eex:57
#: lib/block_scout_web/templates/transaction_log/_logs.html.eex:73
#, elixir-autogen, elixir-format
msgid "Decoded"
msgstr ""

#: lib/block_scout_web/views/address_view.ex:378
#, elixir-autogen, elixir-format
msgid "Decompiled Code"
msgstr ""

#: lib/block_scout_web/templates/address/_tabs.html.eex:83
#, elixir-autogen, elixir-format
msgid "Decompiled code"
msgstr ""

#: lib/block_scout_web/templates/address_decompiled_contract/index.html.eex:17
#, elixir-autogen, elixir-format
msgid "Decompiled contract code"
msgstr ""

#: lib/block_scout_web/templates/address_decompiled_contract/index.html.eex:10
#, elixir-autogen, elixir-format
msgid "Decompiler version"
msgstr ""

#: lib/block_scout_web/views/internal_transaction_view.ex:23
#, elixir-autogen, elixir-format
msgid "Delegate Call"
msgstr ""

#: lib/block_scout_web/templates/address_contract/index.html.eex:212
#: lib/block_scout_web/templates/address_contract/index.html.eex:220
#, elixir-autogen, elixir-format
msgid "Deployed ByteCode"
msgstr ""

#: lib/block_scout_web/templates/api_docs/_action_tile.html.eex:53
#: lib/block_scout_web/templates/api_docs/_action_tile.html.eex:188
#: lib/block_scout_web/templates/api_docs/_eth_rpc_item.html.eex:60
#: lib/block_scout_web/templates/api_docs/_eth_rpc_item.html.eex:150
#, elixir-autogen, elixir-format
msgid "Description"
msgstr ""

#: lib/block_scout_web/templates/account/public_tags_request/form.html.eex:56
#, elixir-autogen, elixir-format
msgid "Description*"
msgstr ""

#: lib/block_scout_web/templates/address/overview.html.eex:30
#: lib/block_scout_web/templates/api_docs/_action_tile.html.eex:166
#: lib/block_scout_web/templates/api_docs/_eth_rpc_item.html.eex:127
#, elixir-autogen, elixir-format
msgid "Details"
msgstr ""

#: lib/block_scout_web/templates/block/overview.html.eex:159
#, elixir-autogen, elixir-format
msgid "Difficulty"
msgstr ""

#: lib/block_scout_web/templates/address_contract/index.html.eex:182
#, elixir-autogen, elixir-format
msgid "Displaying the init data provided of the creating transaction."
msgstr ""

#: lib/block_scout_web/templates/common_components/_csv_export_button.html.eex:4
#: lib/block_scout_web/templates/csv_export/index.html.eex:33
#, elixir-autogen, elixir-format
msgid "Download"
msgstr ""

#: lib/block_scout_web/templates/address_contract_verification_via_multi_part_files/new.html.eex:72
#, elixir-autogen, elixir-format
msgid "Drop all Solidity contract source files into the drop zone."
msgstr ""

#: lib/block_scout_web/templates/address_contract_verification_via_multi_part_files/new.html.eex:72
#, elixir-autogen, elixir-format
msgid "Drop all Solidity or Yul contract source files into the drop zone."
msgstr ""

#: lib/block_scout_web/templates/address_contract_verification_via_json/new.html.eex:18
#, elixir-autogen, elixir-format
msgid "Drop sources and metadata JSON file or click here"
msgstr ""

#: lib/block_scout_web/templates/address_contract_verification_via_multi_part_files/new.html.eex:67
#, elixir-autogen, elixir-format
msgid "Drop sources or click here"
msgstr ""

#: lib/block_scout_web/templates/address_contract_verification_via_standard_json_input/new.html.eex:28
#, elixir-autogen, elixir-format
msgid "Drop the standard input JSON file or click here"
msgstr ""

#: lib/block_scout_web/templates/account/public_tags_request/form.html.eex:27
#, elixir-autogen, elixir-format
msgid "E-mail*"
msgstr ""

#: lib/block_scout_web/templates/common_components/_minimal_proxy_pattern.html.eex:6
#, elixir-autogen, elixir-format
msgid "EIP-1167"
msgstr ""

#: lib/block_scout_web/views/transaction_view.ex:225
#, elixir-autogen, elixir-format
msgid "ERC-1155 "
msgstr ""

#: lib/block_scout_web/views/transaction_view.ex:223
#, elixir-autogen, elixir-format
msgid "ERC-20 "
msgstr ""

#: lib/block_scout_web/views/transaction_view.ex:224
#, elixir-autogen, elixir-format
msgid "ERC-721 "
msgstr ""

#: lib/block_scout_web/templates/account/watchlist_address/form.html.eex:53
#, elixir-autogen, elixir-format
msgid "ERC-721, ERC-1155 tokens (NFT) (beta)"
msgstr ""

#: lib/block_scout_web/templates/api_docs/eth_rpc.html.eex:4
#, elixir-autogen, elixir-format
msgid "ETH RPC API Documentation"
msgstr ""

#: lib/block_scout_web/templates/address_contract/index.html.eex:83
#: lib/block_scout_web/templates/address_contract_verification_via_flattened_code/new.html.eex:30
#: lib/block_scout_web/templates/address_contract_verification_via_multi_part_files/new.html.eex:22
#, elixir-autogen, elixir-format
msgid "EVM Version"
msgstr ""

#: lib/block_scout_web/templates/address_contract_verification_via_flattened_code/new.html.eex:34
#: lib/block_scout_web/templates/address_contract_verification_via_multi_part_files/new.html.eex:26
#, elixir-autogen, elixir-format
msgid "EVM version details"
msgstr ""

#: lib/block_scout_web/views/block_transaction_view.ex:7
#, elixir-autogen, elixir-format
msgid "Easy Cowboy! This block does not exist yet!"
msgstr ""

#: lib/block_scout_web/templates/account/api_key/row.html.eex:16
#: lib/block_scout_web/templates/account/custom_abi/row.html.eex:16
#: lib/block_scout_web/templates/account/watchlist_address/row.html.eex:27
#, elixir-autogen, elixir-format
msgid "Edit"
msgstr ""

#: lib/block_scout_web/templates/account/watchlist_address/form.html.eex:7
#, elixir-autogen, elixir-format
msgid "Edit Watch list address"
msgstr ""

#: lib/block_scout_web/templates/account/watchlist_address/form.html.eex:71
#, elixir-autogen, elixir-format
msgid "Email notifications"
msgstr ""

#: lib/block_scout_web/templates/transaction/_emission_reward_tile.html.eex:5
#, elixir-autogen, elixir-format
msgid "Emission Contract"
msgstr ""

#: lib/block_scout_web/views/block_view.ex:73
#, elixir-autogen, elixir-format
msgid "Emission Reward"
msgstr ""

#: lib/block_scout_web/templates/address_contract_verification_via_flattened_code/new.html.eex:72
#, elixir-autogen, elixir-format
msgid "Enter the Solidity Contract Code"
msgstr ""

#: lib/block_scout_web/templates/address_contract_verification_vyper/new.html.eex:22
#, elixir-autogen, elixir-format
msgid "Enter the Vyper Contract Code"
msgstr ""

#: lib/block_scout_web/templates/internal_transaction/_tile.html.eex:11
#: lib/block_scout_web/templates/transaction/_decoded_input_body.html.eex:10
#, elixir-autogen, elixir-format
msgid "Error"
msgstr ""

#: lib/block_scout_web/templates/transaction/_tile.html.eex:11
#, elixir-autogen, elixir-format
msgid "Error in internal transactions"
msgstr ""

#: lib/block_scout_web/templates/transaction/_decoded_input_body.html.eex:33
#, elixir-autogen, elixir-format
msgid "Error rendering value"
msgstr ""

#: lib/block_scout_web/templates/address/_balance_dropdown.html.eex:10
#, elixir-autogen, elixir-format
msgid "Error trying to fetch balances."
msgstr ""

#: lib/block_scout_web/views/transaction_view.ex:378
#, elixir-autogen, elixir-format
msgid "Error: %{reason}"
msgstr ""

#: lib/block_scout_web/views/transaction_view.ex:376
#, elixir-autogen, elixir-format
msgid "Error: (Awaiting internal transactions for reason)"
msgstr ""

#: lib/block_scout_web/templates/address/overview.html.eex:118
#, elixir-autogen, elixir-format
msgid "Error: Could not determine contract creator."
msgstr ""

#: lib/block_scout_web/templates/layout/_topnav.html.eex:120
#, elixir-autogen, elixir-format
msgid "Eth RPC"
msgstr ""

#: lib/block_scout_web/templates/api_docs/_action_tile.html.eex:211
#: lib/block_scout_web/templates/api_docs/_eth_rpc_item.html.eex:164
#, elixir-autogen, elixir-format
msgid "Example Value"
msgstr ""

#: lib/block_scout_web/templates/api_docs/_action_tile.html.eex:128
#: lib/block_scout_web/templates/api_docs/_eth_rpc_item.html.eex:99
#, elixir-autogen, elixir-format
msgid "Execute"
msgstr ""

#: lib/block_scout_web/templates/transaction/_decoded_input_body.html.eex:55
#, elixir-autogen, elixir-format
msgid "Expand"
msgstr ""

#: lib/block_scout_web/templates/csv_export/index.html.eex:10
#, elixir-autogen, elixir-format
msgid "Export Data"
msgstr ""

#: lib/block_scout_web/templates/address_contract/index.html.eex:249
#, elixir-autogen, elixir-format
msgid "External libraries"
msgstr ""

#: lib/block_scout_web/templates/transaction/_decoded_input.html.eex:40
#, elixir-autogen, elixir-format
msgid "Failed to decode input data."
msgstr ""

#: lib/block_scout_web/templates/address_logs/_logs.html.eex:35
#: lib/block_scout_web/templates/transaction_log/_logs.html.eex:37
#, elixir-autogen, elixir-format
msgid "Failed to decode log data."
msgstr ""

#: lib/block_scout_web/templates/chain/gas_price_oracle_legend_item.html.eex:22
#, elixir-autogen, elixir-format
msgid "Fast"
msgstr ""

#: lib/block_scout_web/templates/address/overview.html.eex:245
#, elixir-autogen, elixir-format
msgid "Fetching gas used..."
msgstr ""

#: lib/block_scout_web/templates/tokens/overview/_details.html.eex:112
#, elixir-autogen, elixir-format
msgid "Fetching holders..."
msgstr ""

#: lib/block_scout_web/templates/address/_balance_dropdown.html.eex:7
#, elixir-autogen, elixir-format
msgid "Fetching tokens..."
msgstr ""

#: lib/block_scout_web/templates/address/overview.html.eex:192
#: lib/block_scout_web/templates/address/overview.html.eex:200
#, elixir-autogen, elixir-format
msgid "Fetching transactions..."
msgstr ""

#: lib/block_scout_web/templates/address/overview.html.eex:219
#: lib/block_scout_web/templates/address/overview.html.eex:227
#: lib/block_scout_web/templates/tokens/overview/_details.html.eex:123
#, elixir-autogen, elixir-format
msgid "Fetching transfers..."
msgstr ""

#: lib/block_scout_web/templates/verified_contracts/index.html.eex:15
#, elixir-autogen, elixir-format
msgid "Filter by compiler:"
msgstr ""

#: lib/block_scout_web/templates/admin/dashboard/index.html.eex:16
#, elixir-autogen, elixir-format
msgid "For any existing contracts in the database, insert all ABI entries into the contract_methods table. Use this in case you have verified smart contracts before early March 2019 and you want other contracts with the same functions to show those ABI's as candidate matches."
msgstr ""

#: lib/block_scout_web/templates/visualize_sol2uml/index.html.eex:7
#, elixir-autogen, elixir-format
msgid "For contract"
msgstr ""

#: lib/block_scout_web/templates/layout/_topnav.html.eex:44
#, elixir-autogen, elixir-format
msgid "Forked Blocks (Reorgs)"
msgstr ""

#: lib/block_scout_web/templates/layout/_footer.html.eex:45
#, elixir-autogen, elixir-format
msgid "Forum"
msgstr ""

#: lib/block_scout_web/templates/address_internal_transaction/index.html.eex:38
#: lib/block_scout_web/templates/address_token_transfer/index.html.eex:40
#: lib/block_scout_web/templates/address_transaction/index.html.eex:34
#: lib/block_scout_web/templates/transaction/overview.html.eex:224
#: lib/block_scout_web/views/address_internal_transaction_view.ex:10
#: lib/block_scout_web/views/address_token_transfer_view.ex:10
#: lib/block_scout_web/views/address_transaction_view.ex:10
#, elixir-autogen, elixir-format
msgid "From"
msgstr ""

#: lib/block_scout_web/templates/api_docs/_action_tile.html.eex:18
#, elixir-autogen, elixir-format
msgid "GET"
msgstr ""

#: lib/block_scout_web/templates/block/_tile.html.eex:67
#: lib/block_scout_web/templates/block/overview.html.eex:187
#: lib/block_scout_web/templates/transaction/overview.html.eex:397
#, elixir-autogen
msgid "Gas Limit"
msgstr ""

#: lib/block_scout_web/templates/transaction/overview.html.eex:377
#, elixir-autogen, elixir-format
msgid "Gas Price"
msgstr ""

#: lib/block_scout_web/templates/address/overview.html.eex:238
#: lib/block_scout_web/templates/block/_tile.html.eex:73
#: lib/block_scout_web/templates/block/overview.html.eex:178
#, elixir-autogen, elixir-format
msgid "Gas Used"
msgstr ""

#: lib/block_scout_web/templates/transaction/overview.html.eex:450
#, elixir-autogen, elixir-format
msgid "Gas Used by Transaction"
msgstr ""

#: lib/block_scout_web/templates/chain/gas_price_oracle_legend_item.html.eex:3
#: lib/block_scout_web/templates/chain/gas_price_oracle_legend_item.html.eex:18
#, elixir-autogen, elixir-format
msgid "Gas tracker"
msgstr ""

#: lib/block_scout_web/templates/address/overview.html.eex:237
#, elixir-autogen, elixir-format
msgid "Gas used by the address."
msgstr ""

#: lib/block_scout_web/templates/block/overview.html.eex:60
#, elixir-autogen, elixir-format
msgid "Genesis Block"
msgstr ""

#: lib/block_scout_web/templates/layout/_footer.html.eex:24
#, elixir-autogen, elixir-format
msgid "Github"
msgstr ""

#: lib/block_scout_web/templates/common_components/_rap_pagination_container.html.eex:8
#, elixir-autogen, elixir-format
msgid "Go to"
msgstr ""

#: lib/block_scout_web/templates/layout/_topnav.html.eex:110
#, elixir-autogen, elixir-format
msgid "GraphQL"
msgstr ""

#: lib/block_scout_web/templates/chain/gas_price_oracle_legend_item.html.eex:11
#: lib/block_scout_web/templates/chain/gas_price_oracle_legend_item.html.eex:20
#: lib/block_scout_web/templates/chain/gas_price_oracle_legend_item.html.eex:21
#: lib/block_scout_web/templates/chain/gas_price_oracle_legend_item.html.eex:22
#: lib/block_scout_web/templates/chain/gas_price_oracle_legend_item.html.eex:38
#: lib/block_scout_web/views/block_view.ex:22
#: lib/block_scout_web/views/wei_helper.ex:81
#, elixir-autogen, elixir-format
msgid "Gwei"
msgstr ""

#: lib/block_scout_web/templates/block/overview.html.eex:123
#, elixir-autogen, elixir-format
msgid "Hash"
msgstr ""

#: lib/block_scout_web/templates/transaction/overview.html.eex:478
#: lib/block_scout_web/templates/transaction/overview.html.eex:482
#, elixir-autogen, elixir-format
msgid "Hex (Default)"
msgstr ""

#: lib/block_scout_web/templates/transaction/overview.html.eex:202
#, elixir-autogen, elixir-format
msgid "Highlighted events of the transaction."
msgstr ""

#: lib/block_scout_web/templates/tokens/overview/_details.html.eex:108
#, elixir-autogen, elixir-format
msgid "Holders"
msgstr ""

#: lib/block_scout_web/templates/tokens/index.html.eex:48
#, elixir-autogen, elixir-format
msgid "Holders Count"
msgstr ""

#: lib/block_scout_web/templates/api_docs/eth_rpc.html.eex:11
#, elixir-autogen, elixir-format
msgid "However, in general, the"
msgstr ""

#: lib/block_scout_web/templates/transaction/_decoded_input.html.eex:19
#, elixir-autogen, elixir-format
msgid "IMPORTANT: This information is a best guess based on similar functions from other verified contracts."
msgstr ""

#: lib/block_scout_web/templates/internal_transaction/_tile.html.eex:42
#: lib/block_scout_web/templates/transaction/_tile.html.eex:92
#, elixir-autogen, elixir-format
msgid "IN"
msgstr ""

#: lib/block_scout_web/templates/address_contract_verification_via_flattened_code/new.html.eex:56
#: lib/block_scout_web/templates/address_contract_verification_via_multi_part_files/new.html.eex:48
#, elixir-autogen, elixir-format
msgid "If you enabled optimization during compilation, select yes."
msgstr ""

#: lib/block_scout_web/templates/address/overview.html.eex:131
#, elixir-autogen, elixir-format
msgid "Implementation"
msgstr ""

#: lib/block_scout_web/templates/address/overview.html.eex:130
#, elixir-autogen, elixir-format
msgid "Implementation address of the proxy contract."
msgstr ""

#: lib/block_scout_web/templates/address_contract_verification_common_fields/_include_nightly_builds_field.html.eex:3
#, elixir-autogen, elixir-format
msgid "Include nightly builds"
msgstr ""

#: lib/block_scout_web/templates/account/watchlist_address/form.html.eex:30
#: lib/block_scout_web/templates/account/watchlist_address/form.html.eex:43
#: lib/block_scout_web/templates/account/watchlist_address/form.html.eex:56
#, elixir-autogen, elixir-format
msgid "Incoming"
msgstr ""

#: lib/block_scout_web/templates/transaction/overview.html.eex:462
#, elixir-autogen, elixir-format
msgid "Index position of Transaction in the block."
msgstr ""

#: lib/block_scout_web/templates/block/overview.html.eex:249
#, elixir-autogen, elixir-format
msgid "Index position(s) of referenced stale blocks."
msgstr ""

#: lib/block_scout_web/templates/log/_data_decoded_view.html.eex:6
#, elixir-autogen, elixir-format
msgid "Indexed?"
msgstr ""

#: lib/block_scout_web/templates/transaction/_decoded_input.html.eex:3
#, elixir-autogen, elixir-format
msgid "Input"
msgstr ""

#: lib/block_scout_web/templates/transaction/overview.html.eex:243
#, elixir-autogen, elixir-format
msgid "Interacted With (To)"
msgstr ""

#: lib/block_scout_web/templates/internal_transaction/_tile.html.eex:7
#, elixir-autogen, elixir-format
msgid "Internal Transaction"
msgstr ""

#: lib/block_scout_web/templates/address/_tabs.html.eex:36
#: lib/block_scout_web/templates/address_internal_transaction/index.html.eex:17
#: lib/block_scout_web/templates/transaction/_tabs.html.eex:11
#: lib/block_scout_web/templates/transaction_internal_transaction/index.html.eex:6
#: lib/block_scout_web/views/address_view.ex:374
#: lib/block_scout_web/views/transaction_view.ex:538
#, elixir-autogen, elixir-format
msgid "Internal Transactions"
msgstr ""

#: lib/block_scout_web/templates/internal_server_error/index.html.eex:7
#, elixir-autogen, elixir-format
msgid "Internal server error"
msgstr ""

#: lib/block_scout_web/templates/tokens/inventory/index.html.eex:16
#: lib/block_scout_web/templates/tokens/overview/_tabs.html.eex:19
#: lib/block_scout_web/views/tokens/overview_view.ex:43
#, elixir-autogen, elixir-format
msgid "Inventory"
msgstr ""

#: lib/block_scout_web/templates/address_contract_verification_common_fields/_yul_contracts_switcher.html.eex:3
#, elixir-autogen, elixir-format
msgid "Is Yul contract"
msgstr ""

#: lib/block_scout_web/templates/verified_contracts/_stats.html.eex:13
#: lib/block_scout_web/templates/verified_contracts/_stats.html.eex:26
#, elixir-autogen, elixir-format
msgid "Last 24h"
msgstr ""

#: lib/block_scout_web/templates/address/overview.html.eex:256
#, elixir-autogen, elixir-format
msgid "Last Balance Update"
msgstr ""

#: lib/block_scout_web/templates/account/api_key/index.html.eex:12
#: lib/block_scout_web/templates/account/api_key/index.html.eex:18
#, elixir-autogen, elixir-format
msgid "Learn more"
msgstr ""

#: lib/block_scout_web/templates/layout/app.html.eex:49
#, elixir-autogen, elixir-format
msgid "Less than"
msgstr ""

#: lib/block_scout_web/templates/address_contract_verification_common_fields/_library_address.html.eex:4
#: lib/block_scout_web/templates/address_contract_verification_common_fields/_library_name.html.eex:4
#, elixir-autogen, elixir-format
msgid "Library"
msgstr ""

#: lib/block_scout_web/templates/address/_validator_metadata_modal.html.eex:24
#, elixir-autogen, elixir-format
msgid "License Expires"
msgstr ""

#: lib/block_scout_web/templates/address/_validator_metadata_modal.html.eex:10
#, elixir-autogen, elixir-format
msgid "License ID"
msgstr ""

#: lib/block_scout_web/templates/transaction/overview.html.eex:329
#, elixir-autogen, elixir-format
msgid "List of ERC-1155 tokens created in the transaction."
msgstr ""

#: lib/block_scout_web/templates/transaction/overview.html.eex:313
#, elixir-autogen, elixir-format
msgid "List of token burnt in the transaction."
msgstr ""

#: lib/block_scout_web/templates/transaction/overview.html.eex:296
#, elixir-autogen, elixir-format
msgid "List of token minted in the transaction."
msgstr ""

#: lib/block_scout_web/templates/transaction/overview.html.eex:280
#, elixir-autogen, elixir-format
msgid "List of token transferred in the transaction."
msgstr ""

#: lib/block_scout_web/templates/address_coin_balance/index.html.eex:18
#, elixir-autogen, elixir-format
msgid "Loading chart..."
msgstr ""

#: lib/block_scout_web/templates/address_contract_verification/new.html.eex:77
#: lib/block_scout_web/templates/address_contract_verification_via_flattened_code/new.html.eex:109
#: lib/block_scout_web/templates/address_contract_verification_via_json/new.html.eex:35
#: lib/block_scout_web/templates/address_contract_verification_via_multi_part_files/new.html.eex:99
#: lib/block_scout_web/templates/address_contract_verification_via_standard_json_input/new.html.eex:49
#: lib/block_scout_web/templates/address_contract_verification_vyper/new.html.eex:45
#: lib/block_scout_web/templates/address_read_contract/index.html.eex:41
#: lib/block_scout_web/templates/address_read_contract/index.html.eex:49
#: lib/block_scout_web/templates/address_read_proxy/index.html.eex:12
#: lib/block_scout_web/templates/address_write_contract/index.html.eex:39
#: lib/block_scout_web/templates/address_write_contract/index.html.eex:47
#: lib/block_scout_web/templates/address_write_proxy/index.html.eex:12
#: lib/block_scout_web/templates/tokens/contract/index.html.eex:17
#, elixir-autogen, elixir-format
msgid "Loading..."
msgstr ""

#: lib/block_scout_web/templates/log/_data_decoded_view.html.eex:2
#, elixir-autogen, elixir-format
msgid "Log Data"
msgstr ""

#: lib/block_scout_web/templates/transaction_log/_logs.html.eex:131
#, elixir-autogen, elixir-format
msgid "Log Index"
msgstr ""

#: lib/block_scout_web/templates/address/_tabs.html.eex:49
#: lib/block_scout_web/templates/address_logs/index.html.eex:10
#: lib/block_scout_web/templates/transaction/_tabs.html.eex:17
#: lib/block_scout_web/templates/transaction_log/index.html.eex:8
#: lib/block_scout_web/views/address_view.ex:385
#: lib/block_scout_web/views/transaction_view.ex:539
#, elixir-autogen, elixir-format
msgid "Logs"
msgstr ""

#: lib/block_scout_web/templates/layout/_footer.html.eex:54
#, elixir-autogen, elixir-format
msgid "Main Networks"
msgstr ""

#: lib/block_scout_web/templates/chain/show.html.eex:53
#: lib/block_scout_web/templates/layout/app.html.eex:50
#: lib/block_scout_web/templates/tokens/overview/_details.html.eex:85
#: lib/block_scout_web/views/address_view.ex:145
#, elixir-autogen, elixir-format
msgid "Market Cap"
msgstr ""

#: lib/block_scout_web/templates/verified_contracts/index.html.eex:84
#, elixir-autogen, elixir-format
msgid "Market cap"
msgstr ""

#: lib/block_scout_web/templates/transaction/overview.html.eex:406
#, elixir-autogen, elixir-format
msgid "Max Fee per Gas"
msgstr ""

#: lib/block_scout_web/templates/transaction/overview.html.eex:416
#, elixir-autogen, elixir-format
msgid "Max Priority Fee per Gas"
msgstr ""

#: lib/block_scout_web/views/transaction_view.ex:330
#, elixir-autogen, elixir-format
msgid "Max of"
msgstr ""

#: lib/block_scout_web/templates/transaction/overview.html.eex:396
#, elixir-autogen, elixir-format
msgid "Maximum gas amount approved for the transaction."
msgstr ""

#: lib/block_scout_web/templates/transaction/overview.html.eex:405
#, elixir-autogen, elixir-format
msgid "Maximum total amount per unit of gas a user is willing to pay for a transaction, including base fee and priority fee."
msgstr ""

#: lib/block_scout_web/templates/tokens/instance/metadata/index.html.eex:18
#: lib/block_scout_web/templates/tokens/instance/overview/_tabs.html.eex:10
#: lib/block_scout_web/views/tokens/instance/overview_view.ex:115
#, elixir-autogen, elixir-format
msgid "Metadata"
msgstr ""

#: lib/block_scout_web/templates/transaction/_decoded_input_body.html.eex:5
#, elixir-autogen, elixir-format
msgid "Method Id"
msgstr ""

#: lib/block_scout_web/templates/block/_tile.html.eex:41
#: lib/block_scout_web/templates/block/overview.html.eex:98
#: lib/block_scout_web/templates/chain/_block.html.eex:16
#: lib/block_scout_web/templates/transaction_state/_state_change.html.eex:22
#, elixir-autogen, elixir-format
msgid "Miner"
msgstr ""

#: lib/block_scout_web/views/block_view.ex:63
#: lib/block_scout_web/views/block_view.ex:68
#, elixir-autogen, elixir-format
msgid "Miner Reward"
msgstr ""

#: lib/block_scout_web/templates/common_components/_minimal_proxy_pattern.html.eex:3
#, elixir-autogen, elixir-format
msgid "Minimal Proxy Contract for"
msgstr ""

#: lib/block_scout_web/templates/block/overview.html.eex:206
#, elixir-autogen, elixir-format
msgid "Minimum fee required per unit of gas. Fee adjusts based on network congestion."
msgstr ""

#: lib/block_scout_web/templates/transaction/_actions.html.eex:92
#, elixir-autogen, elixir-format
msgid "Mint of %{address} <span class=\"text-muted\">To</span> %{to}"
msgstr ""

#: lib/block_scout_web/templates/api_docs/_action_tile.html.eex:223
#, elixir-autogen, elixir-format
msgid "Model"
msgstr ""

#: lib/block_scout_web/templates/api_docs/_action_tile.html.eex:58
#, elixir-autogen, elixir-format
msgid "Module"
msgstr ""

#: lib/block_scout_web/templates/address_internal_transaction/index.html.eex:12
#, elixir-autogen, elixir-format
msgid "More internal transactions have come in"
msgstr ""

#: lib/block_scout_web/templates/address_transaction/index.html.eex:46
#: lib/block_scout_web/templates/chain/show.html.eex:206
#: lib/block_scout_web/templates/pending_transaction/index.html.eex:13
#: lib/block_scout_web/templates/transaction/index.html.eex:19
#, elixir-autogen, elixir-format
msgid "More transactions have come in"
msgstr ""

#: lib/block_scout_web/templates/api_docs/_action_tile.html.eex:63
#: lib/block_scout_web/templates/api_docs/_action_tile.html.eex:74
#, elixir-autogen, elixir-format
msgid "Must be set to:"
msgstr ""

#: lib/block_scout_web/templates/address_contract_verification_via_flattened_code/new.html.eex:22
#, elixir-autogen, elixir-format
msgid "Must match the name specified in the code. For example, in <span class=\"tooltip-quote\">contract MyContract {..}</span> <strong>MyContract</strong> is the contract name."
msgstr ""

#: lib/block_scout_web/templates/tokens/_tile.html.eex:40
#: lib/block_scout_web/templates/verified_contracts/_contract.html.eex:21
#: lib/block_scout_web/templates/verified_contracts/_contract.html.eex:61
#, elixir-autogen, elixir-format
msgid "N/A"
msgstr ""

#: lib/block_scout_web/templates/block/overview.html.eex:116
#, elixir-autogen, elixir-format
msgid "N/A bytes"
msgstr ""

#: lib/block_scout_web/templates/account/api_key/form.html.eex:19
#: lib/block_scout_web/templates/account/api_key/index.html.eex:28
#: lib/block_scout_web/templates/account/custom_abi/form.html.eex:13
#: lib/block_scout_web/templates/account/custom_abi/index.html.eex:28
#: lib/block_scout_web/templates/account/tag_address/form.html.eex:18
#: lib/block_scout_web/templates/account/tag_address/index.html.eex:22
#: lib/block_scout_web/templates/account/tag_transaction/form.html.eex:18
#: lib/block_scout_web/templates/account/tag_transaction/index.html.eex:22
#: lib/block_scout_web/templates/account/watchlist/show.html.eex:22
#: lib/block_scout_web/templates/account/watchlist_address/form.html.eex:19
#: lib/block_scout_web/templates/address_contract_verification_common_fields/_library_name.html.eex:4
#: lib/block_scout_web/templates/api_docs/_action_tile.html.eex:52
#: lib/block_scout_web/templates/api_docs/_eth_rpc_item.html.eex:59
#: lib/block_scout_web/templates/log/_data_decoded_view.html.eex:4
#: lib/block_scout_web/templates/transaction/_decoded_input_body.html.eex:21
#, elixir-autogen, elixir-format
msgid "Name"
msgstr ""

#: lib/block_scout_web/templates/account/api_key/form.html.eex:20
#, elixir-autogen, elixir-format
msgid "Name this API key"
msgstr ""

#: lib/block_scout_web/templates/account/custom_abi/form.html.eex:14
#, elixir-autogen, elixir-format
msgid "Name this Custom ABI"
msgstr ""

#: lib/block_scout_web/templates/account/tag_address/form.html.eex:19
#: lib/block_scout_web/templates/account/watchlist_address/form.html.eex:20
#, elixir-autogen, elixir-format
msgid "Name this address"
msgstr ""

#: lib/block_scout_web/templates/account/tag_transaction/form.html.eex:19
#, elixir-autogen, elixir-format
msgid "Name this transaction"
msgstr ""

#: lib/block_scout_web/templates/address_token/overview.html.eex:44
#, elixir-autogen, elixir-format
msgid "Net Worth"
msgstr ""

#: lib/block_scout_web/templates/address_contract_verification/new.html.eex:5
#, elixir-autogen, elixir-format
msgid "New Smart Contract Verification"
msgstr ""

#: lib/block_scout_web/templates/address_contract_verification_via_flattened_code/new.html.eex:9
#: lib/block_scout_web/templates/address_contract_verification_via_multi_part_files/new.html.eex:7
#, elixir-autogen, elixir-format
msgid "New Solidity Smart Contract Verification"
msgstr ""

#: lib/block_scout_web/templates/address_contract_verification_via_multi_part_files/new.html.eex:7
#, elixir-autogen, elixir-format
msgid "New Solidity/Yul Smart Contract Verification"
msgstr ""

#: lib/block_scout_web/templates/address_contract_verification_vyper/new.html.eex:7
#, elixir-autogen, elixir-format
msgid "New Vyper Smart Contract Verification"
msgstr ""

#: lib/block_scout_web/templates/address_contract_verification/new.html.eex:80
#: lib/block_scout_web/templates/address_contract_verification/new.html.eex:87
#: lib/block_scout_web/templates/address_contract_verification/new.html.eex:95
#: lib/block_scout_web/templates/address_contract_verification/new.html.eex:103
#: lib/block_scout_web/templates/address_contract_verification/new.html.eex:111
#, elixir-autogen, elixir-format
msgid "Next"
msgstr ""

#: lib/block_scout_web/templates/address_contract_verification_common_fields/_fetch_constructor_args.html.eex:9
#: lib/block_scout_web/templates/address_contract_verification_common_fields/_include_nightly_builds_field.html.eex:9
#: lib/block_scout_web/templates/address_contract_verification_common_fields/_yul_contracts_switcher.html.eex:9
#: lib/block_scout_web/templates/address_contract_verification_via_flattened_code/new.html.eex:46
#: lib/block_scout_web/templates/address_contract_verification_via_multi_part_files/new.html.eex:38
#, elixir-autogen, elixir-format
msgid "No"
msgstr ""

#: lib/block_scout_web/templates/transaction_raw_trace/_card_body.html.eex:17
#, elixir-autogen, elixir-format
msgid "No trace entries found."
msgstr ""

#: lib/block_scout_web/templates/block/overview.html.eex:196
#: lib/block_scout_web/templates/transaction/overview.html.eex:460
#, elixir-autogen, elixir-format
msgid "Nonce"
msgstr ""

#: lib/block_scout_web/templates/tokens/inventory/_token.html.eex:11
#, elixir-autogen, elixir-format
msgid "Not unique Token"
msgstr ""

#: lib/block_scout_web/templates/tokens/overview/_details.html.eex:107
#, elixir-autogen, elixir-format
msgid "Number of accounts holding the token"
msgstr ""

#: lib/block_scout_web/templates/address/overview.html.eex:272
#, elixir-autogen, elixir-format
msgid "Number of blocks validated by this validator."
msgstr ""

#: lib/block_scout_web/templates/tokens/overview/_details.html.eex:130
#, elixir-autogen, elixir-format
msgid "Number of digits that come after the decimal place when displaying token value"
msgstr ""

#: lib/block_scout_web/templates/address/overview.html.eex:183
#, elixir-autogen, elixir-format
msgid "Number of transactions related to this address."
msgstr ""

#: lib/block_scout_web/templates/tokens/overview/_details.html.eex:118
#, elixir-autogen, elixir-format
msgid "Number of transfers for the token"
msgstr ""

#: lib/block_scout_web/templates/address/overview.html.eex:210
#, elixir-autogen, elixir-format
msgid "Number of transfers to/from this address."
msgstr ""

#: lib/block_scout_web/templates/internal_transaction/_tile.html.eex:40
#: lib/block_scout_web/templates/transaction/_tile.html.eex:88
#, elixir-autogen, elixir-format
msgid "OUT"
msgstr ""

#: lib/block_scout_web/templates/common_components/_rap_pagination_container.html.eex:13
#, elixir-autogen, elixir-format
msgid "Only the first"
msgstr ""

#: lib/block_scout_web/templates/address_contract_verification_via_flattened_code/new.html.eex:40
#: lib/block_scout_web/templates/address_contract_verification_via_multi_part_files/new.html.eex:32
#: lib/block_scout_web/templates/verified_contracts/index.html.eex:75
#, elixir-autogen, elixir-format
msgid "Optimization"
msgstr ""

#: lib/block_scout_web/templates/address_contract/index.html.eex:68
#, elixir-autogen, elixir-format
msgid "Optimization enabled"
msgstr ""

#: lib/block_scout_web/templates/address_contract/index.html.eex:77
#: lib/block_scout_web/templates/address_contract_verification_via_flattened_code/new.html.eex:62
#: lib/block_scout_web/templates/address_contract_verification_via_multi_part_files/new.html.eex:54
#, elixir-autogen, elixir-format
msgid "Optimization runs"
msgstr ""

#: lib/block_scout_web/templates/layout/_footer.html.eex:78
#, elixir-autogen, elixir-format
msgid "Other Explorers"
msgstr ""

#: lib/block_scout_web/templates/account/watchlist_address/form.html.eex:35
#: lib/block_scout_web/templates/account/watchlist_address/form.html.eex:48
#: lib/block_scout_web/templates/account/watchlist_address/form.html.eex:61
#, elixir-autogen, elixir-format
msgid "Outgoing"
msgstr ""

#: lib/block_scout_web/templates/tokens/inventory/_token.html.eex:24
#, elixir-autogen, elixir-format
msgid "Owner Address"
msgstr ""

#: lib/block_scout_web/templates/address_contract_verification_via_flattened_code/new.html.eex:77
#, elixir-autogen, elixir-format
msgid "POA solidity flattener or the"
msgstr ""

#: lib/block_scout_web/templates/api_docs/_action_tile.html.eex:19
#: lib/block_scout_web/templates/api_docs/_eth_rpc_item.html.eex:26
#, elixir-autogen, elixir-format
msgid "POST"
msgstr ""

#: lib/block_scout_web/templates/common_components/_pagination_container.html.eex:41
#, elixir-autogen, elixir-format
msgid "Page"
msgstr ""

#: lib/block_scout_web/templates/page_not_found/index.html.eex:7
#, elixir-autogen, elixir-format
msgid "Page not found"
msgstr ""

#: lib/block_scout_web/templates/api_docs/_action_tile.html.eex:33
#: lib/block_scout_web/templates/api_docs/_eth_rpc_item.html.eex:40
#, elixir-autogen, elixir-format
msgid "Parameters"
msgstr ""

#: lib/block_scout_web/templates/block/overview.html.eex:139
#, elixir-autogen, elixir-format
msgid "Parent Hash"
msgstr ""

#: lib/block_scout_web/templates/layout/_topnav.html.eex:63
#: lib/block_scout_web/views/transaction_view.ex:373
#: lib/block_scout_web/views/transaction_view.ex:412
#, elixir-autogen, elixir-format
msgid "Pending"
msgstr ""

#: lib/block_scout_web/templates/pending_transaction/index.html.eex:5
#, elixir-autogen, elixir-format
msgid "Pending Transactions"
msgstr ""

#: lib/block_scout_web/templates/address/_custom_view_df_title.html.eex:9
#: lib/block_scout_web/templates/address/_custom_view_df_title.html.eex:13
#, elixir-autogen, elixir-format
msgid "Play"
msgstr ""

#: lib/block_scout_web/templates/transaction/overview.html.eex:462
#, elixir-autogen, elixir-format
msgid "Position"
msgstr ""

#: lib/block_scout_web/templates/block/overview.html.eex:254
#, elixir-autogen, elixir-format
msgid "Position %{index}"
msgstr ""

#: lib/block_scout_web/templates/transaction/_decoded_input.html.eex:18
#, elixir-autogen, elixir-format
msgid "Potential matches from contract method database:"
msgstr ""

#: lib/block_scout_web/templates/transaction/_decoded_input.html.eex:32
#, elixir-autogen, elixir-format
msgid "Potential matches from our contract method database:"
msgstr ""

#: lib/block_scout_web/templates/layout/_search.html.eex:27
#, elixir-autogen, elixir-format
msgid "Press / and focus will be moved to the search field"
msgstr ""

#: lib/block_scout_web/templates/chain/show.html.eex:42
#: lib/block_scout_web/templates/layout/app.html.eex:51
#: lib/block_scout_web/templates/tokens/overview/_details.html.eex:96
#, elixir-autogen, elixir-format
msgid "Price"
msgstr ""

#: lib/block_scout_web/templates/tokens/overview/_details.html.eex:95
#, elixir-autogen, elixir-format
msgid "Price per token on the exchanges"
msgstr ""

#: lib/block_scout_web/templates/transaction/overview.html.eex:376
#, elixir-autogen, elixir-format
msgid "Price per unit of gas specified by the sender. Higher gas prices can prioritize transaction inclusion during times of high usage."
msgstr ""

#: lib/block_scout_web/templates/block/overview.html.eex:225
#: lib/block_scout_web/templates/transaction/overview.html.eex:426
#, elixir-autogen, elixir-format
msgid "Priority Fee / Tip"
msgstr ""

#: lib/block_scout_web/templates/block/_tile.html.eex:62
#, elixir-autogen, elixir-format
msgid "Priority Fees"
msgstr ""

#: lib/block_scout_web/templates/account/common/_nav.html.eex:4
#: lib/block_scout_web/templates/layout/_account_menu_item.html.eex:14
#, elixir-autogen, elixir-format
msgid "Profile"
msgstr ""

#: lib/block_scout_web/templates/layout/_account_menu_item.html.eex:20
#, elixir-autogen, elixir-format
msgid "Public Tags"
msgstr ""

#: lib/block_scout_web/templates/account/public_tags_request/index.html.eex:20
#, elixir-autogen, elixir-format
msgid "Public tag"
msgstr ""

#: lib/block_scout_web/templates/account/common/_nav.html.eex:22
#: lib/block_scout_web/templates/account/public_tags_request/index.html.eex:7
#, elixir-autogen, elixir-format
msgid "Public tags"
msgstr ""

#: lib/block_scout_web/templates/account/public_tags_request/form.html.eex:50
#, elixir-autogen, elixir-format
msgid "Public tags* (2 tags maximum, please use \";\" as a divider)"
msgstr ""

#: lib/block_scout_web/templates/common_components/_btn_qr_code.html.eex:10
#: lib/block_scout_web/templates/common_components/_modal_qr_code.html.eex:5
#: lib/block_scout_web/templates/tokens/instance/overview/_details.html.eex:83
#, elixir-autogen, elixir-format
msgid "QR Code"
msgstr ""

#: lib/block_scout_web/templates/smart_contract/_functions.html.eex:106
#, elixir-autogen, elixir-format
msgid "Query"
msgstr ""

#: lib/block_scout_web/templates/layout/_topnav.html.eex:115
#, elixir-autogen, elixir-format
msgid "RPC"
msgstr ""

#: lib/block_scout_web/templates/transaction/overview.html.eex:471
#, elixir-autogen, elixir-format
msgid "Raw Input"
msgstr ""

#: lib/block_scout_web/templates/transaction/_tabs.html.eex:24
#: lib/block_scout_web/templates/transaction_raw_trace/_card_body.html.eex:1
#: lib/block_scout_web/views/transaction_view.ex:540
#, elixir-autogen
msgid "Raw Trace"
msgstr ""

#: lib/block_scout_web/templates/address/_tabs.html.eex:89
#: lib/block_scout_web/templates/tokens/overview/_tabs.html.eex:27
#: lib/block_scout_web/views/address_view.ex:379
#: lib/block_scout_web/views/tokens/overview_view.ex:42
#, elixir-autogen, elixir-format
msgid "Read Contract"
msgstr ""

#: lib/block_scout_web/templates/address/_tabs.html.eex:96
#: lib/block_scout_web/templates/tokens/overview/_tabs.html.eex:41
#: lib/block_scout_web/views/address_view.ex:380
#, elixir-autogen, elixir-format
msgid "Read Proxy"
msgstr ""

#: lib/block_scout_web/templates/common_components/_pagination_container.html.eex:13
#, elixir-autogen, elixir-format
msgid "Records"
msgstr ""

#: lib/block_scout_web/templates/account/api_key/row.html.eex:13
#: lib/block_scout_web/templates/account/custom_abi/row.html.eex:13
#, elixir-autogen, elixir-format
msgid "Remove"
msgstr ""

#: lib/block_scout_web/templates/account/watchlist_address/form.html.eex:77
#, elixir-autogen, elixir-format
msgid "Remove from Watch list"
msgstr ""

#: lib/block_scout_web/templates/api_docs/_action_tile.html.eex:155
#, elixir-autogen, elixir-format
msgid "Request URL"
msgstr ""

#: lib/block_scout_web/templates/account/public_tags_request/form.html.eex:7
#, elixir-autogen, elixir-format
msgid "Request a public tag/label"
msgstr ""

#: lib/block_scout_web/templates/error422/index.html.eex:7
#, elixir-autogen, elixir-format
msgid "Request cannot be processed"
msgstr ""

#: lib/block_scout_web/templates/account/public_tags_request/index.html.eex:37
#, elixir-autogen, elixir-format
msgid "Request to add public tag"
msgstr ""

#: lib/block_scout_web/templates/account/public_tags_request/form.html.eex:7
#, elixir-autogen, elixir-format
msgid "Request to edit a public tag/label"
msgstr ""

#: lib/block_scout_web/templates/layout/app.html.eex:127
#, elixir-autogen, elixir-format
msgid "Resend verification email"
msgstr ""

#: lib/block_scout_web/templates/address_contract_verification_via_flattened_code/new.html.eex:112
#: lib/block_scout_web/templates/address_contract_verification_via_json/new.html.eex:38
#: lib/block_scout_web/templates/address_contract_verification_via_multi_part_files/new.html.eex:104
#: lib/block_scout_web/templates/address_contract_verification_via_standard_json_input/new.html.eex:52
#: lib/block_scout_web/templates/address_contract_verification_vyper/new.html.eex:48
#, elixir-autogen, elixir-format
msgid "Reset"
msgstr ""

#: lib/block_scout_web/templates/api_docs/_action_tile.html.eex:173
#: lib/block_scout_web/templates/api_docs/_eth_rpc_item.html.eex:134
#, elixir-autogen, elixir-format
msgid "Response Body"
msgstr ""

#: lib/block_scout_web/templates/api_docs/_action_tile.html.eex:185
#: lib/block_scout_web/templates/api_docs/_eth_rpc_item.html.eex:147
#, elixir-autogen, elixir-format
msgid "Responses"
msgstr ""

#: lib/block_scout_web/templates/transaction/overview.html.eex:96
#, elixir-autogen, elixir-format
msgid "Result"
msgstr ""

#: lib/block_scout_web/templates/transaction/overview.html.eex:136
#, elixir-autogen, elixir-format
msgid "Revert reason"
msgstr ""

#: lib/block_scout_web/templates/block/_tile.html.eex:52
#: lib/block_scout_web/templates/chain/_block.html.eex:27
#: lib/block_scout_web/views/internal_transaction_view.ex:28
#, elixir-autogen
msgid "Reward"
msgstr ""

#: lib/block_scout_web/templates/admin/dashboard/index.html.eex:21
#, elixir-autogen, elixir-format
msgid "Run"
msgstr ""

#: lib/block_scout_web/templates/account/api_key/form.html.eex:26
#: lib/block_scout_web/templates/account/custom_abi/form.html.eex:31
#: lib/block_scout_web/templates/account/tag_address/form.html.eex:25
#: lib/block_scout_web/templates/account/tag_transaction/form.html.eex:25
#: lib/block_scout_web/templates/account/watchlist_address/form.html.eex:83
#, elixir-autogen, elixir-format
msgid "Save"
msgstr ""

#: lib/block_scout_web/templates/transaction/overview.html.eex:204
#, elixir-autogen, elixir-format
msgid "Scroll to see more"
msgstr ""

#: lib/block_scout_web/templates/address_logs/index.html.eex:16
#: lib/block_scout_web/templates/layout/_search.html.eex:34
#, elixir-autogen, elixir-format
msgid "Search"
msgstr ""

#: lib/block_scout_web/templates/search/results.html.eex:17
#, elixir-autogen, elixir-format
msgid "Search Results"
msgstr ""

#: lib/block_scout_web/templates/layout/_search.html.eex:3
#, elixir-autogen, elixir-format
msgid "Search by address, token symbol name, transaction hash, or block number"
msgstr ""

#: lib/block_scout_web/templates/address_token_balance/_token_balances.html.eex:47
#, elixir-autogen, elixir-format
msgid "Search tokens"
msgstr ""

#: lib/block_scout_web/templates/address_contract_verification_common_fields/_yul_contracts_switcher.html.eex:19
#, elixir-autogen, elixir-format
msgid "Select Yes if you want to verify Yul contract."
msgstr ""

#: lib/block_scout_web/templates/address_contract_verification_common_fields/_include_nightly_builds_field.html.eex:19
#, elixir-autogen, elixir-format
msgid "Select yes if you want to show nightly builds."
msgstr ""

#: lib/block_scout_web/views/internal_transaction_view.ex:27
#, elixir-autogen, elixir-format
msgid "Self-Destruct"
msgstr ""

#: lib/block_scout_web/templates/account/public_tags_request/form.html.eex:63
#, elixir-autogen, elixir-format
msgid "Send request"
msgstr ""

#: lib/block_scout_web/templates/api_docs/_action_tile.html.eex:163
#: lib/block_scout_web/templates/api_docs/_eth_rpc_item.html.eex:124
#, elixir-autogen, elixir-format
msgid "Server Response"
msgstr ""

#: lib/block_scout_web/templates/common_components/_pagination_container.html.eex:7
#, elixir-autogen, elixir-format
msgid "Show"
msgstr ""

#: lib/block_scout_web/templates/common_components/_btn_qr_code.html.eex:11
#, elixir-autogen, elixir-format
msgid "Show QR Code"
msgstr ""

#: lib/block_scout_web/templates/address_token/overview.html.eex:52
#, elixir-autogen, elixir-format
msgid "Shows the current"
msgstr ""

#: lib/block_scout_web/templates/address_token/overview.html.eex:59
#, elixir-autogen, elixir-format
msgid "Shows the tokens held in the address (includes ERC-20, ERC-721 and ERC-1155)."
msgstr ""

#: lib/block_scout_web/templates/address_token/overview.html.eex:66
#, elixir-autogen, elixir-format
msgid "Shows the total CRC balance in the address."
msgstr ""

#: lib/block_scout_web/templates/address_token/overview.html.eex:45
#, elixir-autogen, elixir-format
msgid "Shows total assets held in the address"
msgstr ""

#: lib/block_scout_web/templates/layout/_account_menu_item.html.eex:33
#, elixir-autogen, elixir-format
msgid "Sign in"
msgstr ""

#: lib/block_scout_web/templates/layout/_account_menu_item.html.eex:24
#, elixir-autogen, elixir-format
msgid "Sign out"
msgstr ""

#: lib/block_scout_web/templates/layout/_account_menu_item.html.eex:11
#, elixir-autogen, elixir-format
msgid "Signed in as "
msgstr ""

#: lib/block_scout_web/templates/block/overview.html.eex:114
#, elixir-autogen, elixir-format
msgid "Size"
msgstr ""

#: lib/block_scout_web/templates/block/overview.html.eex:113
#, elixir-autogen, elixir-format
msgid "Size of the block in bytes."
msgstr ""

#: lib/block_scout_web/templates/chain/gas_price_oracle_legend_item.html.eex:20
#, elixir-autogen, elixir-format
msgid "Slow"
msgstr ""

#: lib/block_scout_web/templates/account/public_tags_request/index.html.eex:21
#, elixir-autogen, elixir-format
msgid "Smart contract / Address"
msgstr ""

#: lib/block_scout_web/templates/account/public_tags_request/address_field.html.eex:4
#: lib/block_scout_web/templates/account/public_tags_request/address_field.html.eex:5
#, elixir-autogen, elixir-format
msgid "Smart contract / Address (0x...)"
msgstr ""

#: lib/block_scout_web/templates/verified_contracts/_contract.html.eex:28
#: lib/block_scout_web/templates/verified_contracts/index.html.eex:26
#: lib/block_scout_web/views/verified_contracts_view.ex:10
#, elixir-autogen, elixir-format
msgid "Solidity"
msgstr ""

#: lib/block_scout_web/templates/address_coin_balance/index.html.eex:30
#: lib/block_scout_web/templates/address_internal_transaction/index.html.eex:50
#: lib/block_scout_web/templates/address_logs/index.html.eex:23
#: lib/block_scout_web/templates/address_token/index.html.eex:60
#: lib/block_scout_web/templates/address_token_transfer/index.html.eex:58
#: lib/block_scout_web/templates/address_transaction/index.html.eex:50
#: lib/block_scout_web/templates/address_validation/index.html.eex:20
#: lib/block_scout_web/templates/address_withdrawal/index.html.eex:20
#: lib/block_scout_web/templates/block_transaction/index.html.eex:14
#: lib/block_scout_web/templates/block_withdrawal/index.html.eex:14
#: lib/block_scout_web/templates/chain/show.html.eex:147
#: lib/block_scout_web/templates/pending_transaction/index.html.eex:18
#: lib/block_scout_web/templates/tokens/holder/index.html.eex:24
#: lib/block_scout_web/templates/tokens/instance/holder/index.html.eex:23
#: lib/block_scout_web/templates/tokens/instance/transfer/index.html.eex:23
#: lib/block_scout_web/templates/tokens/inventory/index.html.eex:23
#: lib/block_scout_web/templates/tokens/transfer/index.html.eex:22
#: lib/block_scout_web/templates/transaction/index.html.eex:25
#: lib/block_scout_web/templates/transaction_internal_transaction/index.html.eex:13
#: lib/block_scout_web/templates/transaction_log/index.html.eex:15
#: lib/block_scout_web/templates/transaction_state/index.html.eex:13
#: lib/block_scout_web/templates/transaction_token_transfer/index.html.eex:14
#: lib/block_scout_web/templates/verified_contracts/index.html.eex:51
#: lib/block_scout_web/templates/withdrawal/index.html.eex:14
#, elixir-autogen, elixir-format
msgid "Something went wrong, click to reload."
msgstr ""

#: lib/block_scout_web/templates/chain/show.html.eex:212
#, elixir-autogen, elixir-format
msgid "Something went wrong, click to retry."
msgstr ""

#: lib/block_scout_web/templates/transaction/not_found.html.eex:6
#, elixir-autogen, elixir-format
msgid "Sorry, we are unable to locate this transaction hash"
msgstr ""

#: lib/block_scout_web/templates/address_contract_verification_via_multi_part_files/new.html.eex:63
#, elixir-autogen, elixir-format
msgid "Sources *.sol files"
msgstr ""

#: lib/block_scout_web/templates/address_contract_verification_via_multi_part_files/new.html.eex:63
#, elixir-autogen, elixir-format
msgid "Sources *.sol or *.yul files"
msgstr ""

#: lib/block_scout_web/templates/address_contract_verification_via_json/new.html.eex:14
#, elixir-autogen, elixir-format
msgid "Sources and Metadata JSON"
msgstr ""

#: lib/block_scout_web/templates/layout/_topnav.html.eex:136
#, elixir-autogen, elixir-format
msgid "Stakes"
msgstr ""

#: lib/block_scout_web/templates/address_contract_verification_via_standard_json_input/new.html.eex:24
#, elixir-autogen, elixir-format
msgid "Standard Input JSON"
msgstr ""

#: lib/block_scout_web/templates/transaction/_tabs.html.eex:29
#: lib/block_scout_web/templates/transaction_state/index.html.eex:6
#: lib/block_scout_web/views/transaction_view.ex:541
#, elixir-autogen, elixir-format
msgid "State changes"
msgstr ""

#: lib/block_scout_web/views/internal_transaction_view.ex:24
#, elixir-autogen, elixir-format
msgid "Static Call"
msgstr ""

#: lib/block_scout_web/templates/transaction/overview.html.eex:108
#, elixir-autogen, elixir-format
msgid "Status"
msgstr ""

#: lib/block_scout_web/templates/account/public_tags_request/index.html.eex:22
#, elixir-autogen, elixir-format
msgid "Submission date"
msgstr ""

#: lib/block_scout_web/templates/layout/_footer.html.eex:41
#, elixir-autogen, elixir-format
msgid "Submit an Issue"
msgstr ""

#: lib/block_scout_web/templates/transaction/_emission_reward_tile.html.eex:8
#: lib/block_scout_web/views/transaction_view.ex:375
#, elixir-autogen
msgid "Success"
msgstr ""

#: lib/block_scout_web/templates/transaction/_pending_tile.html.eex:21
#: lib/block_scout_web/templates/transaction/_tile.html.eex:52
#, elixir-autogen, elixir-format
msgid "TX Fee"
msgstr ""

#: lib/block_scout_web/templates/layout/_footer.html.eex:31
#, elixir-autogen, elixir-format
msgid "Telegram"
msgstr ""

#: lib/block_scout_web/templates/layout/_footer.html.eex:67
#, elixir-autogen, elixir-format
msgid "Test Networks"
msgstr ""

#: lib/block_scout_web/templates/address_contract_verification_common_fields/_library_first.html.eex:9
#, elixir-autogen, elixir-format
msgid "The 0x library address. This can be found in the generated json file or Truffle output (if using truffle)."
msgstr ""

#: lib/block_scout_web/templates/address_contract_verification_via_flattened_code/new.html.eex:34
#: lib/block_scout_web/templates/address_contract_verification_via_multi_part_files/new.html.eex:26
#, elixir-autogen, elixir-format
msgid "The EVM version the contract is written for. If the bytecode does not match the version, we try to verify using the latest EVM version."
msgstr ""

#: lib/block_scout_web/templates/block/overview.html.eex:122
#, elixir-autogen, elixir-format
msgid "The SHA256 hash of the block."
msgstr ""

#: lib/block_scout_web/templates/block/overview.html.eex:51
#, elixir-autogen, elixir-format
msgid "The block height of a particular block is defined as the number of blocks preceding it in the blockchain."
msgstr ""

#: lib/block_scout_web/templates/transaction_state/index.html.eex:18
#, elixir-autogen, elixir-format
msgid "The changes from this transaction have not yet happened since the transaction is still pending."
msgstr ""

#: lib/block_scout_web/templates/address_contract_verification_via_flattened_code/new.html.eex:26
#: lib/block_scout_web/templates/address_contract_verification_via_multi_part_files/new.html.eex:18
#, elixir-autogen, elixir-format
msgid "The compiler version is specified in <span class=\"tooltip-quote\">pragma solidity X.X.X</span>. Use the compiler version rather than the nightly build. If using the Solidity compiler, run <span class=\"tooltip-quote\">solc —version</span> to check."
msgstr ""

#: lib/block_scout_web/templates/smart_contract/_functions.html.eex:44
#, elixir-autogen, elixir-format
msgid "The fallback function is executed on a call to the contract if none of the other functions match the given function signature, or if no data was supplied at all and there is no receive Ether function. The fallback function always receives data, but in order to also receive Ether it must be marked payable."
msgstr ""

#: lib/block_scout_web/templates/block/overview.html.eex:138
#, elixir-autogen, elixir-format
msgid "The hash of the block from which this block was generated."
msgstr ""

#: lib/block_scout_web/templates/address/overview.html.eex:72
#, elixir-autogen, elixir-format
msgid "The name found in the source code of the Contract."
msgstr ""

#: lib/block_scout_web/templates/address/overview.html.eex:83
#, elixir-autogen, elixir-format
msgid "The name of the validator."
msgstr ""

#: lib/block_scout_web/templates/block/overview.html.eex:79
#, elixir-autogen, elixir-format
msgid "The number of transactions in the block."
msgstr ""

#: lib/block_scout_web/templates/smart_contract/_functions.html.eex:46
#, elixir-autogen, elixir-format
msgid "The receive function is executed on a call to the contract with empty calldata. This is the function that is executed on plain Ether transfers (e.g. via .send() or .transfer()). If no such function exists, but a payable fallback function exists, the fallback function will be called on a plain Ether transfer. If neither a receive Ether nor a payable fallback function is present, the contract cannot receive Ether through regular transactions and throws an exception."
msgstr ""

#: lib/block_scout_web/templates/transaction/overview.html.eex:135
#, elixir-autogen, elixir-format
msgid "The revert reason of the transaction."
msgstr ""

#: lib/block_scout_web/templates/transaction/overview.html.eex:107
#, elixir-autogen, elixir-format
msgid "The status of the transaction: Confirmed or Unconfirmed."
msgstr ""

#: lib/block_scout_web/templates/tokens/overview/_details.html.eex:67
#, elixir-autogen, elixir-format
msgid "The total amount of tokens issued"
msgstr ""

#: lib/block_scout_web/templates/block/overview.html.eex:177
#, elixir-autogen, elixir-format
msgid "The total gas amount used in the block and its percentage of gas filled in the block."
msgstr ""

#: lib/block_scout_web/templates/address_validation/index.html.eex:16
#, elixir-autogen, elixir-format
msgid "There are no blocks validated by this address."
msgstr ""

#: lib/block_scout_web/templates/block/index.html.eex:17
#, elixir-autogen, elixir-format
msgid "There are no blocks."
msgstr ""

#: lib/block_scout_web/templates/tokens/holder/index.html.eex:29
#, elixir-autogen, elixir-format
msgid "There are no holders for this Token."
msgstr ""

#: lib/block_scout_web/templates/address_internal_transaction/index.html.eex:54
#, elixir-autogen, elixir-format
msgid "There are no internal transactions for this address."
msgstr ""

#: lib/block_scout_web/templates/transaction_internal_transaction/index.html.eex:17
#, elixir-autogen, elixir-format
msgid "There are no internal transactions for this transaction."
msgstr ""

#: lib/block_scout_web/templates/address_logs/index.html.eex:28
#, elixir-autogen, elixir-format
msgid "There are no logs for this address."
msgstr ""

#: lib/block_scout_web/templates/transaction_log/index.html.eex:20
#, elixir-autogen, elixir-format
msgid "There are no logs for this transaction."
msgstr ""

#: lib/block_scout_web/templates/pending_transaction/index.html.eex:22
#, elixir-autogen, elixir-format
msgid "There are no pending transactions."
msgstr ""

#: lib/block_scout_web/templates/address_token_transfer/index.html.eex:53
#, elixir-autogen, elixir-format
msgid "There are no token transfers for this address."
msgstr ""

#: lib/block_scout_web/templates/transaction_token_transfer/index.html.eex:19
#, elixir-autogen, elixir-format
msgid "There are no token transfers for this transaction"
msgstr ""

#: lib/block_scout_web/templates/address_token/index.html.eex:65
#, elixir-autogen, elixir-format
msgid "There are no tokens for this address."
msgstr ""

#: lib/block_scout_web/templates/tokens/inventory/index.html.eex:28
#, elixir-autogen, elixir-format
msgid "There are no tokens."
msgstr ""

#: lib/block_scout_web/templates/address_transaction/index.html.eex:55
#, elixir-autogen, elixir-format
msgid "There are no transactions for this address."
msgstr ""

#: lib/block_scout_web/templates/block_transaction/index.html.eex:19
#, elixir-autogen, elixir-format
msgid "There are no transactions for this block."
msgstr ""

#: lib/block_scout_web/templates/transaction/index.html.eex:31
#, elixir-autogen, elixir-format
msgid "There are no transactions."
msgstr ""

#: lib/block_scout_web/templates/tokens/instance/holder/index.html.eex:28
#: lib/block_scout_web/templates/tokens/instance/transfer/index.html.eex:28
#: lib/block_scout_web/templates/tokens/transfer/index.html.eex:27
#, elixir-autogen, elixir-format
msgid "There are no transfers for this Token."
msgstr ""

#: lib/block_scout_web/templates/verified_contracts/index.html.eex:99
#, elixir-autogen, elixir-format
msgid "There are no verified contracts."
msgstr ""

#: lib/block_scout_web/templates/address_withdrawal/index.html.eex:54
#, elixir-autogen, elixir-format
msgid "There are no withdrawals for this address."
msgstr ""

#: lib/block_scout_web/templates/block_withdrawal/index.html.eex:45
#, elixir-autogen, elixir-format
msgid "There are no withdrawals for this block."
msgstr ""

#: lib/block_scout_web/templates/withdrawal/index.html.eex:53
#, elixir-autogen, elixir-format
msgid "There are no withdrawals."
msgstr ""

#: lib/block_scout_web/templates/address_coin_balance/index.html.eex:35
#, elixir-autogen, elixir-format
msgid "There is no coin history for this address."
msgstr ""

#: lib/block_scout_web/templates/address_decompiled_contract/index.html.eex:29
#, elixir-autogen, elixir-format
msgid "There is no decompiled contracts for this address."
msgstr ""

#: lib/block_scout_web/templates/address_coin_balance/index.html.eex:21
#: lib/block_scout_web/templates/chain/show.html.eex:9
#, elixir-autogen, elixir-format
msgid "There was a problem loading the chart."
msgstr ""

#: lib/block_scout_web/templates/api_docs/index.html.eex:6
#, elixir-autogen, elixir-format
msgid "This API is provided for developers transitioning their applications from Etherscan to BlockScout. It supports GET and POST requests."
msgstr ""

#: lib/block_scout_web/templates/api_docs/eth_rpc.html.eex:7
#, elixir-autogen, elixir-format
msgid "This API is provided to support some rpc methods in the exact format specified for ethereum nodes, which can be found "
msgstr ""

#: lib/block_scout_web/views/block_transaction_view.ex:11
#, elixir-autogen, elixir-format
msgid "This block has not been processed yet."
msgstr ""

#: lib/block_scout_web/templates/address_contract/index.html.eex:48
#, elixir-autogen, elixir-format
msgid "This contract has been partially verified via Sourcify."
msgstr ""

#: lib/block_scout_web/templates/address_contract/index.html.eex:52
#, elixir-autogen, elixir-format
msgid "This contract has been verified via Sourcify."
msgstr ""

#: lib/block_scout_web/templates/api_docs/eth_rpc.html.eex:10
#, elixir-autogen, elixir-format
msgid "This is useful to allow sending requests to blockscout without having to change anything about the request."
msgstr ""

#: lib/block_scout_web/templates/page_not_found/index.html.eex:8
#, elixir-autogen, elixir-format
msgid "This page is no longer explorable! If you are lost, use the search bar to find what you are looking for."
msgstr ""

#: lib/block_scout_web/templates/transaction_state/index.html.eex:22
#, elixir-autogen, elixir-format
msgid "This transaction hasn't changed state."
msgstr ""

#: lib/block_scout_web/templates/transaction/overview.html.eex:64
#, elixir-autogen, elixir-format
msgid "This transaction is pending confirmation."
msgstr ""

#: lib/block_scout_web/templates/block/overview.html.eex:71
#: lib/block_scout_web/templates/transaction/overview.html.eex:178
#, elixir-autogen, elixir-format
msgid "Timestamp"
msgstr ""

#: lib/block_scout_web/templates/address_internal_transaction/index.html.eex:32
#: lib/block_scout_web/templates/address_token_transfer/index.html.eex:34
#: lib/block_scout_web/templates/address_transaction/index.html.eex:28
#: lib/block_scout_web/templates/block_withdrawal/index.html.eex:29
#: lib/block_scout_web/templates/transaction/overview.html.eex:245
#: lib/block_scout_web/templates/withdrawal/index.html.eex:32
#: lib/block_scout_web/views/address_internal_transaction_view.ex:9
#: lib/block_scout_web/views/address_token_transfer_view.ex:9
#: lib/block_scout_web/views/address_transaction_view.ex:9
#, elixir-autogen, elixir-format
msgid "To"
msgstr ""

#: lib/block_scout_web/templates/transaction/_decoded_input.html.eex:20
#, elixir-autogen, elixir-format
msgid "To have guaranteed accuracy, use the link above to verify the contract's source code."
msgstr ""

#: lib/block_scout_web/templates/address_logs/_logs.html.eex:6
#: lib/block_scout_web/templates/transaction/_decoded_input.html.eex:8
#: lib/block_scout_web/templates/transaction_log/_logs.html.eex:6
#, elixir-autogen, elixir-format
msgid "To see accurate decoded input data, the contract must be verified."
msgstr ""

#: lib/block_scout_web/templates/layout/_topnav.html.eex:18
#, elixir-autogen, elixir-format
msgid "Toggle navigation"
msgstr ""

#: lib/block_scout_web/templates/address/overview.html.eex:53
#: lib/block_scout_web/templates/tokens/index.html.eex:31
#, elixir-autogen, elixir-format
msgid "Token"
msgstr ""

#: lib/block_scout_web/templates/common_components/_token_transfer_type_display_name.html.eex:3
#: lib/block_scout_web/views/transaction_view.ex:474
#, elixir-autogen, elixir-format
msgid "Token Burning"
msgstr ""

#: lib/block_scout_web/templates/common_components/_token_transfer_type_display_name.html.eex:7
#: lib/block_scout_web/views/transaction_view.ex:475
#, elixir-autogen, elixir-format
msgid "Token Creation"
msgstr ""

#: lib/block_scout_web/templates/tokens/instance/overview/_details.html.eex:10
#: lib/block_scout_web/templates/tokens/overview/_details.html.eex:34
#, elixir-autogen, elixir-format
msgid "Token Details"
msgstr ""

#: lib/block_scout_web/templates/tokens/holder/index.html.eex:17
#: lib/block_scout_web/templates/tokens/instance/holder/index.html.eex:16
#: lib/block_scout_web/templates/tokens/instance/overview/_tabs.html.eex:17
#: lib/block_scout_web/templates/tokens/overview/_tabs.html.eex:11
#: lib/block_scout_web/views/tokens/overview_view.ex:41
#, elixir-autogen, elixir-format
msgid "Token Holders"
msgstr ""

#: lib/block_scout_web/templates/tokens/instance/overview/_details.html.eex:38
#: lib/block_scout_web/templates/tokens/inventory/_token.html.eex:18
#: lib/block_scout_web/templates/tokens/inventory/_token.html.eex:37
#, elixir-autogen, elixir-format
msgid "Token ID"
msgstr ""

#: lib/block_scout_web/templates/common_components/_token_transfer_type_display_name.html.eex:5
#: lib/block_scout_web/views/transaction_view.ex:473
#, elixir-autogen, elixir-format
msgid "Token Minting"
msgstr ""

#: lib/block_scout_web/templates/common_components/_token_transfer_type_display_name.html.eex:9
#: lib/block_scout_web/templates/common_components/_token_transfer_type_display_name.html.eex:11
#: lib/block_scout_web/views/transaction_view.ex:476
#, elixir-autogen
msgid "Token Transfer"
msgstr ""

#: lib/block_scout_web/templates/address/_tabs.html.eex:13
#: lib/block_scout_web/templates/address_token_transfer/index.html.eex:19
#: lib/block_scout_web/templates/tokens/instance/overview/_tabs.html.eex:3
#: lib/block_scout_web/templates/tokens/instance/transfer/index.html.eex:16
#: lib/block_scout_web/templates/tokens/overview/_tabs.html.eex:5
#: lib/block_scout_web/templates/tokens/transfer/index.html.eex:15
#: lib/block_scout_web/templates/transaction/_tabs.html.eex:4
#: lib/block_scout_web/templates/transaction_token_transfer/index.html.eex:7
#: lib/block_scout_web/views/address_view.ex:376
#: lib/block_scout_web/views/tokens/instance/overview_view.ex:114
#: lib/block_scout_web/views/tokens/overview_view.ex:40
#: lib/block_scout_web/views/transaction_view.ex:537
#, elixir-autogen
msgid "Token Transfers"
msgstr ""

#: lib/block_scout_web/templates/address/overview.html.eex:52
#, elixir-autogen, elixir-format
msgid "Token name and symbol."
msgstr ""

#: lib/block_scout_web/templates/tokens/overview/_details.html.eex:142
#, elixir-autogen, elixir-format
msgid "Token type"
msgstr ""

#: lib/block_scout_web/templates/address/_tabs.html.eex:21
#: lib/block_scout_web/templates/address/overview.html.eex:173
#: lib/block_scout_web/templates/address_token/overview.html.eex:58
#: lib/block_scout_web/templates/address_token_transfer/index.html.eex:13
#: lib/block_scout_web/templates/layout/_topnav.html.eex:84
#: lib/block_scout_web/templates/tokens/index.html.eex:10
#: lib/block_scout_web/views/address_view.ex:373
#, elixir-autogen, elixir-format
msgid "Tokens"
msgstr ""

#: lib/block_scout_web/templates/transaction/overview.html.eex:314
#, elixir-autogen, elixir-format
msgid "Tokens Burnt"
msgstr ""

#: lib/block_scout_web/templates/transaction/overview.html.eex:330
#, elixir-autogen, elixir-format
msgid "Tokens Created"
msgstr ""

#: lib/block_scout_web/templates/transaction/overview.html.eex:297
#, elixir-autogen, elixir-format
msgid "Tokens Minted"
msgstr ""

#: lib/block_scout_web/templates/transaction/overview.html.eex:281
#, elixir-autogen, elixir-format
msgid "Tokens Transferred"
msgstr ""

#: lib/block_scout_web/templates/address/_metatags.html.eex:13
#, elixir-autogen, elixir-format
msgid "Top Accounts - %{subnetwork} Explorer"
msgstr ""

#: lib/block_scout_web/templates/address_logs/index.html.eex:14
#, elixir-autogen, elixir-format
msgid "Topic"
msgstr ""

#: lib/block_scout_web/templates/address_logs/_logs.html.eex:68
#: lib/block_scout_web/templates/transaction_log/_logs.html.eex:91
#, elixir-autogen, elixir-format
msgid "Topics"
msgstr ""

#: lib/block_scout_web/templates/verified_contracts/_stats.html.eex:9
#: lib/block_scout_web/templates/verified_contracts/_stats.html.eex:22
#, elixir-autogen, elixir-format
msgid "Total"
msgstr ""

#: lib/block_scout_web/templates/block/overview.html.eex:169
#, elixir-autogen, elixir-format
msgid "Total Difficulty"
msgstr ""

#: lib/block_scout_web/templates/tokens/index.html.eex:43
#, elixir-autogen, elixir-format
msgid "Total Supply"
msgstr ""

#: lib/block_scout_web/templates/tokens/overview/_details.html.eex:84
#, elixir-autogen, elixir-format
msgid "Total Supply * Price"
msgstr ""

#: lib/block_scout_web/templates/chain/show.html.eex:120
#, elixir-autogen, elixir-format
msgid "Total blocks"
msgstr ""

#: lib/block_scout_web/templates/block/overview.html.eex:168
#, elixir-autogen, elixir-format
msgid "Total difficulty of the chain until this block."
msgstr ""

#: lib/block_scout_web/templates/block/overview.html.eex:186
#, elixir-autogen, elixir-format
msgid "Total gas limit provided by all transactions in the block."
msgstr ""

#: lib/block_scout_web/templates/tokens/overview/_details.html.eex:68
#, elixir-autogen, elixir-format
msgid "Total supply"
msgstr ""

#: lib/block_scout_web/templates/transaction/overview.html.eex:361
#, elixir-autogen, elixir-format
msgid "Total transaction fee."
msgstr ""

#: lib/block_scout_web/templates/chain/show.html.eex:110
#, elixir-autogen, elixir-format
msgid "Total transactions"
msgstr ""

#: lib/block_scout_web/templates/account/tag_transaction/form.html.eex:11
#: lib/block_scout_web/templates/account/tag_transaction/index.html.eex:23
#: lib/block_scout_web/templates/address_logs/_logs.html.eex:19
#: lib/block_scout_web/views/transaction_view.ex:486
#, elixir-autogen
msgid "Transaction"
msgstr ""

#: lib/block_scout_web/templates/transaction/_metatags.html.eex:3
#, elixir-autogen, elixir-format
msgid "Transaction %{transaction} - %{subnetwork} Explorer"
msgstr ""

#: lib/block_scout_web/templates/transaction/_metatags.html.eex:11
#, elixir-autogen, elixir-format
msgid "Transaction %{transaction}, %{subnetwork} %{transaction}"
msgstr ""

#: lib/block_scout_web/templates/transaction/overview.html.eex:436
#, elixir-autogen, elixir-format
msgid "Transaction Burnt Fee"
msgstr ""

#: lib/block_scout_web/templates/transaction/overview.html.eex:50
#, elixir-autogen, elixir-format
msgid "Transaction Details"
msgstr ""

#: lib/block_scout_web/templates/transaction/overview.html.eex:362
#, elixir-autogen, elixir-format
msgid "Transaction Fee"
msgstr ""

#: lib/block_scout_web/templates/transaction/overview.html.eex:80
#, elixir-autogen, elixir-format
msgid "Transaction Hash"
msgstr ""

#: lib/block_scout_web/templates/transaction/_decoded_input_body.html.eex:2
#: lib/block_scout_web/templates/transaction/_decoded_input_body.html.eex:19
#, elixir-autogen, elixir-format
msgid "Transaction Inputs"
msgstr ""

#: lib/block_scout_web/templates/transaction/overview.html.eex:386
#, elixir-autogen, elixir-format
msgid "Transaction Type"
msgstr ""

#: lib/block_scout_web/templates/transaction/overview.html.eex:459
#, elixir-autogen, elixir-format
msgid "Transaction number from the sending address. Each transaction sent from an address increments the nonce by 1."
msgstr ""

#: lib/block_scout_web/templates/transaction/overview.html.eex:385
#, elixir-autogen, elixir-format
msgid "Transaction type, introduced in EIP-2718."
msgstr ""

#: lib/block_scout_web/templates/address/_tabs.html.eex:7
#: lib/block_scout_web/templates/address/_tile.html.eex:31
#: lib/block_scout_web/templates/address/overview.html.eex:184
#: lib/block_scout_web/templates/address/overview.html.eex:190
#: lib/block_scout_web/templates/address/overview.html.eex:198
#: lib/block_scout_web/templates/address_transaction/index.html.eex:13
#: lib/block_scout_web/templates/block/_tabs.html.eex:4
#: lib/block_scout_web/templates/block/overview.html.eex:80
#: lib/block_scout_web/templates/chain/show.html.eex:203
#: lib/block_scout_web/templates/layout/_topnav.html.eex:49
#: lib/block_scout_web/views/address_view.ex:375
#, elixir-autogen, elixir-format
msgid "Transactions"
msgstr ""

#: lib/block_scout_web/templates/address/overview.html.eex:99
#, elixir-autogen, elixir-format
msgid "Transactions and address of creation."
msgstr ""

#: lib/block_scout_web/templates/address/overview.html.eex:211
#: lib/block_scout_web/templates/address/overview.html.eex:217
#: lib/block_scout_web/templates/address/overview.html.eex:225
#: lib/block_scout_web/templates/tokens/instance/overview/_details.html.eex:50
#: lib/block_scout_web/templates/tokens/overview/_details.html.eex:119
#, elixir-autogen, elixir-format
msgid "Transfers"
msgstr ""

#: lib/block_scout_web/templates/api_docs/_action_tile.html.eex:40
#: lib/block_scout_web/templates/api_docs/_eth_rpc_item.html.eex:47
#, elixir-autogen, elixir-format
msgid "Try it out"
msgstr ""

#: lib/block_scout_web/templates/address_contract_verification_common_fields/_fetch_constructor_args.html.eex:3
#, elixir-autogen, elixir-format
msgid "Try to fetch constructor arguments automatically"
msgstr ""

#: lib/block_scout_web/templates/layout/_footer.html.eex:27
#, elixir-autogen, elixir-format
msgid "Twitter"
msgstr ""

#: lib/block_scout_web/templates/layout/app.html.eex:53
#, elixir-autogen, elixir-format
msgid "Tx/day"
msgstr ""

#: lib/block_scout_web/templates/verified_contracts/index.html.eex:66
#, elixir-autogen, elixir-format
msgid "Txns"
msgstr ""

#: lib/block_scout_web/templates/log/_data_decoded_view.html.eex:5
#: lib/block_scout_web/templates/transaction/_decoded_input_body.html.eex:22
#, elixir-autogen, elixir-format
msgid "Type"
msgstr ""

#: lib/block_scout_web/templates/tokens/overview/_details.html.eex:141
#, elixir-autogen, elixir-format
msgid "Type of the token standard"
msgstr ""

#: lib/block_scout_web/templates/visualize_sol2uml/index.html.eex:5
#, elixir-autogen, elixir-format
msgid "UML diagram"
msgstr ""

#: lib/block_scout_web/templates/transaction/overview.html.eex:485
#, elixir-autogen, elixir-format
msgid "UTF-8"
msgstr ""

#: lib/block_scout_web/views/block_view.ex:77
#, elixir-autogen, elixir-format
msgid "Uncle Reward"
msgstr ""

#: lib/block_scout_web/templates/block/overview.html.eex:250
#: lib/block_scout_web/templates/layout/_topnav.html.eex:41
#, elixir-autogen, elixir-format
msgid "Uncles"
msgstr ""

#: lib/block_scout_web/views/transaction_view.ex:366
#, elixir-autogen, elixir-format
msgid "Unconfirmed"
msgstr ""

#: lib/block_scout_web/templates/tokens/inventory/_token.html.eex:9
#, elixir-autogen, elixir-format
msgid "Unique Token"
msgstr ""

#: lib/block_scout_web/templates/transaction/overview.html.eex:79
#, elixir-autogen, elixir-format
msgid "Unique character string (TxID) assigned to every verified transaction."
msgstr ""

#: lib/block_scout_web/templates/transaction/overview.html.eex:415
#, elixir-autogen, elixir-format
msgid "User defined maximum fee (tip) per unit of gas paid to validator for transaction prioritization."
msgstr ""

#: lib/block_scout_web/templates/transaction/overview.html.eex:425
#, elixir-autogen, elixir-format
msgid "User-defined tip sent to validator for transaction priority/inclusion."
msgstr ""

#: lib/block_scout_web/templates/block/overview.html.eex:224
#, elixir-autogen, elixir-format
msgid "User-defined tips sent to validator for transaction priority/inclusion."
msgstr ""

#: lib/block_scout_web/templates/layout/_topnav.html.eex:56
#, elixir-autogen, elixir-format
msgid "Validated"
msgstr ""

#: lib/block_scout_web/templates/transaction/index.html.eex:12
#, elixir-autogen, elixir-format
msgid "Validated Transactions"
msgstr ""

#: lib/block_scout_web/templates/address/_validator_metadata_modal.html.eex:30
#, elixir-autogen, elixir-format
msgid "Validator Creation Date"
msgstr ""

#: lib/block_scout_web/templates/address/_validator_metadata_modal.html.eex:5
#, elixir-autogen, elixir-format
msgid "Validator Data"
msgstr ""

#: lib/block_scout_web/templates/address/overview.html.eex:84
#, elixir-autogen, elixir-format
msgid "Validator Name"
msgstr ""

#: lib/block_scout_web/templates/transaction/overview.html.eex:347
#, elixir-autogen, elixir-format
msgid "Value"
msgstr ""

#: lib/block_scout_web/templates/transaction/overview.html.eex:346
#, elixir-autogen, elixir-format
msgid "Value sent in the native token (and USD) if applicable."
msgstr ""

#: lib/block_scout_web/templates/address_read_contract/index.html.eex:17
#: lib/block_scout_web/templates/address_write_contract/index.html.eex:15
#: lib/block_scout_web/templates/verified_contracts/index.html.eex:81
#, elixir-autogen, elixir-format
msgid "Verified"
msgstr ""

#: lib/block_scout_web/templates/verified_contracts/_stats.html.eex:18
#: lib/block_scout_web/templates/verified_contracts/index.html.eex:6
#, elixir-autogen, elixir-format
msgid "Verified Contracts"
msgstr ""

#: lib/block_scout_web/templates/address_contract/index.html.eex:89
#, elixir-autogen, elixir-format
msgid "Verified at"
msgstr ""

#: lib/block_scout_web/templates/layout/_topnav.html.eex:69
#, elixir-autogen, elixir-format
msgid "Verified contracts"
msgstr ""

#: lib/block_scout_web/templates/verified_contracts/_metatags.html.eex:2
#, elixir-autogen, elixir-format
msgid "Verified contracts - %{subnetwork} Explorer"
msgstr ""

#: lib/block_scout_web/templates/verified_contracts/_metatags.html.eex:7
#, elixir-autogen, elixir-format
msgid "Verified contracts, %{subnetwork}, %{coin}"
msgstr ""

#: lib/block_scout_web/templates/address_contract/index.html.eex:28
#: lib/block_scout_web/templates/address_contract/index.html.eex:30
#: lib/block_scout_web/templates/address_contract/index.html.eex:198
#: lib/block_scout_web/templates/address_contract/index.html.eex:229
#: lib/block_scout_web/templates/smart_contract/_functions.html.eex:14
#, elixir-autogen, elixir-format
msgid "Verify & Publish"
msgstr ""

#: lib/block_scout_web/templates/address_contract_verification_via_flattened_code/new.html.eex:111
#: lib/block_scout_web/templates/address_contract_verification_via_json/new.html.eex:37
#: lib/block_scout_web/templates/address_contract_verification_via_multi_part_files/new.html.eex:103
#: lib/block_scout_web/templates/address_contract_verification_via_standard_json_input/new.html.eex:51
#: lib/block_scout_web/templates/address_contract_verification_vyper/new.html.eex:47
#, elixir-autogen, elixir-format
msgid "Verify & publish"
msgstr ""

#: lib/block_scout_web/templates/address_logs/_logs.html.eex:10
#: lib/block_scout_web/templates/transaction/_decoded_input.html.eex:12
#: lib/block_scout_web/templates/transaction_log/_logs.html.eex:10
#, elixir-autogen, elixir-format
msgid "Verify the contract "
msgstr ""

#: lib/block_scout_web/templates/layout/_footer.html.eex:93
#: lib/block_scout_web/templates/verified_contracts/index.html.eex:72
#, elixir-autogen, elixir-format
msgid "Version"
msgstr ""

#: lib/block_scout_web/templates/address_contract_verification/new.html.eex:33
#, elixir-autogen, elixir-format
msgid "Via Sourcify: Sources and metadata JSON file"
msgstr ""

#: lib/block_scout_web/templates/address_contract_verification/new.html.eex:27
#, elixir-autogen, elixir-format
msgid "Via Standard Input JSON"
msgstr ""

#: lib/block_scout_web/templates/address_contract_verification/new.html.eex:22
#, elixir-autogen, elixir-format
msgid "Via flattened source code"
msgstr ""

#: lib/block_scout_web/templates/address_contract_verification/new.html.eex:40
#, elixir-autogen, elixir-format
msgid "Via multi-part files"
msgstr ""

#: lib/block_scout_web/templates/chain/show.html.eex:142
#, elixir-autogen, elixir-format
msgid "View All Blocks"
msgstr ""

#: lib/block_scout_web/templates/chain/show.html.eex:202
#, elixir-autogen, elixir-format
msgid "View All Transactions"
msgstr ""

#: lib/block_scout_web/templates/tokens/instance/overview/_details.html.eex:16
#: lib/block_scout_web/templates/tokens/instance/overview/_details.html.eex:20
#, elixir-autogen, elixir-format
msgid "View Contract"
msgstr ""

#: lib/block_scout_web/templates/transaction/_tile.html.eex:73
#, elixir-autogen, elixir-format
msgid "View Less Transfers"
msgstr ""

#: lib/block_scout_web/templates/transaction/_tile.html.eex:72
#, elixir-autogen, elixir-format
msgid "View More Transfers"
msgstr ""

#: lib/block_scout_web/templates/block/overview.html.eex:39
#, elixir-autogen, elixir-format
msgid "View next block"
msgstr ""

#: lib/block_scout_web/templates/block/overview.html.eex:23
#, elixir-autogen, elixir-format
msgid "View previous block"
msgstr ""

#: lib/block_scout_web/templates/address/_metatags.html.eex:9
#, elixir-autogen, elixir-format
msgid "View the account balance, transactions, and other data for %{address} on the %{network}"
msgstr ""

#: lib/block_scout_web/templates/withdrawal/_metatags.html.eex:8
#, elixir-autogen, elixir-format
msgid "View the beacon chain withdrawals on %{subnetwork}"
msgstr ""

#: lib/block_scout_web/templates/block/_metatags.html.eex:10
#, elixir-autogen, elixir-format
msgid "View the transactions, token transfers, and uncles for block number %{block_number}"
msgstr ""

#: lib/block_scout_web/templates/verified_contracts/_metatags.html.eex:8
#, elixir-autogen, elixir-format
msgid "View the verified contracts on %{subnetwork}"
msgstr ""

#: lib/block_scout_web/templates/transaction/_metatags.html.eex:10
#, elixir-autogen, elixir-format
msgid "View transaction %{transaction} on %{subnetwork}"
msgstr ""

#: lib/block_scout_web/templates/verified_contracts/_contract.html.eex:28
#: lib/block_scout_web/templates/verified_contracts/index.html.eex:32
#: lib/block_scout_web/views/verified_contracts_view.ex:11
#, elixir-autogen, elixir-format
msgid "Vyper"
msgstr ""

#: lib/block_scout_web/templates/address_contract_verification/new.html.eex:46
#, elixir-autogen, elixir-format
msgid "Vyper contract"
msgstr ""

#: lib/block_scout_web/templates/smart_contract/_functions.html.eex:142
#, elixir-autogen, elixir-format
msgid "WEI"
msgstr ""

#: lib/block_scout_web/templates/smart_contract/_pending_contract_write.html.eex:9
#, elixir-autogen, elixir-format
msgid "Waiting for transaction's confirmation..."
msgstr ""

#: lib/block_scout_web/templates/chain/show.html.eex:128
#, elixir-autogen, elixir-format
msgid "Wallet addresses"
msgstr ""

#: lib/block_scout_web/templates/common_components/_changed_bytecode_warning.html.eex:3
#, elixir-autogen, elixir-format
msgid "Warning! Contract bytecode has been changed and doesn't match the verified one. Therefore, interaction with this smart contract may be risky."
msgstr ""

#: lib/block_scout_web/templates/account/common/_nav.html.eex:7
#: lib/block_scout_web/templates/account/watchlist/show.html.eex:7
#: lib/block_scout_web/templates/layout/_account_menu_item.html.eex:15
#, elixir-autogen, elixir-format
msgid "Watch list"
msgstr ""

#: lib/block_scout_web/templates/address_contract_verification_via_flattened_code/new.html.eex:77
#, elixir-autogen, elixir-format
msgid "We recommend using flattened code. This is necessary if your code utilizes a library or inherits dependencies. Use the"
msgstr ""

#: lib/block_scout_web/views/wei_helper.ex:80
#, elixir-autogen, elixir-format
msgid "Wei"
msgstr ""

#: lib/block_scout_web/templates/address/_tabs.html.eex:29
#: lib/block_scout_web/templates/address_withdrawal/index.html.eex:13
#: lib/block_scout_web/templates/block/_tabs.html.eex:13
#: lib/block_scout_web/templates/layout/_topnav.html.eex:73
#: lib/block_scout_web/templates/withdrawal/index.html.eex:5
#, elixir-autogen, elixir-format
msgid "Withdrawals"
msgstr ""

#: lib/block_scout_web/templates/smart_contract/_functions.html.eex:106
#, elixir-autogen, elixir-format
msgid "Write"
msgstr ""

#: lib/block_scout_web/templates/address/_tabs.html.eex:103
#: lib/block_scout_web/templates/tokens/overview/_tabs.html.eex:34
#: lib/block_scout_web/views/address_view.ex:381
#, elixir-autogen, elixir-format
msgid "Write Contract"
msgstr ""

#: lib/block_scout_web/templates/address/_tabs.html.eex:110
#: lib/block_scout_web/templates/tokens/overview/_tabs.html.eex:48
#: lib/block_scout_web/views/address_view.ex:382
#, elixir-autogen, elixir-format
msgid "Write Proxy"
msgstr ""

#: lib/block_scout_web/templates/address_contract_verification_common_fields/_fetch_constructor_args.html.eex:14
#: lib/block_scout_web/templates/address_contract_verification_common_fields/_include_nightly_builds_field.html.eex:14
#: lib/block_scout_web/templates/address_contract_verification_common_fields/_yul_contracts_switcher.html.eex:14
#: lib/block_scout_web/templates/address_contract_verification_via_flattened_code/new.html.eex:51
#: lib/block_scout_web/templates/address_contract_verification_via_multi_part_files/new.html.eex:43
#, elixir-autogen, elixir-format
msgid "Yes"
msgstr ""

#: lib/block_scout_web/templates/address/overview.html.eex:109
#, elixir-autogen, elixir-format
msgid "at"
msgstr ""

#: lib/block_scout_web/templates/address_token/overview.html.eex:52
#, elixir-autogen, elixir-format
msgid "balance of the address"
msgstr ""

<<<<<<< HEAD
#: lib/block_scout_web/templates/transaction/overview.html.eex:435
#, elixir-autogen, elixir-format
msgid "burned for this transaction. Equals Block Base Fee per Gas * Gas Used."
msgstr ""

#: lib/block_scout_web/templates/block/overview.html.eex:215
#, elixir-autogen, elixir-format
msgid "burned from transactions included in the block (Base fee (per unit of gas) * Gas Used)."
msgstr ""

=======
>>>>>>> 688bd7d0
#: lib/block_scout_web/templates/address_contract/index.html.eex:28
#, elixir-autogen, elixir-format
msgid "button"
msgstr ""

#: lib/block_scout_web/templates/transaction/overview.html.eex:254
#, elixir-autogen, elixir-format
msgid "created"
msgstr ""

#: lib/block_scout_web/templates/api_docs/eth_rpc.html.eex:12
#, elixir-autogen, elixir-format
msgid "custom RPC"
msgstr ""

#: lib/block_scout_web/templates/address/overview.html.eex:147
#, elixir-autogen, elixir-format
msgid "doesn't include ERC20, ERC721, ERC1155 tokens)."
msgstr ""

#: lib/block_scout_web/templates/common_components/_rap_pagination_container.html.eex:13
#, elixir-autogen, elixir-format
msgid "elements are displayed"
msgstr ""

#: lib/block_scout_web/templates/smart_contract/_functions.html.eex:44
#, elixir-autogen, elixir-format
msgid "fallback"
msgstr ""

#: lib/block_scout_web/views/address_contract_view.ex:30
#, elixir-autogen, elixir-format
msgid "false"
msgstr ""

#: lib/block_scout_web/templates/address_logs/_logs.html.eex:10
#: lib/block_scout_web/templates/transaction/_decoded_input.html.eex:12
#: lib/block_scout_web/templates/transaction_log/_logs.html.eex:10
#, elixir-autogen, elixir-format
msgid "here"
msgstr ""

#: lib/block_scout_web/templates/api_docs/eth_rpc.html.eex:9
#, elixir-autogen, elixir-format
msgid "here."
msgstr ""

#: lib/block_scout_web/templates/smart_contract/_function_response.html.eex:3
#, elixir-autogen, elixir-format
msgid "method Response"
msgstr ""

#: lib/block_scout_web/templates/common_components/_pagination_container.html.eex:41
#, elixir-autogen, elixir-format
msgid "of"
msgstr ""

#: lib/block_scout_web/templates/layout/app.html.eex:127
#, elixir-autogen, elixir-format
msgid "on sign up. Didn’t receive?"
msgstr ""

#: lib/block_scout_web/templates/smart_contract/_functions.html.eex:16
#, elixir-autogen, elixir-format
msgid "page"
msgstr ""

#: lib/block_scout_web/templates/smart_contract/_functions.html.eex:46
#, elixir-autogen, elixir-format
msgid "receive"
msgstr ""

#: lib/block_scout_web/templates/api_docs/_action_tile.html.eex:58
#: lib/block_scout_web/templates/api_docs/_action_tile.html.eex:69
#: lib/block_scout_web/templates/api_docs/_action_tile.html.eex:81
#: lib/block_scout_web/templates/api_docs/_eth_rpc_item.html.eex:70
#, elixir-autogen, elixir-format
msgid "required"
msgstr ""

#: lib/block_scout_web/templates/api_docs/_action_tile.html.eex:59
#: lib/block_scout_web/templates/api_docs/_action_tile.html.eex:70
#, elixir-autogen, elixir-format
msgid "string"
msgstr ""

#: lib/block_scout_web/views/address_contract_view.ex:29
#, elixir-autogen, elixir-format
msgid "true"
msgstr ""

#: lib/block_scout_web/templates/address_contract_verification_via_flattened_code/new.html.eex:77
#, elixir-autogen, elixir-format
msgid "truffle flattener"
msgstr ""

#: lib/block_scout_web/templates/error422/index.html.eex:8
#, elixir-autogen, elixir-format
msgid "Your request contained an error, perhaps a mistyped tx/block/address hash. Try again, and check the developer tools console for more info."
msgstr ""

#: lib/block_scout_web/templates/account/watchlist/show.html.eex:25
#, elixir-autogen, elixir-format
msgid "Actions"
msgstr ""

#: lib/block_scout_web/templates/account/watchlist_address/form.html.eex:40
#, elixir-autogen, elixir-format
msgid "ERC-20 tokens (beta)"
msgstr ""

#: lib/block_scout_web/templates/account/watchlist_address/form.html.eex:68
#, elixir-autogen, elixir-format
msgid "Please select notification methods:"
msgstr ""

#: lib/block_scout_web/templates/account/watchlist_address/form.html.eex:24
#, elixir-autogen, elixir-format
msgid "Please select what types of notifications you will receive:"
msgstr ""

#: lib/block_scout_web/templates/account/common/_nav.html.eex:13
#: lib/block_scout_web/templates/account/tag_transaction/index.html.eex:7
#: lib/block_scout_web/templates/layout/_account_menu_item.html.eex:17
#, elixir-autogen, elixir-format
msgid "Transaction Tags"
msgstr ""

#: lib/block_scout_web/templates/account/api_key/form.html.eex:7
#: lib/block_scout_web/templates/account/custom_abi/form.html.eex:8
#, elixir-autogen, elixir-format
msgid "Update"
msgstr ""

#: lib/block_scout_web/templates/account/api_key/index.html.eex:18
#, elixir-autogen, elixir-format
msgid "You can create 3 API keys per account."
msgstr ""

#: lib/block_scout_web/templates/account/custom_abi/index.html.eex:18
#, elixir-autogen, elixir-format
msgid "You can create up to 15 Custom ABIs per account."
msgstr ""

#: lib/block_scout_web/templates/account/public_tags_request/index.html.eex:11
#, elixir-autogen, elixir-format
msgid "You can request a public category tag which is displayed to all Blockscout users. Public tags may be added to contract or external addresses, and any associated transactions will inherit that tag. Clicking a tag opens a page with related information and helps provide context and data organization. Requests are sent to a moderator for review and approval. This process can take several days."
msgstr ""

#: lib/block_scout_web/templates/account/tag_address/index.html.eex:14
#, elixir-autogen, elixir-format
msgid "You don't have address tags yet"
msgstr ""

#: lib/block_scout_web/templates/account/watchlist/show.html.eex:14
#, elixir-autogen, elixir-format
msgid "You don't have addresses on you watchlist yet"
msgstr ""

#: lib/block_scout_web/templates/account/tag_transaction/index.html.eex:14
#, elixir-autogen, elixir-format
msgid "You don't have transaction tags yet"
msgstr ""

#: lib/block_scout_web/templates/account/public_tags_request/form.html.eex:15
#, elixir-autogen, elixir-format
msgid "Your name"
msgstr ""

#: lib/block_scout_web/templates/account/public_tags_request/form.html.eex:14
#, elixir-autogen, elixir-format
msgid "Your name*"
msgstr ""

#: lib/block_scout_web/templates/transaction/overview.html.eex:203
#, elixir-autogen, elixir-format
msgid "Transaction Action"
msgstr ""

#: lib/block_scout_web/templates/address_withdrawal/index.html.eex:41
#: lib/block_scout_web/templates/block_withdrawal/index.html.eex:32
#: lib/block_scout_web/templates/withdrawal/index.html.eex:38
#, elixir-autogen, elixir-format
msgid "Amount"
msgstr ""

#: lib/block_scout_web/templates/withdrawal/_metatags.html.eex:2
#, elixir-autogen, elixir-format
msgid "Beacon chain withdrawals - %{subnetwork} Explorer"
msgstr ""

#: lib/block_scout_web/templates/withdrawal/_metatags.html.eex:7
#, elixir-autogen, elixir-format
msgid "Beacon chain, Withdrawals, %{subnetwork}, %{coin}"
msgstr ""

#: lib/block_scout_web/templates/address_withdrawal/index.html.eex:29
#: lib/block_scout_web/templates/block_withdrawal/index.html.eex:23
#: lib/block_scout_web/templates/withdrawal/index.html.eex:23
#, elixir-autogen, elixir-format
msgid "Index"
msgstr ""

#: lib/block_scout_web/templates/address_withdrawal/index.html.eex:32
#: lib/block_scout_web/templates/block_withdrawal/index.html.eex:26
#: lib/block_scout_web/templates/withdrawal/index.html.eex:26
#, elixir-autogen, elixir-format
msgid "Validator index"
msgstr ""

#: lib/block_scout_web/templates/layout/_account_menu_item.html.eex:22
#: lib/block_scout_web/templates/layout/app.html.eex:127
#, elixir-autogen, elixir-format
msgid "Please confirm your email address to use the My Account feature."
msgstr ""

#: lib/block_scout_web/templates/address_contract_verification_via_standard_json_input/new.html.eex:9
#, elixir-autogen, elixir-format
msgid "New Smart Contract Verification via Standard input JSON"
msgstr ""

#: lib/block_scout_web/templates/address_contract_verification_via_json/new.html.eex:5
#, elixir-autogen, elixir-format
msgid "New Smart Contract Verification via metadata JSON"
msgstr ""

#: lib/block_scout_web/templates/withdrawal/index.html.eex:11
#, elixir-autogen, elixir-format
msgid "%{withdrawals_count} withdrawals processed and %{withdrawals_sum} withdrawn."
msgstr ""

#: lib/block_scout_web/templates/csv_export/index.html.eex:14
#, elixir-autogen, elixir-format
msgid "Export"
msgstr ""

#: lib/block_scout_web/templates/csv_export/index.html.eex:14
#, elixir-autogen, elixir-format
msgid "for address"
msgstr ""

#: lib/block_scout_web/templates/csv_export/index.html.eex:17
#, elixir-autogen, elixir-format
msgid "to CSV file"
msgstr ""

#: lib/block_scout_web/templates/verified_contracts/index.html.eex:38
#: lib/block_scout_web/views/verified_contracts_view.ex:12
#, elixir-autogen, elixir-format
msgid "Yul"
msgstr ""

#: lib/block_scout_web/templates/transaction/overview.html.eex:437
#, elixir-autogen, elixir-format
msgid "burnt for this transaction. Equals Block Base Fee per Gas * Gas Used."
msgstr ""

#: lib/block_scout_web/templates/block/overview.html.eex:215
#, elixir-autogen, elixir-format
msgid "burnt from transactions included in the block (Base fee (per unit of gas) * Gas Used)."
msgstr ""<|MERGE_RESOLUTION|>--- conflicted
+++ resolved
@@ -3421,19 +3421,6 @@
 msgid "balance of the address"
 msgstr ""
 
-<<<<<<< HEAD
-#: lib/block_scout_web/templates/transaction/overview.html.eex:435
-#, elixir-autogen, elixir-format
-msgid "burned for this transaction. Equals Block Base Fee per Gas * Gas Used."
-msgstr ""
-
-#: lib/block_scout_web/templates/block/overview.html.eex:215
-#, elixir-autogen, elixir-format
-msgid "burned from transactions included in the block (Base fee (per unit of gas) * Gas Used)."
-msgstr ""
-
-=======
->>>>>>> 688bd7d0
 #: lib/block_scout_web/templates/address_contract/index.html.eex:28
 #, elixir-autogen, elixir-format
 msgid "button"
@@ -3686,7 +3673,7 @@
 msgid "Yul"
 msgstr ""
 
-#: lib/block_scout_web/templates/transaction/overview.html.eex:437
+#: lib/block_scout_web/templates/transaction/overview.html.eex:435
 #, elixir-autogen, elixir-format
 msgid "burnt for this transaction. Equals Block Base Fee per Gas * Gas Used."
 msgstr ""
