defmodule BlockScoutWeb.API.V2.TokenControllerTest do
  use BlockScoutWeb.ConnCase

  alias Explorer.Repo

  alias Explorer.Chain.{Address, Token, Token.Instance, TokenTransfer}

  alias Explorer.Chain.Address.CurrentTokenBalance

  describe "/tokens/{address_hash}" do
    test "get 404 on non existing address", %{conn: conn} do
      token = build(:token)

      request = get(conn, "/api/v2/tokens/#{token.contract_address.hash}")

      assert %{"message" => "Not found"} = json_response(request, 404)
    end

    test "get 422 on invalid address", %{conn: conn} do
      request = get(conn, "/api/v2/tokens/0x")

      assert %{"message" => "Invalid parameter(s)"} = json_response(request, 422)
    end

    test "get token", %{conn: conn} do
      token = insert(:token)

      request = get(conn, "/api/v2/tokens/#{token.contract_address.hash}")

      assert response = json_response(request, 200)

      compare_item(token, response)
    end
  end

  describe "/tokens/{address_hash}/counters" do
    test "get 404 on non existing address", %{conn: conn} do
      token = build(:token)

      request = get(conn, "/api/v2/tokens/#{token.contract_address.hash}/counters")

      assert %{"message" => "Not found"} = json_response(request, 404)
    end

    test "get 422 on invalid address", %{conn: conn} do
      request = get(conn, "/api/v2/tokens/0x/counters")

      assert %{"message" => "Invalid parameter(s)"} = json_response(request, 422)
    end

    test "get counters", %{conn: conn} do
      token = insert(:token)

      request = get(conn, "/api/v2/tokens/#{token.contract_address.hash}/counters")

      assert response = json_response(request, 200)

      assert response["transfers_count"] == "0"
      assert response["token_holders_count"] == "0"
    end

    test "get not zero counters", %{conn: conn} do
      contract_token_address = insert(:contract_address)
      token = insert(:token, contract_address: contract_token_address)

      transaction =
        :transaction
        |> insert(to_address: contract_token_address)
        |> with_block()

      insert_list(
        3,
        :token_transfer,
        transaction: transaction,
        token_contract_address: contract_token_address
      )

      _second_page_token_balances =
        1..5
        |> Enum.map(
          &insert(
            :address_current_token_balance,
            token_contract_address_hash: token.contract_address_hash,
            value: &1 + 1000
          )
        )

      request = get(conn, "/api/v2/tokens/#{token.contract_address.hash}/counters")

      assert response = json_response(request, 200)

      assert response["transfers_count"] == "3"
      assert response["token_holders_count"] == "5"
    end
  end

  describe "/tokens/{address_hash}/transfers" do
    test "get 200 on non existing address", %{conn: conn} do
      token = build(:token)

      request = get(conn, "/api/v2/tokens/#{token.contract_address.hash}/transfers")

      assert %{"message" => "Not found"} = json_response(request, 404)
    end

    test "get 422 on invalid address", %{conn: conn} do
      request = get(conn, "/api/v2/tokens/0x/transfers")

      assert %{"message" => "Invalid parameter(s)"} = json_response(request, 422)
    end

    test "get empty list", %{conn: conn} do
      token = insert(:token)

      request = get(conn, "/api/v2/tokens/#{token.contract_address.hash}/transfers")

      assert %{"items" => [], "next_page_params" => nil} = json_response(request, 200)
    end

    test "check pagination", %{conn: conn} do
      token = insert(:token)

      token_transfers =
        for _ <- 0..50 do
          tx = insert(:transaction, input: "0xabcd010203040506") |> with_block()

          insert(:token_transfer,
            transaction: tx,
            block: tx.block,
            block_number: tx.block_number,
            token_contract_address: token.contract_address
          )
        end

      request = get(conn, "/api/v2/tokens/#{token.contract_address.hash}/transfers")
      assert response = json_response(request, 200)

      request_2nd_page =
        get(conn, "/api/v2/tokens/#{token.contract_address.hash}/transfers", response["next_page_params"])

      assert response_2nd_page = json_response(request_2nd_page, 200)

      check_paginated_response(response, response_2nd_page, token_transfers)
    end

    test "check that same token_ids within batch squashes", %{conn: conn} do
      token = insert(:token, type: "ERC-1155")

      id = 0

      insert(:token_instance, token_id: id, token_contract_address_hash: token.contract_address_hash)

      tt =
        for _ <- 0..50 do
          tx = insert(:transaction, input: "0xabcd010203040506") |> with_block()

          insert(:token_transfer,
            transaction: tx,
            block: tx.block,
            block_number: tx.block_number,
            token_contract_address: token.contract_address,
            token_ids: Enum.map(0..50, fn _x -> id end),
            amounts: Enum.map(0..50, fn x -> x end)
          )
        end

      token_transfers =
        for i <- tt do
          %TokenTransfer{i | token_ids: [id], amount: Decimal.new(1275)}
        end

      request = get(conn, "/api/v2/tokens/#{token.contract_address.hash}/transfers")
      assert response = json_response(request, 200)

      request_2nd_page =
        get(conn, "/api/v2/tokens/#{token.contract_address.hash}/transfers", response["next_page_params"])

      assert response_2nd_page = json_response(request_2nd_page, 200)

      check_paginated_response(response, response_2nd_page, token_transfers)
    end

    test "check that pagination works for 721 tokens", %{conn: conn} do
      token = insert(:token, type: "ERC-721")

      token_transfers =
        for i <- 0..50 do
          tx = insert(:transaction, input: "0xabcd010203040506") |> with_block()

          insert(:token_transfer,
            transaction: tx,
            block: tx.block,
            block_number: tx.block_number,
            token_contract_address: token.contract_address,
            token_ids: [i]
          )
        end

      request = get(conn, "/api/v2/tokens/#{token.contract_address.hash}/transfers")
      assert response = json_response(request, 200)

      request_2nd_page =
        get(conn, "/api/v2/tokens/#{token.contract_address.hash}/transfers", response["next_page_params"])

      assert response_2nd_page = json_response(request_2nd_page, 200)

      check_paginated_response(response, response_2nd_page, token_transfers)
    end

    test "check that pagination works fine with 1155 batches #1 (large batch)", %{conn: conn} do
      token = insert(:token, type: "ERC-1155")
      tx = insert(:transaction, input: "0xabcd010203040506") |> with_block()

      tt =
        insert(:token_transfer,
          transaction: tx,
          block: tx.block,
          block_number: tx.block_number,
          token_contract_address: token.contract_address,
          token_ids: Enum.map(0..50, fn x -> x end),
          amounts: Enum.map(0..50, fn x -> x end)
        )

      token_transfers =
        for i <- 0..50 do
          %TokenTransfer{tt | token_ids: [i], amount: i}
        end

      request = get(conn, "/api/v2/tokens/#{token.contract_address.hash}/transfers")
      assert response = json_response(request, 200)

      request_2nd_page =
        get(conn, "/api/v2/tokens/#{token.contract_address.hash}/transfers", response["next_page_params"])

      assert response_2nd_page = json_response(request_2nd_page, 200)

      check_paginated_response(response, response_2nd_page, token_transfers)
    end

    test "check that pagination works fine with 1155 batches #2 some batches on the first page and one on the second",
         %{conn: conn} do
      token = insert(:token, type: "ERC-1155")

      tx_1 = insert(:transaction, input: "0xabcd010203040506") |> with_block()

      tt_1 =
        insert(:token_transfer,
          transaction: tx_1,
          block: tx_1.block,
          block_number: tx_1.block_number,
          token_contract_address: token.contract_address,
          token_ids: Enum.map(0..24, fn x -> x end),
          amounts: Enum.map(0..24, fn x -> x end)
        )

      token_transfers_1 =
        for i <- 0..24 do
          %TokenTransfer{tt_1 | token_ids: [i], amount: i}
        end

      tx_2 = insert(:transaction, input: "0xabcd010203040506") |> with_block()

      tt_2 =
        insert(:token_transfer,
          transaction: tx_2,
          block: tx_2.block,
          block_number: tx_2.block_number,
          token_contract_address: token.contract_address,
          token_ids: Enum.map(25..49, fn x -> x end),
          amounts: Enum.map(25..49, fn x -> x end)
        )

      token_transfers_2 =
        for i <- 25..49 do
          %TokenTransfer{tt_2 | token_ids: [i], amount: i}
        end

      tt_3 =
        insert(:token_transfer,
          transaction: tx_2,
          block: tx_2.block,
          block_number: tx_2.block_number,
          token_contract_address: token.contract_address,
          token_ids: [50],
          amounts: [50]
        )

      request = get(conn, "/api/v2/tokens/#{token.contract_address.hash}/transfers")
      assert response = json_response(request, 200)

      request_2nd_page =
        get(conn, "/api/v2/tokens/#{token.contract_address.hash}/transfers", response["next_page_params"])

      assert response_2nd_page = json_response(request_2nd_page, 200)

      check_paginated_response(response, response_2nd_page, token_transfers_1 ++ token_transfers_2 ++ [tt_3])
    end

    test "check that pagination works fine with 1155 batches #3", %{conn: conn} do
      token = insert(:token, type: "ERC-1155")

      tx_1 = insert(:transaction, input: "0xabcd010203040506") |> with_block()

      tt_1 =
        insert(:token_transfer,
          transaction: tx_1,
          block: tx_1.block,
          block_number: tx_1.block_number,
          token_contract_address: token.contract_address,
          token_ids: Enum.map(0..24, fn x -> x end),
          amounts: Enum.map(0..24, fn x -> x end)
        )

      token_transfers_1 =
        for i <- 0..24 do
          %TokenTransfer{tt_1 | token_ids: [i], amount: i}
        end

      tx_2 = insert(:transaction, input: "0xabcd010203040506") |> with_block()

      tt_2 =
        insert(:token_transfer,
          transaction: tx_2,
          block: tx_2.block,
          block_number: tx_2.block_number,
          token_contract_address: token.contract_address,
          token_ids: Enum.map(25..50, fn x -> x end),
          amounts: Enum.map(25..50, fn x -> x end)
        )

      token_transfers_2 =
        for i <- 25..50 do
          %TokenTransfer{tt_2 | token_ids: [i], amount: i}
        end

      request = get(conn, "/api/v2/tokens/#{token.contract_address.hash}/transfers")
      assert response = json_response(request, 200)

      request_2nd_page =
        get(conn, "/api/v2/tokens/#{token.contract_address.hash}/transfers", response["next_page_params"])

      assert response_2nd_page = json_response(request_2nd_page, 200)

      check_paginated_response(response, response_2nd_page, token_transfers_1 ++ token_transfers_2)
    end
  end

  describe "/tokens/{address_hash}/holders" do
    test "get 200 on non existing address", %{conn: conn} do
      token = build(:token)

      request = get(conn, "/api/v2/tokens/#{token.contract_address.hash}/holders")

      assert %{"message" => "Not found"} = json_response(request, 404)
    end

    test "get 422 on invalid address", %{conn: conn} do
      request = get(conn, "/api/v2/tokens/0x/holders")

      assert %{"message" => "Invalid parameter(s)"} = json_response(request, 422)
    end

    test "get empty list", %{conn: conn} do
      token = insert(:token)

      request = get(conn, "/api/v2/tokens/#{token.contract_address.hash}/holders")

      assert %{"items" => [], "next_page_params" => nil} = json_response(request, 200)
    end

    test "check pagination", %{conn: conn} do
      token = insert(:token)

      token_balances =
        for i <- 0..50 do
          insert(
            :address_current_token_balance,
            token_contract_address_hash: token.contract_address_hash,
            value: i + 1000
          )
        end

      request = get(conn, "/api/v2/tokens/#{token.contract_address.hash}/holders")
      assert response = json_response(request, 200)

      request_2nd_page =
        get(conn, "/api/v2/tokens/#{token.contract_address.hash}/holders", response["next_page_params"])

      assert response_2nd_page = json_response(request_2nd_page, 200)

      check_paginated_response(response, response_2nd_page, token_balances)
    end

    test "check pagination with the same values", %{conn: conn} do
      token = insert(:token)

      token_balances =
        for _ <- 0..50 do
          insert(
            :address_current_token_balance,
            token_contract_address_hash: token.contract_address_hash,
            value: 1000
          )
        end
        |> Enum.sort_by(fn x -> x.address_hash end, :asc)

      request = get(conn, "/api/v2/tokens/#{token.contract_address.hash}/holders")
      assert response = json_response(request, 200)

      request_2nd_page =
        get(conn, "/api/v2/tokens/#{token.contract_address.hash}/holders", response["next_page_params"])

      assert response_2nd_page = json_response(request_2nd_page, 200)

      check_paginated_response(response, response_2nd_page, token_balances)
    end
  end

  describe "/tokens" do
    defp check_tokens_pagination(tokens, conn, additional_params \\ %{}) do
      request = get(conn, "/api/v2/tokens", additional_params)
      assert response = json_response(request, 200)
      request_2nd_page = get(conn, "/api/v2/tokens", additional_params |> Map.merge(response["next_page_params"]))
      assert response_2nd_page = json_response(request_2nd_page, 200)
      check_paginated_response(response, response_2nd_page, tokens)

      # by fiat_value
      tokens_ordered_by_fiat_value = Enum.sort(tokens, &(Decimal.compare(&1.fiat_value, &2.fiat_value) in [:eq, :lt]))

      request_ordered_by_fiat_value =
        get(conn, "/api/v2/tokens", additional_params |> Map.merge(%{"sort" => "fiat_value", "order" => "desc"}))

      assert response_ordered_by_fiat_value = json_response(request_ordered_by_fiat_value, 200)

      request_ordered_by_fiat_value_2nd_page =
        get(
          conn,
          "/api/v2/tokens",
          additional_params
          |> Map.merge(%{"sort" => "fiat_value", "order" => "desc"})
          |> Map.merge(response_ordered_by_fiat_value["next_page_params"])
        )

      assert response_ordered_by_fiat_value_2nd_page = json_response(request_ordered_by_fiat_value_2nd_page, 200)

      check_paginated_response(
        response_ordered_by_fiat_value,
        response_ordered_by_fiat_value_2nd_page,
        tokens_ordered_by_fiat_value
      )

      tokens_ordered_by_fiat_value_asc =
        Enum.sort(tokens, &(Decimal.compare(&1.fiat_value, &2.fiat_value) in [:eq, :gt]))

      request_ordered_by_fiat_value_asc =
        get(conn, "/api/v2/tokens", additional_params |> Map.merge(%{"sort" => "fiat_value", "order" => "asc"}))

      assert response_ordered_by_fiat_value_asc = json_response(request_ordered_by_fiat_value_asc, 200)

      request_ordered_by_fiat_value_asc_2nd_page =
        get(
          conn,
          "/api/v2/tokens",
          additional_params
          |> Map.merge(%{"sort" => "fiat_value", "order" => "asc"})
          |> Map.merge(response_ordered_by_fiat_value_asc["next_page_params"])
        )

      assert response_ordered_by_fiat_value_asc_2nd_page =
               json_response(request_ordered_by_fiat_value_asc_2nd_page, 200)

      check_paginated_response(
        response_ordered_by_fiat_value_asc,
        response_ordered_by_fiat_value_asc_2nd_page,
        tokens_ordered_by_fiat_value_asc
      )

      # by holders
      tokens_ordered_by_holders = Enum.sort(tokens, &(&1.holder_count <= &2.holder_count))

      request_ordered_by_holders =
        get(conn, "/api/v2/tokens", additional_params |> Map.merge(%{"sort" => "holder_count", "order" => "desc"}))

      assert response_ordered_by_holders = json_response(request_ordered_by_holders, 200)

      request_ordered_by_holders_2nd_page =
        get(
          conn,
          "/api/v2/tokens",
          additional_params
          |> Map.merge(%{"sort" => "holder_count", "order" => "desc"})
          |> Map.merge(response_ordered_by_holders["next_page_params"])
        )

      assert response_ordered_by_holders_2nd_page = json_response(request_ordered_by_holders_2nd_page, 200)

      check_paginated_response(
        response_ordered_by_holders,
        response_ordered_by_holders_2nd_page,
        tokens_ordered_by_holders
      )

      tokens_ordered_by_holders_asc = Enum.sort(tokens, &(&1.holder_count >= &2.holder_count))

      request_ordered_by_holders_asc =
        get(conn, "/api/v2/tokens", additional_params |> Map.merge(%{"sort" => "holder_count", "order" => "asc"}))

      assert response_ordered_by_holders_asc = json_response(request_ordered_by_holders_asc, 200)

      request_ordered_by_holders_asc_2nd_page =
        get(
          conn,
          "/api/v2/tokens",
          additional_params
          |> Map.merge(%{"sort" => "holder_count", "order" => "asc"})
          |> Map.merge(response_ordered_by_holders_asc["next_page_params"])
        )

      assert response_ordered_by_holders_asc_2nd_page = json_response(request_ordered_by_holders_asc_2nd_page, 200)

      check_paginated_response(
        response_ordered_by_holders_asc,
        response_ordered_by_holders_asc_2nd_page,
        tokens_ordered_by_holders_asc
      )

      # by circulating_market_cap
      tokens_ordered_by_circulating_market_cap =
        Enum.sort(tokens, &(&1.circulating_market_cap <= &2.circulating_market_cap))

      request_ordered_by_circulating_market_cap =
        get(
          conn,
          "/api/v2/tokens",
          additional_params |> Map.merge(%{"sort" => "circulating_market_cap", "order" => "desc"})
        )

      assert response_ordered_by_circulating_market_cap = json_response(request_ordered_by_circulating_market_cap, 200)

      request_ordered_by_circulating_market_cap_2nd_page =
        get(
          conn,
          "/api/v2/tokens",
          additional_params
          |> Map.merge(%{"sort" => "circulating_market_cap", "order" => "desc"})
          |> Map.merge(response_ordered_by_circulating_market_cap["next_page_params"])
        )

      assert response_ordered_by_circulating_market_cap_2nd_page =
               json_response(request_ordered_by_circulating_market_cap_2nd_page, 200)

      check_paginated_response(
        response_ordered_by_circulating_market_cap,
        response_ordered_by_circulating_market_cap_2nd_page,
        tokens_ordered_by_circulating_market_cap
      )

      tokens_ordered_by_circulating_market_cap_asc =
        Enum.sort(tokens, &(&1.circulating_market_cap >= &2.circulating_market_cap))

      request_ordered_by_circulating_market_cap_asc =
        get(
          conn,
          "/api/v2/tokens",
          additional_params |> Map.merge(%{"sort" => "circulating_market_cap", "order" => "asc"})
        )

      assert response_ordered_by_circulating_market_cap_asc =
               json_response(request_ordered_by_circulating_market_cap_asc, 200)

      request_ordered_by_circulating_market_cap_asc_2nd_page =
        get(
          conn,
          "/api/v2/tokens",
          additional_params
          |> Map.merge(%{"sort" => "circulating_market_cap", "order" => "asc"})
          |> Map.merge(response_ordered_by_circulating_market_cap_asc["next_page_params"])
        )

      assert response_ordered_by_circulating_market_cap_asc_2nd_page =
               json_response(request_ordered_by_circulating_market_cap_asc_2nd_page, 200)

      check_paginated_response(
        response_ordered_by_circulating_market_cap_asc,
        response_ordered_by_circulating_market_cap_asc_2nd_page,
        tokens_ordered_by_circulating_market_cap_asc
      )
    end

    test "get empty list", %{conn: conn} do
      request = get(conn, "/api/v2/tokens")

      assert %{"items" => [], "next_page_params" => nil} = json_response(request, 200)
    end

    test "ignores wrong ordering params", %{conn: conn} do
      tokens =
        for i <- 0..50 do
          insert(:token, fiat_value: i)
        end
<<<<<<< HEAD
        |> Enum.reverse()
=======
>>>>>>> 6fb7ffdd

      request = get(conn, "/api/v2/tokens", %{"sort" => "foo", "order" => "bar"})

      assert response = json_response(request, 200)

      request_2nd_page =
        get(conn, "/api/v2/tokens", %{"sort" => "foo", "order" => "bar"} |> Map.merge(response["next_page_params"]))

      assert response_2nd_page = json_response(request_2nd_page, 200)
      check_paginated_response(response, response_2nd_page, tokens)
    end

    test "tokens are filtered by single type", %{conn: conn} do
      erc_20_tokens =
        for i <- 0..50 do
          insert(:token, fiat_value: i)
        end

      erc_721_tokens =
        for _i <- 0..50 do
          insert(:token, type: "ERC-721")
        end

      erc_1155_tokens =
        for _i <- 0..50 do
          insert(:token, type: "ERC-1155")
        end

      check_tokens_pagination(erc_20_tokens, conn, %{"type" => "ERC-20"})
      check_tokens_pagination(erc_721_tokens |> Enum.reverse(), conn, %{"type" => "ERC-721"})
      check_tokens_pagination(erc_1155_tokens |> Enum.reverse(), conn, %{"type" => "ERC-1155"})
    end

    test "tokens are filtered by multiple type", %{conn: conn} do
      erc_20_tokens =
        for i <- 11..36 do
          insert(:token, fiat_value: i)
        end

      erc_721_tokens =
        for _i <- 0..25 do
          insert(:token, type: "ERC-721")
        end

      erc_1155_tokens =
        for _i <- 0..24 do
          insert(:token, type: "ERC-1155")
        end

      check_tokens_pagination(
        erc_721_tokens |> Kernel.++(erc_1155_tokens) |> Enum.reverse(),
        conn,
        %{
          "type" => "ERC-1155,ERC-721"
        }
      )

      check_tokens_pagination(
        erc_1155_tokens |> Enum.reverse() |> Kernel.++(erc_20_tokens),
        conn,
        %{
          "type" => "[erc-20,ERC-1155]"
        }
      )
    end

    test "sorting by fiat_value", %{conn: conn} do
      tokens =
        for i <- 0..50 do
          insert(:token, fiat_value: i)
        end

      check_tokens_pagination(tokens, conn)
    end

    # these tests that tokens paginates by each parameter separately and by any combination of them
    test "pagination by address", %{conn: conn} do
      tokens =
        for _i <- 0..50 do
          insert(:token, name: nil)
        end
        |> Enum.reverse()

      check_tokens_pagination(tokens, conn)
    end

    test "pagination by name", %{conn: conn} do
      named_token = insert(:token, holder_count: 0)
      empty_named_token = insert(:token, name: "", holder_count: 0)

      tokens =
        for i <- 1..49 do
          insert(:token, holder_count: i)
        end

      tokens = [named_token, empty_named_token | tokens]

      check_tokens_pagination(tokens, conn)
    end

    test "pagination by holders", %{conn: conn} do
      tokens =
        for i <- 0..50 do
          insert(:token, holder_count: i, name: nil)
        end

      check_tokens_pagination(tokens, conn)
    end

    test "pagination by circulating_market_cap", %{conn: conn} do
      tokens =
        for i <- 0..50 do
          insert(:token, circulating_market_cap: i, name: nil)
        end

      check_tokens_pagination(tokens, conn)
    end

    test "pagination by name and address", %{conn: conn} do
      tokens =
        for _i <- 0..50 do
          insert(:token)
        end
        |> Enum.reverse()

      check_tokens_pagination(tokens, conn)
    end

    test "pagination by holders and address", %{conn: conn} do
      tokens =
        for _i <- 0..50 do
          insert(:token, holder_count: 1, name: nil)
        end
        |> Enum.reverse()

      check_tokens_pagination(tokens, conn)
    end

    test "pagination by circulating_market_cap and address", %{conn: conn} do
      tokens =
        for _i <- 0..50 do
          insert(:token, circulating_market_cap: 1, name: nil)
        end
        |> Enum.reverse()

      check_tokens_pagination(tokens, conn)
    end

    test "pagination by holders and name", %{conn: conn} do
      tokens =
        for i <- 1..51 do
          insert(:token, holder_count: 1, name: List.to_string([i]))
        end
        |> Enum.reverse()

      check_tokens_pagination(tokens, conn)
    end

    test "pagination by circulating_market_cap and name", %{conn: conn} do
      tokens =
        for i <- 1..51 do
          insert(:token, circulating_market_cap: 1, name: List.to_string([i]))
        end
        |> Enum.reverse()

      check_tokens_pagination(tokens, conn)
    end

    test "pagination by circulating_market_cap and holders", %{conn: conn} do
      tokens =
        for i <- 0..50 do
          insert(:token, circulating_market_cap: 1, holder_count: i, name: nil)
        end

      check_tokens_pagination(tokens, conn)
    end

    test "pagination by holders, name and address", %{conn: conn} do
      tokens =
        for _i <- 0..50 do
          insert(:token, holder_count: 1)
        end
        |> Enum.reverse()

      check_tokens_pagination(tokens, conn)
    end

    test "pagination by circulating_market_cap, name and address", %{conn: conn} do
      tokens =
        for _i <- 0..50 do
          insert(:token, circulating_market_cap: 1)
        end
        |> Enum.reverse()

      check_tokens_pagination(tokens, conn)
    end

    test "pagination by circulating_market_cap, holders and address", %{conn: conn} do
      tokens =
        for _i <- 0..50 do
          insert(:token, circulating_market_cap: 1, holder_count: 1, name: nil)
        end
        |> Enum.reverse()

      check_tokens_pagination(tokens, conn)
    end

    test "pagination by circulating_market_cap, holders and name", %{conn: conn} do
      tokens =
        for i <- 1..51 do
          insert(:token, circulating_market_cap: 1, holder_count: 1, name: List.to_string([i]))
        end
        |> Enum.reverse()

      check_tokens_pagination(tokens, conn)
    end

    test "pagination by circulating_market_cap, holders, name and address", %{conn: conn} do
      tokens =
        for _i <- 0..50 do
          insert(:token, holder_count: 1, circulating_market_cap: 1)
        end
        |> Enum.reverse()

      check_tokens_pagination(tokens, conn)
    end

    test "check nil", %{conn: conn} do
      token = insert(:token)

      request = get(conn, "/api/v2/tokens")

      assert %{"items" => [token_json], "next_page_params" => nil} = json_response(request, 200)

      compare_item(token, token_json)
    end
  end

  describe "/tokens/{address_hash}/instances" do
    test "get 404 on non existing address", %{conn: conn} do
      token = build(:token)

      request = get(conn, "/api/v2/tokens/#{token.contract_address.hash}/instances")

      assert %{"message" => "Not found"} = json_response(request, 404)
    end

    test "get 422 on invalid address", %{conn: conn} do
      request = get(conn, "/api/v2/tokens/0x/instances")

      assert %{"message" => "Invalid parameter(s)"} = json_response(request, 422)
    end

    test "get empty list", %{conn: conn} do
      token = insert(:token)

      request = get(conn, "/api/v2/tokens/#{token.contract_address.hash}/instances")

      assert %{"items" => [], "next_page_params" => nil} = json_response(request, 200)
    end

    test "get instances list", %{conn: conn} do
      token = insert(:token)

      for _ <- 0..50 do
        insert(:token_instance)
      end

      instances =
        for _ <- 0..50 do
          insert(:token_instance, token_contract_address_hash: token.contract_address_hash)
        end

      request = get(conn, "/api/v2/tokens/#{token.contract_address_hash}/instances")
      assert response = json_response(request, 200)

      request_2nd_page =
        get(conn, "/api/v2/tokens/#{token.contract_address_hash}/instances", response["next_page_params"])

      assert response_2nd_page = json_response(request_2nd_page, 200)

      check_paginated_response(response, response_2nd_page, instances)
    end

    test "get instances list by holder erc-721", %{conn: conn} do
      token = insert(:token, type: "ERC-721")

      insert_list(51, :token_instance, token_contract_address_hash: token.contract_address_hash)

      address = insert(:address, contract_code: Enum.random([nil, "0x010101"]))

      insert_list(51, :token_instance)

      token_instances =
        for _ <- 0..50 do
          insert(:token_instance,
            owner_address_hash: address.hash,
            token_contract_address_hash: token.contract_address_hash
          )
          |> Repo.preload([:token, :owner])
        end

      filter = %{"holder_address_hash" => to_string(address.hash)}

      request = get(conn, "/api/v2/tokens/#{token.contract_address_hash}/instances", filter)
      assert response = json_response(request, 200)

      request_2nd_page =
        get(
          conn,
          "/api/v2/tokens/#{token.contract_address_hash}/instances",
          Map.merge(response["next_page_params"], filter)
        )

      assert response_2nd_page = json_response(request_2nd_page, 200)

      check_paginated_response(response, response_2nd_page, token_instances)
    end

    test "get instances list by holder erc-1155", %{conn: conn} do
      token = insert(:token, type: "ERC-1155")

      insert_list(51, :token_instance, token_contract_address_hash: token.contract_address_hash)

      address = insert(:address, contract_code: Enum.random([nil, "0x010101"]))

      insert_list(51, :token_instance)

      token_instances =
        for _ <- 0..50 do
          ti =
            insert(:token_instance,
              token_contract_address_hash: token.contract_address_hash
            )
            |> Repo.preload([:token])

          current_token_balance =
            insert(:address_current_token_balance_with_token_id_and_fixed_token_type,
              address: address,
              token_type: "ERC-1155",
              token_id: ti.token_id,
              token_contract_address_hash: token.contract_address_hash,
              value: Enum.random(1..2)
            )

          %Instance{ti | current_token_balance: current_token_balance, owner: address}
        end

      filter = %{"holder_address_hash" => to_string(address.hash)}

      request = get(conn, "/api/v2/tokens/#{token.contract_address_hash}/instances", filter)
      assert response = json_response(request, 200)

      request_2nd_page =
        get(
          conn,
          "/api/v2/tokens/#{token.contract_address_hash}/instances",
          Map.merge(response["next_page_params"], filter)
        )

      assert response_2nd_page = json_response(request_2nd_page, 200)

      check_paginated_response(response, response_2nd_page, token_instances)
    end
  end

  describe "/tokens/{address_hash}/instances/{token_id}" do
    test "get 404 on non existing address", %{conn: conn} do
      token = build(:token)

      request = get(conn, "/api/v2/tokens/#{token.contract_address.hash}/instances/12")

      assert %{"message" => "Not found"} = json_response(request, 404)
    end

    test "get 422 on invalid address", %{conn: conn} do
      request = get(conn, "/api/v2/tokens/0x/instances/12")

      assert %{"message" => "Invalid parameter(s)"} = json_response(request, 422)
    end

    test "get token instance by token id", %{conn: conn} do
      token = insert(:token, type: "ERC-721")

      for _ <- 0..50 do
        insert(:token_instance, token_id: 0)
      end

      transaction =
        :transaction
        |> insert()
        |> with_block()

      instance = insert(:token_instance, token_id: 0, token_contract_address_hash: token.contract_address_hash)

      transfer =
        insert(:token_transfer,
          token_contract_address: token.contract_address,
          transaction: transaction,
          token_ids: [0]
        )

      for _ <- 1..50 do
        insert(:token_instance, token_contract_address_hash: token.contract_address_hash)
      end

      request = get(conn, "/api/v2/tokens/#{token.contract_address.hash}/instances/0")

      assert data = json_response(request, 200)
      assert compare_item(instance, data)
      assert compare_item(transfer.to_address, data["owner"])
    end
  end

  describe "/tokens/{address_hash}/instances/{token_id}/transfers" do
    test "get 404 on non existing address", %{conn: conn} do
      token = build(:token)

      request = get(conn, "/api/v2/tokens/#{token.contract_address.hash}/instances/12/transfers")

      assert %{"message" => "Not found"} = json_response(request, 404)
    end

    test "get 422 on invalid address", %{conn: conn} do
      request = get(conn, "/api/v2/tokens/0x/instances/12/transfers")

      assert %{"message" => "Invalid parameter(s)"} = json_response(request, 422)
    end

    test "get token transfers by instance", %{conn: conn} do
      token = insert(:token, type: "ERC-1155")

      for _ <- 0..50 do
        insert(:token_instance, token_id: 0)
      end

      id = :rand.uniform(1_000_000)

      transaction =
        :transaction
        |> insert(input: "0xabcd010203040506")
        |> with_block()

      insert(:token_instance, token_id: id, token_contract_address_hash: token.contract_address_hash)

      insert_list(100, :token_transfer,
        token_contract_address: token.contract_address,
        transaction: transaction,
        token_ids: [id + 1],
        amounts: [1]
      )

      transfers_0 =
        insert_list(26, :token_transfer,
          token_contract_address: token.contract_address,
          transaction: transaction,
          token_ids: [id, id + 1],
          amounts: [1, 2]
        )

      transfers_1 =
        for _ <- 26..50 do
          transaction =
            :transaction
            |> insert(input: "0xabcd010203040506")
            |> with_block()

          insert(:token_transfer,
            token_contract_address: token.contract_address,
            transaction: transaction,
            token_ids: [id]
          )
        end

      request = get(conn, "/api/v2/tokens/#{token.contract_address_hash}/instances/#{id}/transfers")
      assert response = json_response(request, 200)

      request_2nd_page =
        get(
          conn,
          "/api/v2/tokens/#{token.contract_address_hash}/instances/#{id}/transfers",
          response["next_page_params"]
        )

      assert response_2nd_page = json_response(request_2nd_page, 200)
      check_paginated_response(response, response_2nd_page, transfers_0 ++ transfers_1)
    end

    test "check that pagination works for 721 tokens", %{conn: conn} do
      token = insert(:token, type: "ERC-721")
      id = 0
      insert(:token_instance, token_id: id, token_contract_address_hash: token.contract_address_hash)

      token_transfers =
        for _i <- 0..50 do
          tx = insert(:transaction, input: "0xabcd010203040506") |> with_block()

          insert(:token_transfer,
            transaction: tx,
            block: tx.block,
            block_number: tx.block_number,
            token_contract_address: token.contract_address,
            token_ids: [id]
          )
        end

      request = get(conn, "/api/v2/tokens/#{token.contract_address.hash}/instances/#{id}/transfers")
      assert response = json_response(request, 200)

      request_2nd_page =
        get(
          conn,
          "/api/v2/tokens/#{token.contract_address.hash}/instances/#{id}/transfers",
          response["next_page_params"]
        )

      assert response_2nd_page = json_response(request_2nd_page, 200)

      check_paginated_response(response, response_2nd_page, token_transfers)
    end

    test "check that same token_ids within batch squashes", %{conn: conn} do
      token = insert(:token, type: "ERC-1155")

      id = 0

      insert(:token_instance, token_id: id, token_contract_address_hash: token.contract_address_hash)

      tx = insert(:transaction, input: "0xabcd010203040506") |> with_block()

      tt =
        insert(:token_transfer,
          transaction: tx,
          block: tx.block,
          block_number: tx.block_number,
          token_contract_address: token.contract_address,
          token_ids: Enum.map(0..50, fn _x -> id end),
          amounts: Enum.map(0..50, fn x -> x end)
        )

      token_transfer = %TokenTransfer{tt | token_ids: [id], amount: Decimal.new(1275)}

      request = get(conn, "/api/v2/tokens/#{token.contract_address.hash}/instances/#{id}/transfers")
      assert %{"next_page_params" => nil, "items" => [item]} = json_response(request, 200)
      compare_item(token_transfer, item)
    end

    test "check that pagination works fine with 1155 batches #1 (51 batch with twice repeated id. Repeated id squashed into one element)",
         %{conn: conn} do
      token = insert(:token, type: "ERC-1155")

      id = 0
      amount = 101
      insert(:token_instance, token_id: id, token_contract_address_hash: token.contract_address_hash)

      tx = insert(:transaction, input: "0xabcd010203040506") |> with_block()

      tt =
        for _ <- 0..50 do
          insert(:token_transfer,
            transaction: tx,
            block: tx.block,
            block_number: tx.block_number,
            token_contract_address: token.contract_address,
            token_ids: Enum.map(0..50, fn x -> x end) ++ [id],
            amounts: Enum.map(1..51, fn x -> x end) ++ [amount]
          )
        end

      token_transfers =
        for i <- tt do
          %TokenTransfer{i | token_ids: [id], amount: amount + 1}
        end

      request = get(conn, "/api/v2/tokens/#{token.contract_address.hash}/instances/#{id}/transfers")
      assert response = json_response(request, 200)

      request_2nd_page =
        get(
          conn,
          "/api/v2/tokens/#{token.contract_address.hash}/instances/#{id}/transfers",
          response["next_page_params"]
        )

      assert response_2nd_page = json_response(request_2nd_page, 200)

      check_paginated_response(response, response_2nd_page, token_transfers)
    end
  end

  describe "/tokens/{address_hash}/instances/{token_id}/holders" do
    test "get 404 on non existing address", %{conn: conn} do
      token = build(:token)

      request = get(conn, "/api/v2/tokens/#{token.contract_address.hash}/instances/12/holders")

      assert %{"message" => "Not found"} = json_response(request, 404)
    end

    test "get 422 on invalid address", %{conn: conn} do
      request = get(conn, "/api/v2/tokens/0x/instances/12/holders")

      assert %{"message" => "Invalid parameter(s)"} = json_response(request, 422)
    end

    test "get 422 on invalid id", %{conn: conn} do
      token = insert(:token, type: "ERC-1155")

      request = get(conn, "/api/v2/tokens/#{token.contract_address_hash}/instances/123ab/holders")

      assert %{"message" => "Invalid parameter(s)"} = json_response(request, 422)
    end

    test "get token transfers by instance", %{conn: conn} do
      token = insert(:token, type: "ERC-1155")

      id = :rand.uniform(1_000_000)
      insert(:token_instance, token_id: id - 1, token_contract_address_hash: token.contract_address_hash)

      insert(
        :address_current_token_balance,
        token_contract_address_hash: token.contract_address_hash,
        value: 1000,
        token_id: id - 1
      )

      insert(:token_instance, token_id: id, token_contract_address_hash: token.contract_address_hash)

      token_balances =
        for i <- 0..50 do
          insert(
            :address_current_token_balance_with_token_id,
            token_contract_address_hash: token.contract_address_hash,
            value: i + 1000,
            token_id: id
          )
        end

      request = get(conn, "/api/v2/tokens/#{token.contract_address.hash}/instances/#{id}/holders")
      assert response = json_response(request, 200)

      request_2nd_page =
        get(conn, "/api/v2/tokens/#{token.contract_address.hash}/instances/#{id}/holders", response["next_page_params"])

      assert response_2nd_page = json_response(request_2nd_page, 200)

      check_paginated_response(response, response_2nd_page, token_balances)
    end
  end

  describe "/tokens/{address_hash}/instances/{token_id}/transfers-count" do
    test "get 404 on non existing address", %{conn: conn} do
      token = build(:token)

      request = get(conn, "/api/v2/tokens/#{token.contract_address.hash}/instances/12/transfers-count")

      assert %{"message" => "Not found"} = json_response(request, 404)
    end

    test "get 422 on invalid address", %{conn: conn} do
      request = get(conn, "/api/v2/tokens/0x/instances/12/transfers-count")

      assert %{"message" => "Invalid parameter(s)"} = json_response(request, 422)
    end

    test "receive 0 count", %{conn: conn} do
      token = insert(:token, type: "ERC-721")

      insert(:token_instance, token_id: 0, token_contract_address_hash: token.contract_address_hash)

      request = get(conn, "/api/v2/tokens/#{token.contract_address.hash}/instances/0/transfers-count")

      assert %{"transfers_count" => 0} = json_response(request, 200)
    end

    test "get count > 0", %{conn: conn} do
      token = insert(:token, type: "ERC-721")

      for _ <- 0..50 do
        insert(:token_instance, token_id: 0)
      end

      transaction =
        :transaction
        |> insert()
        |> with_block()

      insert(:token_instance, token_id: 0, token_contract_address_hash: token.contract_address_hash)

      count = :rand.uniform(1000)

      insert_list(count, :token_transfer,
        token_contract_address: token.contract_address,
        transaction: transaction,
        token_ids: [0]
      )

      request = get(conn, "/api/v2/tokens/#{token.contract_address.hash}/instances/0/transfers-count")

      assert %{"transfers_count" => ^count} = json_response(request, 200)
    end
  end

  def compare_item(%Address{} = address, json) do
    assert Address.checksum(address.hash) == json["hash"]
  end

  def compare_item(%Token{} = token, json) do
    assert Address.checksum(token.contract_address.hash) == json["address"]
    assert token.symbol == json["symbol"]
    assert token.name == json["name"]
    assert to_string(token.decimals) == json["decimals"]
    assert token.type == json["type"]

    assert (is_nil(token.holder_count) and is_nil(json["holders"])) or
             (to_string(token.holder_count) == json["holders"] and !is_nil(token.holder_count))

    assert to_string(token.total_supply) == json["total_supply"]
    assert Map.has_key?(json, "exchange_rate")
  end

  def compare_item(%TokenTransfer{} = token_transfer, json) do
    assert Address.checksum(token_transfer.from_address_hash) == json["from"]["hash"]
    assert Address.checksum(token_transfer.to_address_hash) == json["to"]["hash"]
    assert to_string(token_transfer.transaction_hash) == json["tx_hash"]
    assert json["timestamp"] != nil
    assert json["method"] != nil
    assert to_string(token_transfer.block_hash) == json["block_hash"]
    assert to_string(token_transfer.log_index) == json["log_index"]
    assert check_total(Repo.preload(token_transfer, [{:token, :contract_address}]).token, json["total"], token_transfer)
  end

  def compare_item(%CurrentTokenBalance{} = ctb, json) do
    assert Address.checksum(ctb.address_hash) == json["address"]["hash"]
    assert (ctb.token_id && to_string(ctb.token_id)) == json["token_id"]
    assert to_string(ctb.value) == json["value"]
    compare_item(Repo.preload(ctb, [{:token, :contract_address}]).token, json["token"])
  end

  def compare_item(%Instance{token: %Token{} = token} = instance, json) do
    token_type = token.type
    value = to_string(value(token.type, instance))
    id = to_string(instance.token_id)
    metadata = instance.metadata
    token_address_hash = Address.checksum(token.contract_address_hash)
    app_url = instance.metadata["external_url"]
    animation_url = instance.metadata["animation_url"]
    image_url = instance.metadata["image_url"]
    token_name = token.name
    owner_address_hash = Address.checksum(instance.owner.hash)
    is_contract = !is_nil(instance.owner.contract_code)
    is_unique = value == "1"

    assert %{
             "token_type" => ^token_type,
             "value" => ^value,
             "id" => ^id,
             "metadata" => ^metadata,
             "token" => %{"address" => ^token_address_hash, "name" => ^token_name, "type" => ^token_type},
             "external_app_url" => ^app_url,
             "animation_url" => ^animation_url,
             "image_url" => ^image_url,
             "is_unique" => ^is_unique
           } = json

    if is_unique do
      assert owner_address_hash == json["owner"]["hash"]
      assert is_contract == json["owner"]["is_contract"]
    else
      assert json["owner"] == nil
    end
  end

  def compare_item(%Instance{} = instance, json) do
    assert to_string(instance.token_id) == json["id"]
    assert Jason.decode!(Jason.encode!(instance.metadata)) == json["metadata"]
    assert json["is_unique"]
    compare_item(Repo.preload(instance, [{:token, :contract_address}]).token, json["token"])
  end

  defp value("ERC-721", _), do: 1
  defp value(_, nft), do: nft.current_token_balance.value

  # with the current implementation no transfers should come with list in totals
  def check_total(%Token{type: nft}, json, _token_transfer) when nft in ["ERC-721", "ERC-1155"] and is_list(json) do
    false
  end

  def check_total(%Token{type: nft}, json, token_transfer) when nft in ["ERC-1155"] do
    json["token_id"] in Enum.map(token_transfer.token_ids, fn x -> to_string(x) end) and
      json["value"] == to_string(token_transfer.amount)
  end

  def check_total(%Token{type: nft}, json, token_transfer) when nft in ["ERC-721"] do
    json["token_id"] in Enum.map(token_transfer.token_ids, fn x -> to_string(x) end)
  end

  def check_total(_, _, _), do: true

  defp check_paginated_response(first_page_resp, second_page_resp, list) do
    assert Enum.count(first_page_resp["items"]) == 50
    assert first_page_resp["next_page_params"] != nil
    compare_item(Enum.at(list, 50), Enum.at(first_page_resp["items"], 0))
    compare_item(Enum.at(list, 1), Enum.at(first_page_resp["items"], 49))

    assert Enum.count(second_page_resp["items"]) == 1
    assert second_page_resp["next_page_params"] == nil
    compare_item(Enum.at(list, 0), Enum.at(second_page_resp["items"], 0))
  end
end<|MERGE_RESOLUTION|>--- conflicted
+++ resolved
@@ -598,10 +598,6 @@
         for i <- 0..50 do
           insert(:token, fiat_value: i)
         end
-<<<<<<< HEAD
-        |> Enum.reverse()
-=======
->>>>>>> 6fb7ffdd
 
       request = get(conn, "/api/v2/tokens", %{"sort" => "foo", "order" => "bar"})
 
