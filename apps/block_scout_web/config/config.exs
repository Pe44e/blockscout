--- conflicted
+++ resolved
@@ -198,7 +198,6 @@
 
 config :block_scout_web, BlockScoutWeb.WebRouter, enabled: System.get_env("DISABLE_WEBAPP") != "true"
 
-<<<<<<< HEAD
 config :ex_twilio,
   account_sid: {:system, "TWILIO_ACCOUNT_SID"},
   auth_token: {:system, "TWILIO_AUTH_TOKEN"}
@@ -207,10 +206,9 @@
   directory: ["/tmp"],
   default_prefix: "briefly",
   default_extname: ""
-=======
+
 config :hammer,
   backend: {Hammer.Backend.ETS, [expiry_ms: 60_000 * 60 * 4, cleanup_interval_ms: 60_000 * 10]}
->>>>>>> b811b17e
 
 # Import environment specific config. This must remain at the bottom
 # of this file so it overrides the configuration defined above.
