defmodule BlockScoutWeb.PagingHelper do
  @moduledoc """
    Helper for fetching filters and other url query parameters
  """
  import Explorer.Chain, only: [string_to_transaction_hash: 1]
  alias Explorer.Chain.Transaction
  alias Explorer.{PagingOptions, SortingHelper}

  @page_size 50
  @default_paging_options %PagingOptions{page_size: @page_size + 1}
  @allowed_filter_labels ["validated", "pending"]
  @allowed_type_labels ["coin_transfer", "contract_call", "contract_creation", "token_transfer", "token_creation"]
  @allowed_token_transfer_type_labels ["ERC-20", "ERC-721", "ERC-1155"]
  @allowed_nft_token_type_labels ["ERC-721", "ERC-1155"]

  def paging_options(%{"block_number" => block_number_string, "index" => index_string}, [:validated | _]) do
    with {block_number, ""} <- Integer.parse(block_number_string),
         {index, ""} <- Integer.parse(index_string) do
      [paging_options: %{@default_paging_options | key: {block_number, index}}]
    else
      _ ->
        [paging_options: @default_paging_options]
    end
  end

  def paging_options(%{"inserted_at" => inserted_at_string, "hash" => hash_string}, [:pending | _]) do
    with {:ok, inserted_at, _} <- DateTime.from_iso8601(inserted_at_string),
         {:ok, hash} <- string_to_transaction_hash(hash_string) do
      [paging_options: %{@default_paging_options | key: {inserted_at, hash}, is_pending_tx: true}]
    else
      _ ->
        [paging_options: @default_paging_options]
    end
  end

  def paging_options(_params, _filter), do: [paging_options: @default_paging_options]

  @spec token_transfers_types_options(map()) :: [{:token_type, list}]
  def token_transfers_types_options(%{"type" => filters}) do
    [
      token_type: filters_to_list(filters, @allowed_token_transfer_type_labels)
    ]
  end

  def token_transfers_types_options(_), do: [token_type: []]

  @doc """
    Parse 'type' query parameter from request option map
  """
  @spec nft_token_types_options(map()) :: [{:token_type, list}]
  def nft_token_types_options(%{"type" => filters}) do
    [
      token_type: filters_to_list(filters, @allowed_nft_token_type_labels)
    ]
  end

  def nft_token_types_options(_), do: [token_type: []]

  defp filters_to_list(filters, allowed), do: filters |> String.upcase() |> parse_filter(allowed)

  # sobelow_skip ["DOS.StringToAtom"]
  def filter_options(%{"filter" => filter}, fallback) do
    filter = filter |> parse_filter(@allowed_filter_labels) |> Enum.map(&String.to_atom/1)
    if(filter == [], do: [fallback], else: filter)
  end

  def filter_options(_params, fallback), do: [fallback]

  # sobelow_skip ["DOS.StringToAtom"]
  def type_filter_options(%{"type" => type}) do
    [type: type |> parse_filter(@allowed_type_labels) |> Enum.map(&String.to_atom/1)]
  end

  def type_filter_options(_params), do: [type: []]

  def method_filter_options(%{"method" => method}) do
    [method: parse_method_filter(method)]
  end

  def method_filter_options(_params), do: [method: []]

  def parse_filter("[" <> filter, allowed_labels) do
    filter
    |> String.trim_trailing("]")
    |> parse_filter(allowed_labels)
  end

  def parse_filter(filter, allowed_labels) when is_binary(filter) do
    filter
    |> String.split(",")
    |> Enum.filter(fn label -> Enum.member?(allowed_labels, label) end)
    |> Enum.uniq()
  end

  def parse_method_filter("[" <> filter) do
    filter
    |> String.trim_trailing("]")
    |> parse_method_filter()
  end

  def parse_method_filter(filter) do
    filter
    |> String.split(",")
    |> Enum.uniq()
  end

  def select_block_type(%{"type" => type}) do
    case String.downcase(type) do
      "uncle" ->
        [
          necessity_by_association: %{
            :transactions => :optional,
            [miner: :names] => :optional,
            :nephews => :required,
            :rewards => :optional
          },
          block_type: "Uncle"
        ]

      "reorg" ->
        [
          necessity_by_association: %{
            :transactions => :optional,
            [miner: :names] => :optional,
            :rewards => :optional
          },
          block_type: "Reorg"
        ]

      _ ->
        select_block_type(nil)
    end
  end

  def select_block_type(_),
    do: [
      necessity_by_association: %{
        :transactions => :optional,
        [miner: :names] => :optional,
        :rewards => :optional
      },
      block_type: "Block"
    ]

  def delete_parameters_from_next_page_params(params) when is_map(params) do
    params
    |> Map.drop([
      "block_hash_or_number",
      "transaction_hash_param",
      "address_hash_param",
      "type",
      "method",
      "filter",
      "q",
      "sort",
      "order"
    ])
  end

  def delete_parameters_from_next_page_params(_), do: nil

  def current_filter(%{"filter" => "solidity"}) do
    [filter: :solidity]
  end

  def current_filter(%{"filter" => "vyper"}) do
    [filter: :vyper]
  end

  def current_filter(%{"filter" => "yul"}) do
    [filter: :yul]
  end

  def current_filter(_), do: []

  def search_query(%{"search" => ""}), do: []

  def search_query(%{"search" => search_string}) do
    [search: search_string]
  end

  def search_query(%{"q" => ""}), do: []

  def search_query(%{"q" => search_string}) do
    [search: search_string]
  end

  def search_query(_), do: []

  @spec tokens_sorting(%{required(String.t()) => String.t()}) :: [{:sorting, SortingHelper.sorting_params()}]
  def tokens_sorting(%{"sort" => sort_field, "order" => order}) do
    [sorting: do_tokens_sorting(sort_field, order)]
  end

  def tokens_sorting(_), do: []

  defp do_tokens_sorting("fiat_value", "asc"), do: [asc_nulls_first: :fiat_value]
  defp do_tokens_sorting("fiat_value", "desc"), do: [desc_nulls_last: :fiat_value]
  defp do_tokens_sorting("holder_count", "asc"), do: [asc_nulls_first: :holder_count]
  defp do_tokens_sorting("holder_count", "desc"), do: [desc_nulls_last: :holder_count]
  defp do_tokens_sorting("circulating_market_cap", "asc"), do: [asc_nulls_first: :circulating_market_cap]
  defp do_tokens_sorting("circulating_market_cap", "desc"), do: [desc_nulls_last: :circulating_market_cap]
  defp do_tokens_sorting(_, _), do: []

  @spec smart_contracts_sorting(%{required(String.t()) => String.t()}) :: [{:sorting, SortingHelper.sorting_params()}]
  def smart_contracts_sorting(%{"sort" => sort_field, "order" => order}) do
    [sorting: do_smart_contracts_sorting(sort_field, order)]
  end

  def smart_contracts_sorting(_), do: []

  defp do_smart_contracts_sorting("balance", "asc"), do: [{:asc_nulls_first, :fetched_coin_balance, :address}]
  defp do_smart_contracts_sorting("balance", "desc"), do: [{:desc_nulls_last, :fetched_coin_balance, :address}]
  defp do_smart_contracts_sorting("txs_count", "asc"), do: [{:asc_nulls_first, :transactions_count, :address}]
  defp do_smart_contracts_sorting("txs_count", "desc"), do: [{:desc_nulls_last, :transactions_count, :address}]
  defp do_smart_contracts_sorting(_, _), do: []

  @spec address_transactions_sorting(%{required(String.t()) => String.t()}) :: [
          {:sorting, SortingHelper.sorting_params()}
        ]
  def address_transactions_sorting(%{"sort" => sort_field, "order" => order}) do
    [sorting: do_address_transaction_sorting(sort_field, order)]
  end

  def address_transactions_sorting(_), do: []

  defp do_address_transaction_sorting("value", "asc"), do: [asc: :value]
  defp do_address_transaction_sorting("value", "desc"), do: [desc: :value]
<<<<<<< HEAD
  defp do_address_transaction_sorting("fee", "asc"), do: [{:dynamic, :fee, :asc, Transaction.dynamic_fee()}]
  defp do_address_transaction_sorting("fee", "desc"), do: [{:dynamic, :fee, :desc, Transaction.dynamic_fee()}]
=======
  defp do_address_transaction_sorting("fee", "asc"), do: [{:dynamic, :fee, :asc_nulls_first, Transaction.dynamic_fee()}]

  defp do_address_transaction_sorting("fee", "desc"),
    do: [{:dynamic, :fee, :desc_nulls_last, Transaction.dynamic_fee()}]

>>>>>>> 6fb7ffdd
  defp do_address_transaction_sorting(_, _), do: []
end<|MERGE_RESOLUTION|>--- conflicted
+++ resolved
@@ -226,15 +226,10 @@
 
   defp do_address_transaction_sorting("value", "asc"), do: [asc: :value]
   defp do_address_transaction_sorting("value", "desc"), do: [desc: :value]
-<<<<<<< HEAD
-  defp do_address_transaction_sorting("fee", "asc"), do: [{:dynamic, :fee, :asc, Transaction.dynamic_fee()}]
-  defp do_address_transaction_sorting("fee", "desc"), do: [{:dynamic, :fee, :desc, Transaction.dynamic_fee()}]
-=======
   defp do_address_transaction_sorting("fee", "asc"), do: [{:dynamic, :fee, :asc_nulls_first, Transaction.dynamic_fee()}]
 
   defp do_address_transaction_sorting("fee", "desc"),
     do: [{:dynamic, :fee, :desc_nulls_last, Transaction.dynamic_fee()}]
 
->>>>>>> 6fb7ffdd
   defp do_address_transaction_sorting(_, _), do: []
 end