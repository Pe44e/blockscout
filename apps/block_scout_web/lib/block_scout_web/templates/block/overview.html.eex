<section>
  <%= render BlockScoutWeb.Advertisement.TextAdView, "index.html", conn: @conn %>
  <div class="row">
<<<<<<< HEAD
    <div class="col-md-12 col-lg-8 pr-0-md mb-2">
      <!-- Block Details -->
      <div class="card card-mr-50-md mb-2">
=======
    <div class="col-md-12 col-lg-8 pr-0-md js-ad-dependant-mb-2">
      <!-- Block Details -->
      <div class="card card-mr-50-md js-ad-dependant-mb-2">
>>>>>>> 4bfaf5b9
        <div class="card-body">
          <h1 class="card-title" data-test="detail_type">
            <%= gettext("%{block_type} Details", block_type: block_type(@block)) %>
          </h1>
          <!-- Block Height -->
          <h3 class="block-detail-number" data-test="block_detail_number" data-toggle="tooltip" data-placement="top"  title="" data-original-title="The block number in which transactions were recorded.">
            <%= if block_type(@block) == "Block" do %>
              <%= gettext("Block Height: %{height}", height: @block.number) %> <%= if @block.number == 0, do: "- " <> gettext("Genesis Block")%>
            <% else %>
              <%= gettext("%{block_type} Height:", block_type: block_type(@block)) %> <%= link(@block, to: block_path(BlockScoutWeb.Endpoint, :show, @block.number)) %>
            <% end %>
          </h3>
          <div class="d-flex justify-content-start text-muted block-details-row">
            <!-- # of Transactions -->
            <span class="mr-4 block-detail-el"> <%= gettext "%{count} Transactions", count: @block_transaction_count %> </span>

            <%= if @block.size do %>
            <!-- Block Size -->
              <span class="mr-4 block-detail-el"> <%= Cldr.Unit.new(:byte, @block.size) |> cldr_unit_to_string!() %> </span>
            <% end %>

            <!-- Block Age -->
            <span class="mr-4 block-detail-el" data-from-now="<%= @block.timestamp %>"></span>
          </div>

          <hr>
          <!-- Block details description list -->

          <!-- Block Hash -->
          <dl class="row">
            <dt class="col-sm-3 text-muted"><%= gettext "Hash" %></dt>
            <dd class="col-sm-9"><a class="transaction__link"  data-toggle="tooltip" data-placement="top"  title="" data-original-title="The SHA256 hash of the block."><%= to_string(@block.hash) %></a></dd>
          </dl>

          <%= unless @block.number == 0 do %>
              <!-- Parent Hash -->
              <dl class="row">
                <dt class="col-sm-3 text-muted"><%= gettext "Parent Hash" %></dt>
                <dd class="col-sm-9">
                <span data-toggle="tooltip" data-placement="top"  title="" data-original-title="The SHA256 hash of the parent block." >
                  <%= link(
                      @block.parent_hash,
                      class: "transaction__link",
                      to: block_path(@conn, :show, @block.number - 1)
                    ) %>
                    </span>
                </dd>
              </dl>
          <% end %>

          <!-- Difficulty value -->
          <dl class="row">
            <dt class="col-sm-3 text-muted"><%= gettext "Difficulty" %></dt>
            <dd class="col-sm-9">
              <span data-toggle="tooltip" data-placement="top" title="" data-original-title="Block difficulty for miner, used to calibrate block generation time (Note: constant in POA based networks)."><%= @block.difficulty |> Decimal.to_integer() |> BlockScoutWeb.Cldr.Number.to_string! %></span>
            </dd>
          </dl>

          <%= if block_type(@block) == "Block" do %>
            <!-- Total Difficulty -->
            <dl class="row">
              <dt class="col-sm-3 text-muted"><%= gettext "Total Difficulty" %></dt>
              <dd class="col-sm-9"><span data-toggle="tooltip" data-placement="top" title="" data-original-title="Integer of the total difficulty of the chain until this block."><%= @block.total_difficulty |> Decimal.to_integer() |> BlockScoutWeb.Cldr.Number.to_string! %></span></dd>
            </dl>

            <!-- Nonce -->
            <dl class="row">
              <dt class="col-sm-3 text-muted"><%= gettext "Nonce" %></dt>
              <dd class="col-sm-9"><span data-toggle="tooltip" data-placement="top" title="" data-original-title="64-bit hash of value verifying proof-of-work (note: null for POA chains)."><%= to_string(@block.nonce) %></span></dd>
            </dl>

            <%= if length(@block.uncle_relations) > 0 do %>
              <!-- Uncles -->
              <dl class="row mt-3">
                <dt class="col-sm-3 text-muted"><%= gettext "Uncles" %></dt>
                <dd class="col-sm-9">
                  <%= for {relation, index} <- Enum.with_index(@block.uncle_relations) do %>
                    <%= link(
                        gettext("Position %{index}", index: index),
                        class: "transaction__link",
                        "data-toggle": "tooltip",
                        "data-placement": "top" ,
                        "data-original-title": "Index position(s) of referenced stale blocks." ,
                        "data-test": "uncle_link",
                        "data-uncle-hash": to_string(relation.uncle_hash),
                        to: block_path(@conn, :show, relation.uncle_hash)
                      ) %><%= if index < length(@block.uncle_relations) - 1 do %>,<% end %>
                  <% end %>
                </dd>
              </dl>
            <% end %>

            <!-- Otherwise it will be displayed in its own block -->
            <%= if show_reward?(@block.rewards) do %>
              <dl class="row">
                <dt class="col-sm-3 text-muted"><%= gettext "Gas Used" %></dt>
                <dd class="col-sm-9">
                  <span data-toggle="tooltip" data-placement="top" title="" data-original-title="Total gas used by all transactions in this block (limit)."><%= @block.gas_used |> BlockScoutWeb.Cldr.Number.to_string! %></span>
                  <span class="text-muted" data-toggle="tooltip" data-placement="top" title="" data-original-title="Total gas used by all transactions in this block (% used).">(<%= (Decimal.to_integer(@block.gas_used) / Decimal.to_integer(@block.gas_limit)) |> BlockScoutWeb.Cldr.Number.to_string!(format: "#.#%") %>)</span>
                </dt>
              </dl>
              <dl class="row mb-0">
                <dt class="col-sm-3 text-muted"><%= gettext "Gas Limit" %></dt>
                <dd class="col-sm-9">
                  <span data-toggle="tooltip" data-placement="top" title="" data-original-title="The maximum gas allowed in this block."><%= BlockScoutWeb.Cldr.Number.to_string!(@block.gas_limit) %></span>
                </dd>
              </dl>
            <% end %>
          <% end %>
        </div>
      </div>
    </div>

<<<<<<< HEAD
    <div class="col-md-12 col-lg-4 d-flex flex-column flex-md-row flex-lg-column pl-0-md mb-2">
=======
    <div class="col-md-12 col-lg-4 d-flex flex-column flex-md-row flex-lg-column pl-0-md js-ad-dependant-mb-2">
>>>>>>> 4bfaf5b9

      <!-- Validator -->
      <div class="card card-background-1 flex-grow-1">
        <div class="card-body card-body-flex-column-space-between">
          <h2 class="card-title balance-card-title"><%= gettext "Miner" %></h2>
          <div class="text-right">
            <!-- Validator's Name -->
            <span
              data-toggle="tooltip"
              data-placement="top"
              data-template="<div class='tooltip tooltip-inversed-color tooltip-validator-details' role='tooltip'><div class='arrow'></div><div class='tooltip-inner'></div></div>"
              title="<%= @block.miner %>">
              <h3 class="address-balance-text text-truncate" >

                <%= render BlockScoutWeb.AddressView,
                  "_link.html",
                  address: @block.miner,
                  contract: false,
                  class: "",
                  use_custom_tooltip: true %>
              </h3>
            </span>
          </div>
        </div>
      </div>

      <!-- Validator Reward or Gas-->
<<<<<<< HEAD
      <div class="card flex-grow-1 ml-0 ml-md-5 ml-lg-0 mb-2">
=======
      <div class="card flex-grow-1 ml-0 ml-md-5 ml-lg-0 js-ad-dependant-mb-2">
>>>>>>> 4bfaf5b9
        <div class="card-body card-body-flex-column-space-between">
          <%= if show_reward?(@block.rewards) do %>
            <h2 class="card-title balance-card-title"><%= gettext "Block Rewards" %></h2>
            <div class="text-right" style="margin-left: 50%;" data-toggle="tooltip" data-placement="top" title="" data-original-title="Amount of distributed reward. Miners receive a static block reward + Tx fees + uncle fees.">
              <%= for block_reward <- @block.rewards do %>
                <p class="address-current-balance"><%= block_reward_text(block_reward, @block.miner.hash) %> <span class="text-muted"><%= format_wei_value(block_reward.reward, :ether) %></span></p>
              <% end %>
            </div>
          <% else %>
            <h2 class="card-title balance-card-title"><%= gettext "Gas Used" %></h2>
            <div class="text-right">
              <h3 class="address-balance-text">
                <%= @block.gas_used |> BlockScoutWeb.Cldr.Number.to_string! %>
                <span class="text-muted">(<%= (Decimal.to_integer(@block.gas_used) / Decimal.to_integer(@block.gas_limit)) |> BlockScoutWeb.Cldr.Number.to_string!(format: "#.#%") %>)</span>
              </h3>
              <p class="address-current-balance"><%= @block.gas_limit |> BlockScoutWeb.Cldr.Number.to_string! %>
              <%= " "%>
              <%= gettext "Gas Limit" %></p>
            </div>
          <% end %>
        </div>
      </div>
    </div>
  </div>
</section>

<<<<<<< HEAD
<%= render BlockScoutWeb.Advertisement.BannersAdView, "_banner_728.html" %>
=======
<%= render BlockScoutWeb.Advertisement.BannersAdView, "_banner_728.html", conn: @conn %> 
>>>>>>> 4bfaf5b9
<|MERGE_RESOLUTION|>--- conflicted
+++ resolved
@@ -1,15 +1,9 @@
 <section>
   <%= render BlockScoutWeb.Advertisement.TextAdView, "index.html", conn: @conn %>
   <div class="row">
-<<<<<<< HEAD
-    <div class="col-md-12 col-lg-8 pr-0-md mb-2">
-      <!-- Block Details -->
-      <div class="card card-mr-50-md mb-2">
-=======
     <div class="col-md-12 col-lg-8 pr-0-md js-ad-dependant-mb-2">
       <!-- Block Details -->
       <div class="card card-mr-50-md js-ad-dependant-mb-2">
->>>>>>> 4bfaf5b9
         <div class="card-body">
           <h1 class="card-title" data-test="detail_type">
             <%= gettext("%{block_type} Details", block_type: block_type(@block)) %>
@@ -123,11 +117,7 @@
       </div>
     </div>
 
-<<<<<<< HEAD
-    <div class="col-md-12 col-lg-4 d-flex flex-column flex-md-row flex-lg-column pl-0-md mb-2">
-=======
     <div class="col-md-12 col-lg-4 d-flex flex-column flex-md-row flex-lg-column pl-0-md js-ad-dependant-mb-2">
->>>>>>> 4bfaf5b9
 
       <!-- Validator -->
       <div class="card card-background-1 flex-grow-1">
@@ -155,11 +145,7 @@
       </div>
 
       <!-- Validator Reward or Gas-->
-<<<<<<< HEAD
-      <div class="card flex-grow-1 ml-0 ml-md-5 ml-lg-0 mb-2">
-=======
       <div class="card flex-grow-1 ml-0 ml-md-5 ml-lg-0 js-ad-dependant-mb-2">
->>>>>>> 4bfaf5b9
         <div class="card-body card-body-flex-column-space-between">
           <%= if show_reward?(@block.rewards) do %>
             <h2 class="card-title balance-card-title"><%= gettext "Block Rewards" %></h2>
@@ -186,8 +172,4 @@
   </div>
 </section>
 
-<<<<<<< HEAD
-<%= render BlockScoutWeb.Advertisement.BannersAdView, "_banner_728.html" %>
-=======
-<%= render BlockScoutWeb.Advertisement.BannersAdView, "_banner_728.html", conn: @conn %> 
->>>>>>> 4bfaf5b9
+<%= render BlockScoutWeb.Advertisement.BannersAdView, "_banner_728.html", conn: @conn %> 