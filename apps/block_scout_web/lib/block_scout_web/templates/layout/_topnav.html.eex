<link rel="preload" href="<%= static_path(@conn, "/css/awesomplete.css") %>" as="style" onload="this.rel='stylesheet'">
<link rel="stylesheet" href="<%= static_path(@conn, "/css/awesomplete.css") %>">
<script src="<%= static_path(@conn, "/js/awesomplete.min.js") %>"></script>
<script src="<%= static_path(@conn, "/js/awesomplete-util.min.js") %>"></script>
<% staking_enabled_in_menu = Application.get_env(:block_scout_web, BlockScoutWeb.Chain)[:staking_enabled_in_menu] %>
<% apps_menu = Application.get_env(:block_scout_web, :apps_menu) %>
<nav class="navbar navbar-dark navbar-expand-lg navbar-primary" data-selector="navbar" id="top-navbar">
  <script>
    if (localStorage.getItem("current-color-mode") === "dark") {
      document.getElementById("top-navbar").style.backgroundColor = "#282945";
    }
  </script>
  <div class="container-fluid navbar-container">
    <%= link to: webapp_url(@conn), class: "navbar-brand", "data-test": "header_logo" do %>
      <img class="navbar-logo" id="navbar-logo" src="<%= static_path(@conn, logo()) %>" alt="<%= subnetwork_title() %>" />
      <%= if logo_text() do %>
        <span class="logo-text"> <%= logo_text() %> </span>
      <% end %>
    <% end %>   
    <script>
      if (localStorage.getItem("current-color-mode") === "dark") {
        document.getElementById("navbar-logo").style.filter = "brightness(0) invert(1)";
      }
    </script>
    <button class="navbar-toggler" type="button" data-toggle="collapse" data-target="#navbarSupportedContent" aria-controls="navbarSupportedContent" aria-expanded="false" aria-label="<%= gettext("Toggle navigation") %>">
      <span class="navbar-toggler-icon"></span>
    </button>
    <div class="collapse navbar-collapse" id="navbarSupportedContent">
      <ul class="navbar-nav">
        <%= if Application.get_env(:block_scout_web, BlockScoutWeb.WebRouter)[:enabled] do %>
          <li class="nav-item dropdown">
            <a class="nav-link topnav-nav-link dropdown-toggle" href="#" id="navbarBlocksDropdown" role="button" data-toggle="dropdown" aria-haspopup="true" aria-expanded="false">
              <span class="nav-link-icon">
                <%= render BlockScoutWeb.IconsView, "_block_icon.html" %>
              </span>
              <%= gettext("Blocks") %>
            </a>
            <div class="dropdown-menu" aria-labelledby="navbarBlocksDropdown">
              <%= link to: block_path(@conn, :index), class: "dropdown-item #{tab_status("blocks", @conn.request_path)}" do %>
                <%= gettext("Blocks") %>
              <% end %>
              <%= link to: uncle_path(@conn, :uncle), class: "dropdown-item #{tab_status("uncles", @conn.request_path)}" do %>
                <%= gettext("Uncles") %>
              <% end %>
              <%= link to: reorg_path(@conn, :reorg), class: "dropdown-item #{tab_status("reorgs", @conn.request_path)}" do %>
                <%= gettext("Forked Blocks (Reorgs)") %>
              <% end %>
            </div>
          </li>
          <li class="nav-item dropdown">            <li class="nav-item dropdown" id="activeTransactions">
            <a href="#" role="button" id="navbarTransactionsDropdown" class="nav-link topnav-nav-link dropdown-toggle" data-toggle="dropdown" aria-haspopup="true" aria-expanded="false">
              <span class="nav-link-icon">
                <%= render BlockScoutWeb.IconsView, "_transaction_icon.html" %>
              </span>
              <%= gettext("Transactions") %>
            </a>
            <div class="dropdown-menu" aria-labeledby="navbarTransactionsDropdown">
              <%= link(
                    gettext("Validated"),
                    class: "dropdown-item #{tab_status("txs", @conn.request_path)}",
                    to: transaction_path(@conn, :index)
                  ) %>
              <% json_rpc_named_arguments = Application.fetch_env!(:indexer, :json_rpc_named_arguments)%>
              <% variant = Keyword.fetch!(json_rpc_named_arguments, :variant) %>
              <%= if variant !== EthereumJSONRPC.Besu do %>
                <%= link(
                      gettext("Pending"),
                      class: "dropdown-item #{tab_status("pending-transactions", @conn.request_path)}",
                      "data-test": "pending_transactions_link",
                      to: pending_transaction_path(@conn, :index)
                    ) %>
              <% end %>
            </div>
          </li>
          <li class="nav-item">
            <%= link to: address_path(@conn, :index), class: "nav-link topnav-nav-link #{tab_status("accounts", @conn.request_path)}" do %>
              <span class="nav-link-icon">
                <%= render BlockScoutWeb.IconsView, "_accounts_icon.html" %>
              </span>
              <%= gettext("Accounts") %>
            <% end %>
          </li>
          <%= if Chain.bridged_tokens_enabled?() do %>
            <li class="nav-item dropdown">
              <a href="#" role="button" id="navbarTokensDropdown" class="nav-link topnav-nav-link dropdown-toggle" data-toggle="dropdown" aria-haspopup="true" aria-expanded="false">
                <span class="nav-link-icon">
                  <%= render BlockScoutWeb.IconsView, "_tokens_icon.html" %>
                </span>
                <%= gettext("Tokens") %>
              </a>
              <div class="dropdown-menu" aria-labeledby="navbarTransactionsDropdown"> 
                <%= link(
                      gettext("All"),
                      class: "dropdown-item #{tab_status("tokens", @conn.request_path)}",
                      to: tokens_path(@conn, :index)
                    ) %>
                <%= link(
                      gettext("Bridged from Ethereum"),
                      class: "dropdown-item #{tab_status("bridged-tokens/eth", @conn.request_path)}",
                      to: bridged_tokens_path(@conn, :show, :eth)
                    ) %>
                <%= link(
                      gettext("Bridged from BSC"),
                      class: "dropdown-item #{tab_status("bridged-tokens/bsc", @conn.request_path)}",
                      to: bridged_tokens_path(@conn, :show, :bsc)
                    ) %>
              </div>
            </li>
          <% else %>
            <li class="nav-item">
              <%= link to: tokens_path(@conn, :index), class: "nav-link topnav-nav-link #{tab_status("tokens", @conn.request_path)}" do %>
                <span class="nav-link-icon">
                  <%= render BlockScoutWeb.IconsView, "_tokens_icon.html" %>
                </span>
                <%= gettext("Tokens") %>
              <% end %>
            </li>
          <% end %>
        <% end %>
        <%= if apps_menu == true do %>
          <li class="nav-item dropdown">
            <a href="#" role="button" id="navbarAppsDropdown" class="nav-link topnav-nav-link dropdown-toggle" data-toggle="dropdown" aria-haspopup="true" aria-expanded="false">
              <span class="nav-link-icon">
                <%= render BlockScoutWeb.IconsView, "_apps_icon.html" %>
              </span>
              <%= gettext("Apps") %>
            </a>
            <div class="dropdown-menu dropdown-menu-apps large" aria-labeledby="navbarAppsDropdown">
              <div class="row" style="padding: 10px;">
                <div class="col-xs-12 col-md-3 col-lg-3">
                  <h3 class="apps-menu-header pl-2"><b><%= gettext("Apps") %></b></h3>
                  <%= if staking_enabled_in_menu do %>
                    <a class="dropdown-item <%= #{tab_status("validators", @conn.request_path)} %>" href="<%= validators_path(@conn, :index) %>">
                      <%= gettext("Staking on xDai") %>
                    </a>
                  <% end %>
                  <a class="dropdown-item" href="https://easy-staking.xdaichain.com/">
                      <%= gettext("Staking on Ethereum") %>
                  </a>
                  <a class="dropdown-item" href="https://duneanalytics.com/maxaleks/xdai-staking">
                      <%= gettext("Staking stats") %>
                  </a>
                  <a class="dropdown-item" href="https://duneanalytics.com/maxaleks/xDai-Usage">
                      <%= gettext("xDai Usage stats") %>
                  </a>
                  <%= if Application.get_env(:block_scout_web, :gas_tracker)[:enabled_in_menu] == true do %>
                    <a class="dropdown-item" href="/gas-tracker-consumers-3hrs">
                      <%= gettext("Gas Tracker") %>
                      <span class="bs-label secondary right from-dropdown">New</span>
                    </a>
                  <% end %>
                  <hr class="menu-hr" />
                  <%= for %{url: url, title: title} <- apps_list() do %> 
                        <a href="<%= url%>" class="dropdown-item" target="_blank"><%= title %></a>
                  <% end %>
                  <hr class="menu-hr" />
                  <a href="https://airtable.com/shr7veBkE77k5p86b" class="dropdown-item" target="_blank"><%= gettext("Add Your App") %></a>
                </div>

                <div class="col-xs-12 col-md-3 col-lg-3">
                  <% bridges = bridges_list() %>
                  <% other_bridges = other_bridges_list() %>
                  <%= unless Enum.empty?(bridges) do %>
                    <h3 class="apps-menu-header pl-2"><b><%= gettext("Bridges") %></b></h3>
                    <%= for %{url: url, title: title} <- bridges do %> 
                      <a href="<%= url%>" class="dropdown-item" target="_blank"><%= title %></a>
                    <% end %>
                    <hr class="menu-hr" />
                    <%= for %{url: url, title: title} <- other_bridges do %> 
                      <a href="<%= url%>" class="dropdown-item" target="_blank"><%= title %></a>
                    <% end %>
                  <% end %>
                </div>
                <div class="col-xs-12 col-md-3 col-lg-3">
                  <h3 class="apps-menu-header pl-2"><b><%= gettext("Ecosystem") %></b></h3>
                  <%= for %{url: url, title: title} <- defi_list() do %> 
                        <a href="<%= url%>" class="dropdown-item" target="_blank"><%= title %></a>
                  <% end %>
                </div>
                <div class="col-xs-12 col-md-3 col-lg-3">
                  <h3 class="apps-menu-header pl-2"><b><%= gettext("NFT") %></b></h3>
                  <%= for %{url: url, title: title} <- nft_list() do %> 
                        <a href="<%= url%>" class="dropdown-item" target="_blank"><%= title %></a>
                  <% end %>
                  <hr class="menu-hr" />
                  <a href="https://www.xdai.world/" class="dropdown-item" target="_blank"><%= gettext("More apps") %></a>
                </div>
              </div>
            </div>
          </li>
        <% end %>
        <li class="nav-item dropdown">
          <a class="nav-link topnav-nav-link active-icon <%= if dropdown_nets() != [], do: "dropdown-toggle js-show-network-selector" %>" href="#" id="navbarDropdown" role="button" data-toggle="dropdown" aria-haspopup="true" aria-expanded="false">
            <span class="nav-link-icon">
              <%= render BlockScoutWeb.IconsView, "_active_icon.html" %>
            </span>
            <%= subnetwork_title() %>
          </a>
          <div class="dropdown-menu dropdown-menu-right" aria-labelledby="navbarDropdown">  
            <a class="dropdown-item header division">Mainnets</a> 
            <%= for %{url: url, title: title} <- dropdown_head_main_nets() do %>  
              <a class="dropdown-item" href="<%= url %>"><%= title %></a>
            <% end %> 
            <a class="dropdown-item header division">Testnets</a> 
            <%= for %{url: url, title: title} <- test_nets(dropdown_nets()) do %> 
              <a class="dropdown-item" href="<%= url %>"><%= title %></a>
            <% end %> 
            <a class="dropdown-item header division">Other Networks</a> 
            <%= for %{url: url, title: title} <- dropdown_other_nets() do %>  
              <a class="dropdown-item" href="<%= url %>"><%= title %></a>
            <% end %> 
          </div>
        </li>
      </ul>
      <!-- Dark mode changer -->
      <button class="dark-mode-changer" id="dark-mode-changer">
        <svg xmlns="http://www.w3.org/2000/svg" width="15" height="16">
            <path fill="#9B62FF" fill-rule="evenodd" d="M14.88 11.578a.544.544 0 0 0-.599-.166 5.7 5.7 0 0 1-1.924.321c-3.259 0-5.91-2.632-5.91-5.866 0-1.947.968-3.759 2.59-4.849a.534.534 0 0 0-.225-.97A5.289 5.289 0 0 0 8.059 0C3.615 0 0 3.588 0 8s3.615 8 8.059 8c2.82 0 5.386-1.423 6.862-3.806a.533.533 0 0 0-.041-.616z"/>
        </svg>
      </button>
<<<<<<< HEAD
      <!-- Search navbar -->
      <%= if Application.get_env(:block_scout_web, BlockScoutWeb.WebRouter)[:enabled] do %>
        <div class="search-form d-lg-flex d-inline-block">
          <%= form_for @conn, chain_path(@conn, :search), [class: "form-inline my-2 my-lg-0", method: :get, enforce_utf8: false], fn f -> %>
          <div class="input-group" title='<%= gettext("Search by address, token symbol name, transaction hash, or block number") %>'>
                <%= awesomplete(f, :q,
                    [
                    class: "form-control me auto",
                    placeholder: gettext("Search by address, token symbol, name, transaction hash, or block number"),
                    "aria-describedby": "search-icon",
                    "aria-label": gettext("Search"),
                    "data-test": "search_input"
                    ],
                    [ url: "#{chain_path(@conn, :token_autocomplete)}?q=",
                    limit: 0,
                    maxItems: 1000,
                    minChars: 2,
                    value: "contract_address_hash",
                    label: "contract_address_hash",
                    descrSearch: true,
                    descr: "name",
                    sort: "function(x1, x2){
                      const tokenName1Els = x1.label.split('<b>')
                      const tokenName1 = tokenName1Els.length > 1 ? tokenName1Els[1].split('</b>')[0].toLowerCase() : ''
                      const tokenName2Els = x2.label.split('<b>')
                      const tokenName2 = tokenName2Els.length > 1 ? tokenName2Els[1].split('</b>')[0].toLowerCase() : ''
                      const holdersCount1Els = x1.label.split('<i>')
                      const holdersCount1 = holdersCount1Els.length > 1 ? parseInt(holdersCount1Els[1].split('</i>')[0].split('holder')[0], 10) : null
                      const holdersCount2Els = x2.label.split('<i>')
                      const holdersCount2 = holdersCount2Els.length > 1 ? parseInt(holdersCount2Els[1].split('</i>')[0].split('holder')[0], 10) : null
                      if (x1.label.includes('fa fa-tag')) {
                        return -1
                      } else if (x2.label.includes('fa fa-tag')) {
                        return 1
                      } else {
                        if (holdersCount1 && holdersCount2 && holdersCount1 !== holdersCount2 || (holdersCount1 && !holdersCount2) || (!holdersCount1 && holdersCount2)) {
                          holdersCount1 > holdersCount2
                        } else {
                          if (tokenName1 < tokenName2) { return -1 }
                          if (tokenName1 > tokenName2) { return 1 }
                          return 0
                        }
                      }
                    }"
                    ]) %>
                <div class="input-group-append left">
                  <button class="input-group-text" id="search-icon">
                    <%= render BlockScoutWeb.IconsView, "_search_icon.html" %>
                  </button>
                </div>
                <div class="input-group-append right desktop-only">
                  <div
                    id="slash-icon"
                    class="input-group-text border"
                    data-placement="bottom"
                    data-toggle="tooltip"
                    title=""
                    data-original-title='<%= gettext("Press / and focus will be moved to the search field") %>'
                    data-template="<div class='tooltip tooltip-pale-color' role='tooltip'><div class='arrow'></div><div class='tooltip-inner'></div></div>"
                  >
                    /
                  </div>
                </div>
            </div>
            <button class="btn btn-outline-success my-2 my-sm-0 sr-only hidden" type="submit"><%= gettext "Search" %></button>
            <script>
              if (localStorage.getItem("current-color-mode") === "dark") {
                document.getElementById("q").style.backgroundColor = "#22223a";
                document.getElementById("q").style.borderColor = "#22223a";
              }
            </script>
          <% end %>
        </div>
      <% end %>
=======
      <%= render BlockScoutWeb.LayoutView, "_search.html", conn: @conn, additional_classes: ["mobile-search-hide"] %>
>>>>>>> 7dc7604e
    </div>
  </div>
  <%= render BlockScoutWeb.LayoutView, "_search.html", conn: @conn, additional_classes: ["mobile-search-show"] %>
</nav>
<script>
  if (localStorage.getItem("current-color-mode") === "dark") {
    let modeChanger = document.getElementById("dark-mode-changer");
    modeChanger.className += " " + "dark-mode-changer--dark";
  }
</script> <|MERGE_RESOLUTION|>--- conflicted
+++ resolved
@@ -218,84 +218,7 @@
             <path fill="#9B62FF" fill-rule="evenodd" d="M14.88 11.578a.544.544 0 0 0-.599-.166 5.7 5.7 0 0 1-1.924.321c-3.259 0-5.91-2.632-5.91-5.866 0-1.947.968-3.759 2.59-4.849a.534.534 0 0 0-.225-.97A5.289 5.289 0 0 0 8.059 0C3.615 0 0 3.588 0 8s3.615 8 8.059 8c2.82 0 5.386-1.423 6.862-3.806a.533.533 0 0 0-.041-.616z"/>
         </svg>
       </button>
-<<<<<<< HEAD
-      <!-- Search navbar -->
-      <%= if Application.get_env(:block_scout_web, BlockScoutWeb.WebRouter)[:enabled] do %>
-        <div class="search-form d-lg-flex d-inline-block">
-          <%= form_for @conn, chain_path(@conn, :search), [class: "form-inline my-2 my-lg-0", method: :get, enforce_utf8: false], fn f -> %>
-          <div class="input-group" title='<%= gettext("Search by address, token symbol name, transaction hash, or block number") %>'>
-                <%= awesomplete(f, :q,
-                    [
-                    class: "form-control me auto",
-                    placeholder: gettext("Search by address, token symbol, name, transaction hash, or block number"),
-                    "aria-describedby": "search-icon",
-                    "aria-label": gettext("Search"),
-                    "data-test": "search_input"
-                    ],
-                    [ url: "#{chain_path(@conn, :token_autocomplete)}?q=",
-                    limit: 0,
-                    maxItems: 1000,
-                    minChars: 2,
-                    value: "contract_address_hash",
-                    label: "contract_address_hash",
-                    descrSearch: true,
-                    descr: "name",
-                    sort: "function(x1, x2){
-                      const tokenName1Els = x1.label.split('<b>')
-                      const tokenName1 = tokenName1Els.length > 1 ? tokenName1Els[1].split('</b>')[0].toLowerCase() : ''
-                      const tokenName2Els = x2.label.split('<b>')
-                      const tokenName2 = tokenName2Els.length > 1 ? tokenName2Els[1].split('</b>')[0].toLowerCase() : ''
-                      const holdersCount1Els = x1.label.split('<i>')
-                      const holdersCount1 = holdersCount1Els.length > 1 ? parseInt(holdersCount1Els[1].split('</i>')[0].split('holder')[0], 10) : null
-                      const holdersCount2Els = x2.label.split('<i>')
-                      const holdersCount2 = holdersCount2Els.length > 1 ? parseInt(holdersCount2Els[1].split('</i>')[0].split('holder')[0], 10) : null
-                      if (x1.label.includes('fa fa-tag')) {
-                        return -1
-                      } else if (x2.label.includes('fa fa-tag')) {
-                        return 1
-                      } else {
-                        if (holdersCount1 && holdersCount2 && holdersCount1 !== holdersCount2 || (holdersCount1 && !holdersCount2) || (!holdersCount1 && holdersCount2)) {
-                          holdersCount1 > holdersCount2
-                        } else {
-                          if (tokenName1 < tokenName2) { return -1 }
-                          if (tokenName1 > tokenName2) { return 1 }
-                          return 0
-                        }
-                      }
-                    }"
-                    ]) %>
-                <div class="input-group-append left">
-                  <button class="input-group-text" id="search-icon">
-                    <%= render BlockScoutWeb.IconsView, "_search_icon.html" %>
-                  </button>
-                </div>
-                <div class="input-group-append right desktop-only">
-                  <div
-                    id="slash-icon"
-                    class="input-group-text border"
-                    data-placement="bottom"
-                    data-toggle="tooltip"
-                    title=""
-                    data-original-title='<%= gettext("Press / and focus will be moved to the search field") %>'
-                    data-template="<div class='tooltip tooltip-pale-color' role='tooltip'><div class='arrow'></div><div class='tooltip-inner'></div></div>"
-                  >
-                    /
-                  </div>
-                </div>
-            </div>
-            <button class="btn btn-outline-success my-2 my-sm-0 sr-only hidden" type="submit"><%= gettext "Search" %></button>
-            <script>
-              if (localStorage.getItem("current-color-mode") === "dark") {
-                document.getElementById("q").style.backgroundColor = "#22223a";
-                document.getElementById("q").style.borderColor = "#22223a";
-              }
-            </script>
-          <% end %>
-        </div>
-      <% end %>
-=======
       <%= render BlockScoutWeb.LayoutView, "_search.html", conn: @conn, additional_classes: ["mobile-search-hide"] %>
->>>>>>> 7dc7604e
     </div>
   </div>
   <%= render BlockScoutWeb.LayoutView, "_search.html", conn: @conn, additional_classes: ["mobile-search-show"] %>
