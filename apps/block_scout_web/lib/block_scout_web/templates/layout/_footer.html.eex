<footer class="footer">
  <div class="footer-body container">
    <!-- Logo -->
    <div class="row footer-logo-row">
      <div class="col-md-12">
        <%= link to: chain_path(@conn, :show), class: "footer-brand" do %>
          <img class="footer-logo" src="<%= logo_footer() %>" alt="<%= subnetwork_title() %>" />
        <% end %>
      </div>
    </div>

    <% other_explorers = other_explorers() %>
    <% col_size = if Enum.empty?(other_explorers), do: 3, else: 4 %>

    <div class="row">
      <div class="col-md-<%= col_size %>">
        <p class="footer-info-text"><%= gettext("Blockscout is a tool for inspecting and analyzing EVM based blockchains. Blockchain explorer for Ethereum Networks.") %></p>
        <div class="footer-social-icons">
          <a href="https://www.twitter.com/PoaNetwork/" rel="noreferrer" target="_blank" class="footer-social-icon" data-toggle="tooltip" data-placement="top" title="<%= gettext("Twitter") %>">
            <i class="fab fa-twitter"></i>
          </a>
<<<<<<< HEAD
          <a href="http://t.me/oraclesnetwork" rel="noreferrer" target="_blank" class="footer-social-icon" data-toggle="tooltip" data-placement="top" title="<%= gettext("Telegram") %>">
=======
          <a href="https://t.me/poa_network" rel="noreferrer" target="_blank" class="icon-link" data-toggle="tooltip" data-placement="top" title="<%= gettext("Telegram") %>">
>>>>>>> 9ab7d346
            <i class="fab fa-telegram-plane"></i>
          </a>
          <a href="https://github.com/poanetwork" rel="noreferrer" target="_blank" class="footer-social-icon" data-toggle="tooltip" data-placement="top" title="<%= gettext("Github") %>">
            <i class="fab fa-github"></i>
          </a>
        </div>
      </div>

      <div class="col-md-<%= col_size %> footer-list">
        <h3>BlockScout</h3>
        <ul>
          <li><a href="<%= issue_link(@conn) %>" rel="noreferrer" class="footer-link" target="_blank"><%= gettext("Submit an Issue") %></a></li>
          <li><a href="https://github.com/poanetwork/blockscout" rel="noreferrer" class="footer-link"><%= gettext("Contribute") %></a></li>
          <li><a href="https://gitter.im/poanetwork/blockscout" rel="noreferrer" class="footer-link"><%= gettext("Chat") %></a></li>
          <li><a href="https://forum.poa.network/c/blockscout" rel="noreferrer" class="footer-link"><%= gettext("Support") %></a></li>
        </ul>
      </div>
      <% main_nets = main_nets() %>

      <%= unless Enum.empty?(main_nets) do %>
        <div class="col-md-<%= col_size %> footer-list">
          <h3><%= gettext("Main Networks") %></h3>
          <ul>
            <%= for %{title: title, url: url} <- main_nets do %>
              <li><a href="<%= url%>" rel="norefferer" class="footer-link"> <%= title %> </a></li>
            <% end %>
          </ul>
        </div>
      <% end %>

      <% test_nets = test_nets() %>

      <%= unless Enum.empty?(test_nets) do %>
        <div class="col-md-<%= col_size %> footer-list">
          <h3><%= gettext("Test Networks") %></h3>
          <ul>
            <%= for %{title: title, url: url} <- test_nets do %>
              <li><a href="<%= url%>" rel="noreferrer" class="footer-link"> <%= title %> </a></li>
            <% end %>
          </ul>
        </div>
      <% end %>

      <%= unless Enum.empty?(other_explorers) do %>
        <div class="col-md-<%= col_size %> footer-list">
          <h3><%= gettext("Other Explorers") %></h3>
          <ul>
            <%= for {name, url} <- other_explorers do %>
              <li><a href="<%= url%>" rel="noreferrer" class="footer-link"> <%= name %> </a></li>
            <% end %>
          </ul>
        </div>
      <% end %>
    </div>

    <% version = version() %>

    <%= unless ignore_version?(version) do %>
      <% release_link = release_link(version) %>
      <div>
        <%= gettext("Version") %>: <%= release_link %>
      </div>
    <% end %>
  </div>
</footer><|MERGE_RESOLUTION|>--- conflicted
+++ resolved
@@ -19,11 +19,7 @@
           <a href="https://www.twitter.com/PoaNetwork/" rel="noreferrer" target="_blank" class="footer-social-icon" data-toggle="tooltip" data-placement="top" title="<%= gettext("Twitter") %>">
             <i class="fab fa-twitter"></i>
           </a>
-<<<<<<< HEAD
-          <a href="http://t.me/oraclesnetwork" rel="noreferrer" target="_blank" class="footer-social-icon" data-toggle="tooltip" data-placement="top" title="<%= gettext("Telegram") %>">
-=======
-          <a href="https://t.me/poa_network" rel="noreferrer" target="_blank" class="icon-link" data-toggle="tooltip" data-placement="top" title="<%= gettext("Telegram") %>">
->>>>>>> 9ab7d346
+          <a href="https://t.me/poa_network" rel="noreferrer" target="_blank" class="footer-social-icon" data-toggle="tooltip" data-placement="top" title="<%= gettext("Telegram") %>">
             <i class="fab fa-telegram-plane"></i>
           </a>
           <a href="https://github.com/poanetwork" rel="noreferrer" target="_blank" class="footer-social-icon" data-toggle="tooltip" data-placement="top" title="<%= gettext("Github") %>">
