--- conflicted
+++ resolved
@@ -192,7 +192,6 @@
               </dd>
             </dl>
           <% end %>
-<<<<<<< HEAD
           <%= if @transaction.l1_block_number do %>
             <!-- L1 Block -->
             <dl class="row">
@@ -210,7 +209,9 @@
                 <% else %>
                   <%= formatted_result(status) %>
                 <% end %>
-=======
+              </dd>
+            </dl>
+          <% end %>
           <!-- Transaction Action -->
           <% %{transaction_actions: transaction_actions} = transaction_actions(@transaction) %>
           <%= if not Enum.empty?(transaction_actions) do %>
@@ -231,7 +232,6 @@
                     <%= render BlockScoutWeb.TransactionView, "_actions.html", action_assigns %>
                   <% end %>
                 </div>
->>>>>>> 82652c51
               </dd>
             </dl>
           <% end %>
