<tr data-identifier-hash="<%= @token.contract_address_hash %>">
  <td class="stakes-td">
      <!-- incremented number by order in the list -->
      <span class="color-lighten">
        <%= @index %>
      </span>
  </td>
  <td clas="token-icon">
    <%= if System.get_env("DISPLAY_TOKEN_ICONS") === "true" do %>
    <% foreign_chain_id = if Map.has_key?(@bridged_token, :foreign_chain_id), do: @bridged_token.foreign_chain_id, else: nil %>
    <% chain_id_for_token_icon = if foreign_chain_id, do: foreign_chain_id |> Decimal.to_integer() |> to_string(), else: System.get_env("CHAIN_ID") %>
    <% foreign_token_contract_address_hash = if Map.has_key?(@bridged_token, :foreign_token_contract_address_hash), do: Address.checksum(@bridged_token.foreign_token_contract_address_hash), else: nil %>
    <% token_hash_for_token_icon = if foreign_token_contract_address_hash, do: foreign_token_contract_address_hash, else: Address.checksum(@token.contract_address_hash) %>
    <%=
      render BlockScoutWeb.TokensView,
      "_token_icon.html",
      chain_id: chain_id_for_token_icon,
      address: token_hash_for_token_icon
    %>
    <% end %>
  </td>
  <td class="stakes-td token-name">
    <% token = token_display_name(@token, @bridged_token) %>
    <div class="centered-container">
      <div>
        <div style="display: table;">
<<<<<<< HEAD
          <%= if System.get_env("DISPLAY_TOKEN_ICONS") === "true" do %>
            <% foreign_chain_id = if Map.has_key?(@bridged_token, :foreign_chain_id), do: @bridged_token.foreign_chain_id, else: nil %>
            <% chain_id_for_token_icon = if foreign_chain_id, do: foreign_chain_id |> Decimal.to_integer() |> to_string(), else: System.get_env("CHAIN_ID") %>
            <% foreign_token_contract_address_hash = if Map.has_key?(@bridged_token, :foreign_token_contract_address_hash), do: Address.checksum(@bridged_token.foreign_token_contract_address_hash), else: nil %>
            <% token_hash_for_token_icon = if foreign_token_contract_address_hash, do: foreign_token_contract_address_hash, else: Address.checksum(@token.contract_address_hash) %>
            <%=
              render BlockScoutWeb.TokensView,
              "_token_icon.html",
              chain_id: chain_id_for_token_icon,
              address: token_hash_for_token_icon,
              additional_classes: ["mr-1"]
            %>
          <% end %>
=======
>>>>>>> 0d12923e
          <%= link(token,
            to: token_path(BlockScoutWeb.Endpoint, :show, @token.contract_address_hash),
            "data-test": "token_link",
            class: "text-truncate pre-wrap") %>
          <%= if owl_token_amb?(@token.contract_address.hash) do %>
            <span
              data-toggle="tooltip"
              data-placement="top"
              data-html="true"
              title="<%= owl_token_amb_info() %>">
              <%= render BlockScoutWeb.CommonComponentsView, "_info.html", extra_class: "ml-1" %>
            </span>
          <% end %>
          <%= if owl_token_omni?(@token.contract_address.hash) do %>
            <span
              data-toggle="tooltip"
              data-placement="top"
              data-html="true"
              title="<%= owl_token_omni_info() %>">
              <%= render BlockScoutWeb.CommonComponentsView, "_info.html", extra_class: "ml-1" %>
            </span>
          <% end %>
          <%= if @bridged_token.custom_metadata do %>
            <div class="card-subtitle list-title-description" style="display: table-row; text-align: left"><%= @bridged_token.custom_metadata %></div>
          <% end %>
        </div>
      </div>
      <%= if @bridged_token && @bridged_token.type do %>
        <div class="bs-label right <%= type_tag_class_name(@bridged_token.type) %>"><%= type_tag_display_name(@bridged_token.type) %></div>
      <% end %>
      <%= if @bridged_token && @bridged_token.foreign_chain_id do %>
        <% tag = Chain.chain_id_display_name(@bridged_token.foreign_chain_id) %>
        <div class="bs-label right ml-2 destination-<%= tag %>"><%= String.upcase(tag) %></div>
      <% end %>
      <%= if is_test?(@token.contract_address.hash) do %>
        <%= render BlockScoutWeb.FormView, "_tag.html", text: "test", additional_classes: ["test", "ml-2", "right"] %>
      <% end %>
    </div>
  </td>
  <td class="stakes-td" style="min-width: 430px;">
    <%= render BlockScoutWeb.AddressView,
      "_link.html",
      address: @token.contract_address,
      contract: true,
      use_custom_tooltip: false
    %>
    <div style="float: right;">
      <%= render BlockScoutWeb.CommonComponentsView,
        "_btn_add_to_mm.html",
        contract_address: @token.contract_address,
        decimals: @token.decimals,
        symbol: @token.symbol
      %>
      <span
        aria-label='<%= gettext "Copy Value" %>'
        class="btn-copy-ico"
        data-clipboard-text="<%= @token.contract_address %>"
        data-token-hash="true"
        data-token-address="<%= @token.contract_address %>"
        data-placement="top"
        data-toggle="tooltip"
        style="height: 15px;"
      >
        <svg xmlns="http://www.w3.org/2000/svg" viewBox="0 0 32.5 32.5" width="25" height="25">
        <path fill-rule="evenodd" d="M23.5 20.5a1 1 0 0 1-1-1v-9h-9a1 1 0 0 1 0-2h10a1 1 0 0 1 1 1v10a1 1 0 0 1-1 1zm-3-7v10a1 1 0 0 1-1 1h-10a1 1 0 0 1-1-1v-10a1 1 0 0 1 1-1h10a1 1 0 0 1 1 1zm-2 1h-8v8h8v-8z"/>
        </svg>
      </span>
    </div>
  </td>
  <td class="stakes-td token-total-supply">
    <%= if decimals?(@token) do %>
      <span data-test="token_supply"><%= format_according_to_decimals(@token.total_supply, @token.decimals) %></span>
    <% else %>
      <span data-test="token_supply"><%= format_integer_to_currency(@token.total_supply) %></span>
    <% end %> <%= @token.symbol %>
  </td>
  <td class="stakes-td">
    <span class="mr-4">
      <span data-test="transaction_count">
        <%= @token.holder_count %>
      </span>
    </span>
  </td>
  <%= if @destination == :eth do %>
    <td class="stakes-td">
      <span class="mr-4">
        <span data-test="tvl">
          <% usd_val = bridged_token_usd_cap(@bridged_token, @token) %>
          <%= if Decimal.cmp(usd_val, 0) == :gt do %>
            <%= ChainView.format_usd_value(usd_val) %>
          <% end %>
        </span>
      </span>
    </td>
  <% end %>
</tr><|MERGE_RESOLUTION|>--- conflicted
+++ resolved
@@ -24,7 +24,6 @@
     <div class="centered-container">
       <div>
         <div style="display: table;">
-<<<<<<< HEAD
           <%= if System.get_env("DISPLAY_TOKEN_ICONS") === "true" do %>
             <% foreign_chain_id = if Map.has_key?(@bridged_token, :foreign_chain_id), do: @bridged_token.foreign_chain_id, else: nil %>
             <% chain_id_for_token_icon = if foreign_chain_id, do: foreign_chain_id |> Decimal.to_integer() |> to_string(), else: System.get_env("CHAIN_ID") %>
@@ -38,8 +37,6 @@
               additional_classes: ["mr-1"]
             %>
           <% end %>
-=======
->>>>>>> 0d12923e
           <%= link(token,
             to: token_path(BlockScoutWeb.Endpoint, :show, @token.contract_address_hash),
             "data-test": "token_link",
