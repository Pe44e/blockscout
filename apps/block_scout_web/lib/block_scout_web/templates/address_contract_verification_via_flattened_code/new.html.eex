--- conflicted
+++ resolved
@@ -89,11 +89,7 @@
             <%= render BlockScoutWeb.AddressContractVerificationCommonFieldsView, "_library_name.html",
               library: :library1,
               library_name: :library1_name,
-<<<<<<< HEAD
-              tooltip_text: "A library name called in the .sol file. Multiple libraries (up to 10) may be added for each contract. Click the Add Library button to add an additional one."
-=======
-              tooltip_text: gettext "A library name called in the .sol file. Multiple libraries (up to 5) may be added for each contract. Click the Add Library button to add an additional one."
->>>>>>> 155afbb8
+              tooltip_text: gettext "A library name called in the .sol file. Multiple libraries (up to 10) may be added for each contract. Click the Add Library button to add an additional one."
             %>
 
             <%= render BlockScoutWeb.AddressContractVerificationCommonFieldsView, "_library_address.html",
