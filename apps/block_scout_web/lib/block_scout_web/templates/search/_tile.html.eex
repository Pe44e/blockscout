--- conflicted
+++ resolved
@@ -13,11 +13,7 @@
                 data-address-hash="<%= address_hash_checksummed %>"
             >
             <%= if System.get_env("DISPLAY_TOKEN_ICONS") === "true" do %>
-<<<<<<< HEAD
-                <% chain_id_for_token_icon = if @result.foreign_chain_id, do: @result.foreign_chain_id, else: System.get_env("CHAIN_ID") %>
-=======
                 <% chain_id_for_token_icon = if @result.foreign_chain_id, do: @result.foreign_chain_id |> Decimal.to_integer() |> to_string(), else: System.get_env("CHAIN_ID") %>
->>>>>>> 553efbab
                 <% address_hash = if @result.foreign_token_hash, do: @result.foreign_token_hash, else: @result.address_hash %>
                 <% token_icon_url = Chain.get_token_icon_url_by(chain_id_for_token_icon, address_hash) %>
 
