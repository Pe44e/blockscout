--- conflicted
+++ resolved
@@ -318,15 +318,13 @@
 
     get("/search-logs", AddressLogsController, :search_logs)
 
-<<<<<<< HEAD
     get("/csv-export", CsvExportController, :index)
 
     post("/captcha", CaptchaController, :index)
 
     get("/transactions-csv", AddressTransactionController, :transactions_csv)
-=======
+
     get("/search-results", SearchController, :search_results)
->>>>>>> 90fc9ff7
 
     get("/token-autocomplete", ChainController, :token_autocomplete)
 
