--- conflicted
+++ resolved
@@ -516,28 +516,6 @@
             false
           )
 
-<<<<<<< HEAD
-      result
-      |> Map.put("allowed_peekers", suave_parse_allowed_peekers(transaction.logs))
-      |> Map.put(
-        "execution_node",
-        Helper.address_with_info(
-          conn,
-          transaction.execution_node,
-          transaction.execution_node_hash,
-          single_tx?,
-          watchlist_names
-        )
-      )
-      |> Map.put("wrapped", %{
-        "type" => transaction.wrapped_type,
-        "nonce" => transaction.wrapped_nonce,
-        "to" =>
-          Helper.address_with_info(
-            conn,
-            transaction.wrapped_to_address,
-            transaction.wrapped_to_address_hash,
-=======
         result
         |> Map.put("allowed_peekers", Transaction.suave_parse_allowed_peekers(transaction.logs))
         |> Map.put(
@@ -546,7 +524,6 @@
             single_tx? && conn,
             transaction.execution_node,
             transaction.execution_node_hash,
->>>>>>> cf995975
             single_tx?,
             watchlist_names
           )
@@ -556,7 +533,7 @@
           "nonce" => transaction.wrapped_nonce,
           "to" =>
             Helper.address_with_info(
-              single_tx? && conn,
+              conn,
               transaction.wrapped_to_address,
               transaction.wrapped_to_address_hash,
               single_tx?,
