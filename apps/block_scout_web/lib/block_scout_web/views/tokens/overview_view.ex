--- conflicted
+++ resolved
@@ -73,18 +73,6 @@
     base_token_explorer_link <> foreign_token_contract_address_hash_string
   end
 
-<<<<<<< HEAD
-  defp get_base_token_explorer_link(chain_id) when not is_nil(chain_id) do
-    case Decimal.to_integer(chain_id) do
-      100 ->
-        "https://blockscout.com/poa/xdai/tokens/"
-
-      99 ->
-        "https://blockscout.com/poa/core/tokens/"
-
-      77 ->
-        "https://blockscout.com/poa/sokol/tokens/"
-=======
   # credo:disable-for-next-line /Complexity/
   defp get_base_token_explorer_link(chain_id) when not is_nil(chain_id) do
     case Decimal.to_integer(chain_id) do
@@ -99,7 +87,6 @@
 
       77 ->
         @blockscout_base_link <> "poa/sokol/tokens/"
->>>>>>> 17f71985
 
       42 ->
         "https://kovan.etherscan.io/token/"
@@ -114,16 +101,6 @@
         "https://goerli.etherscan.io/token/"
 
       1 ->
-<<<<<<< HEAD
-        "https://etherscan.io/token/"
-
-      _ ->
-        "https://etherscan.io/token/"
-    end
-  end
-
-  defp get_base_token_explorer_link(_), do: "https://etherscan.io/token/"
-=======
         @etherscan_token_link
 
       _ ->
@@ -132,5 +109,4 @@
   end
 
   defp get_base_token_explorer_link(_), do: @etherscan_token_link
->>>>>>> 17f71985
 end