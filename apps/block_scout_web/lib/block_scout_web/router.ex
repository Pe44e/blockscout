--- conflicted
+++ resolved
@@ -66,17 +66,7 @@
     scope "/", BlockScoutWeb do
       pipe_through(:browser)
 
-<<<<<<< HEAD
-    resources("/transaction_history_chart", Chain.TransactionHistoryChartController,
-      only: [:show],
-      singleton: true
-    )
-
-    resources "/blocks", BlockController, only: [:index, :show], param: "hash_or_number" do
-      resources("/transactions", BlockTransactionController, only: [:index], as: :transaction)
-=======
       forward("/", APIDocsController, :index)
->>>>>>> 4e200668
     end
   end
 end