defmodule BlockScoutWeb.AddressValidationController do
  @moduledoc """
  Display all the blocks that this address validates.
  """
  use BlockScoutWeb, :controller

  import BlockScoutWeb.Chain,
    only: [paging_options: 1, next_page_params: 3, split_list_by_page: 1]

  alias BlockScoutWeb.{AccessHelpers, BlockView, Controller}
  alias BlockScoutWeb.Account.AuthController
  alias Explorer.ExchangeRates.Token
  alias Explorer.Tags.AddressToTag
  alias Explorer.{Chain, Market}
  alias Indexer.Fetcher.CoinBalanceOnDemand
  alias Phoenix.View

  def index(conn, %{"address_id" => address_hash_string, "type" => "JSON"} = params) do
    with {:ok, address_hash} <- Chain.string_to_address_hash(address_hash_string),
         {:ok, _} <- Chain.find_or_insert_address_from_hash(address_hash, [], false),
         {:ok, false} <- AccessHelpers.restricted_access?(address_hash_string, params) do
      full_options =
        Keyword.merge(
          [
            necessity_by_association: %{
              miner: :required,
              nephews: :optional,
              transactions: :optional,
              rewards: :optional
            }
          ],
          paging_options(params)
        )

      blocks_plus_one = Chain.get_blocks_validated_by_address(full_options, address_hash)
      {blocks, next_page} = split_list_by_page(blocks_plus_one)

      next_page_path =
        case next_page_params(next_page, blocks, params) do
          nil ->
            nil

          next_page_params ->
            address_validation_path(
              conn,
              :index,
              address_hash_string,
              Map.delete(next_page_params, "type")
            )
        end

      items =
        Enum.map(blocks, fn block ->
          View.render_to_string(
            BlockView,
            "_tile.html",
            conn: conn,
            block: block,
            block_type: BlockView.block_type(block)
          )
        end)

      json(conn, %{items: items, next_page_path: next_page_path})
    else
      {:restricted_access, _} ->
        not_found(conn)

      :error ->
        unprocessable_entity(conn)
    end
  end

  def index(conn, %{"address_id" => address_hash_string} = params) do
    with {:ok, address_hash} <- Chain.string_to_address_hash(address_hash_string),
         {:ok, address} <- Chain.find_or_insert_address_from_hash(address_hash),
         {:ok, false} <- AccessHelpers.restricted_access?(address_hash_string, params) do
<<<<<<< HEAD
      tags = AddressToTag.get_tags_on_address(address_hash)
      current_user = AuthController.current_user(conn)
      private_tags = AddressToTag.get_private_tags_on_address(address_hash, current_user)
=======
      current_user = AuthController.current_user(conn)
      tags = GetAddressTags.call(address_hash, current_user)
>>>>>>> 170b3982

      render(
        conn,
        "index.html",
        address: address,
        coin_balance_status: CoinBalanceOnDemand.trigger_fetch(address),
        current_path: Controller.current_full_path(conn),
        counters_path: address_path(conn, :address_counters, %{"id" => address_hash_string}),
        exchange_rate: Market.get_exchange_rate(Explorer.coin()) || Token.null(),
<<<<<<< HEAD
        tags: tags,
        private_tags: private_tags
=======
        tags: tags
>>>>>>> 170b3982
      )
    else
      {:restricted_access, _} ->
        not_found(conn)

      :error ->
        unprocessable_entity(conn)

      {:error, :not_found} ->
        not_found(conn)
    end
  end
end<|MERGE_RESOLUTION|>--- conflicted
+++ resolved
@@ -10,7 +10,6 @@
   alias BlockScoutWeb.{AccessHelpers, BlockView, Controller}
   alias BlockScoutWeb.Account.AuthController
   alias Explorer.ExchangeRates.Token
-  alias Explorer.Tags.AddressToTag
   alias Explorer.{Chain, Market}
   alias Indexer.Fetcher.CoinBalanceOnDemand
   alias Phoenix.View
@@ -74,14 +73,8 @@
     with {:ok, address_hash} <- Chain.string_to_address_hash(address_hash_string),
          {:ok, address} <- Chain.find_or_insert_address_from_hash(address_hash),
          {:ok, false} <- AccessHelpers.restricted_access?(address_hash_string, params) do
-<<<<<<< HEAD
-      tags = AddressToTag.get_tags_on_address(address_hash)
-      current_user = AuthController.current_user(conn)
-      private_tags = AddressToTag.get_private_tags_on_address(address_hash, current_user)
-=======
       current_user = AuthController.current_user(conn)
       tags = GetAddressTags.call(address_hash, current_user)
->>>>>>> 170b3982
 
       render(
         conn,
@@ -91,12 +84,7 @@
         current_path: Controller.current_full_path(conn),
         counters_path: address_path(conn, :address_counters, %{"id" => address_hash_string}),
         exchange_rate: Market.get_exchange_rate(Explorer.coin()) || Token.null(),
-<<<<<<< HEAD
-        tags: tags,
-        private_tags: private_tags
-=======
         tags: tags
->>>>>>> 170b3982
       )
     else
       {:restricted_access, _} ->
