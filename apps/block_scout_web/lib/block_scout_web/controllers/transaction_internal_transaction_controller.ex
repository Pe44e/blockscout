defmodule BlockScoutWeb.TransactionInternalTransactionController do
  use BlockScoutWeb, :controller

  import BlockScoutWeb.Account.AuthController, only: [current_user: 1]
  import BlockScoutWeb.Chain, only: [paging_options: 1, next_page_params: 3, split_list_by_page: 1]
<<<<<<< HEAD
=======
  import GetAddressTags, only: [get_address_tags: 2]
  import GetTransactionTags, only: [get_transaction_tags: 2]
>>>>>>> 901abaa2

  alias BlockScoutWeb.{AccessHelpers, Controller, InternalTransactionView, TransactionController}
  alias Explorer.{Chain, Market}
  alias Explorer.ExchangeRates.Token
  alias Phoenix.View

  def index(conn, %{"transaction_id" => transaction_hash_string, "type" => "JSON"} = params) do
    with {:ok, transaction_hash} <- Chain.string_to_transaction_hash(transaction_hash_string),
         :ok <- Chain.check_transaction_exists(transaction_hash),
         {:ok, transaction} <- Chain.hash_to_transaction(transaction_hash, []),
         {:ok, false} <- AccessHelpers.restricted_access?(to_string(transaction.from_address_hash), params),
         {:ok, false} <- AccessHelpers.restricted_access?(to_string(transaction.to_address_hash), params) do
      full_options =
        Keyword.merge(
          [
            necessity_by_association: %{
              [created_contract_address: :names] => :optional,
              [from_address: :names] => :optional,
              [to_address: :names] => :optional,
              [transaction: :block] => :optional,
              [created_contract_address: :smart_contract] => :optional,
              [from_address: :smart_contract] => :optional,
              [to_address: :smart_contract] => :optional
            }
          ],
          paging_options(params)
        )

      internal_transactions_plus_one = Chain.transaction_to_internal_transactions(transaction_hash, full_options)

      {internal_transactions, next_page} = split_list_by_page(internal_transactions_plus_one)

      next_page_path =
        case next_page_params(next_page, internal_transactions, params) do
          nil ->
            nil

          next_page_params ->
            transaction_internal_transaction_path(
              conn,
              :index,
              transaction_hash,
              Map.delete(next_page_params, "type")
            )
        end

      items =
        internal_transactions
        |> Enum.map(fn internal_transaction ->
          View.render_to_string(
            InternalTransactionView,
            "_tile.html",
            internal_transaction: internal_transaction
          )
        end)

      json(
        conn,
        %{
          items: items,
          next_page_path: next_page_path
        }
      )
    else
      {:restricted_access, _} ->
        TransactionController.set_not_found_view(conn, transaction_hash_string)

      :error ->
        TransactionController.set_invalid_view(conn, transaction_hash_string)

      {:error, :not_found} ->
        TransactionController.set_not_found_view(conn, transaction_hash_string)

      :not_found ->
        TransactionController.set_not_found_view(conn, transaction_hash_string)
    end
  end

  def index(conn, %{"transaction_id" => transaction_hash_string} = params) do
    with {:ok, transaction_hash} <- Chain.string_to_transaction_hash(transaction_hash_string),
         {:ok, transaction} <-
           Chain.hash_to_transaction(
             transaction_hash,
             necessity_by_association: %{
               :block => :optional,
               [created_contract_address: :names] => :optional,
               [from_address: :names] => :optional,
               [to_address: :names] => :optional,
               [to_address: :smart_contract] => :optional,
               :token_transfers => :optional
             }
           ),
         {:ok, false} <- AccessHelpers.restricted_access?(to_string(transaction.from_address_hash), params),
         {:ok, false} <- AccessHelpers.restricted_access?(to_string(transaction.to_address_hash), params) do
      tags = GetAddressTags.call(transaction.to_address_hash, current_user(conn))

      render(
        conn,
        "index.html",
        exchange_rate: Market.get_exchange_rate(Explorer.coin()) || Token.null(),
        current_path: Controller.current_full_path(conn),
        current_user: current_user(conn),
        block_height: Chain.block_height(),
        show_token_transfers: Chain.transaction_has_token_transfers?(transaction_hash),
        transaction: transaction,
<<<<<<< HEAD
        tags: tags
=======
        from_tags: get_address_tags(transaction.from_address_hash, current_user(conn)),
        to_tags: get_address_tags(transaction.to_address_hash, current_user(conn)),
        personal_tx_tag:
          get_transaction_tags(
            transaction_hash,
            current_user(conn)
          )
>>>>>>> 901abaa2
      )
    else
      {:restricted_access, _} ->
        TransactionController.set_not_found_view(conn, transaction_hash_string)

      :error ->
        TransactionController.set_invalid_view(conn, transaction_hash_string)

      {:error, :not_found} ->
        TransactionController.set_not_found_view(conn, transaction_hash_string)
    end
  end
end<|MERGE_RESOLUTION|>--- conflicted
+++ resolved
@@ -3,11 +3,8 @@
 
   import BlockScoutWeb.Account.AuthController, only: [current_user: 1]
   import BlockScoutWeb.Chain, only: [paging_options: 1, next_page_params: 3, split_list_by_page: 1]
-<<<<<<< HEAD
-=======
   import GetAddressTags, only: [get_address_tags: 2]
   import GetTransactionTags, only: [get_transaction_tags: 2]
->>>>>>> 901abaa2
 
   alias BlockScoutWeb.{AccessHelpers, Controller, InternalTransactionView, TransactionController}
   alias Explorer.{Chain, Market}
@@ -102,8 +99,6 @@
            ),
          {:ok, false} <- AccessHelpers.restricted_access?(to_string(transaction.from_address_hash), params),
          {:ok, false} <- AccessHelpers.restricted_access?(to_string(transaction.to_address_hash), params) do
-      tags = GetAddressTags.call(transaction.to_address_hash, current_user(conn))
-
       render(
         conn,
         "index.html",
@@ -113,9 +108,6 @@
         block_height: Chain.block_height(),
         show_token_transfers: Chain.transaction_has_token_transfers?(transaction_hash),
         transaction: transaction,
-<<<<<<< HEAD
-        tags: tags
-=======
         from_tags: get_address_tags(transaction.from_address_hash, current_user(conn)),
         to_tags: get_address_tags(transaction.to_address_hash, current_user(conn)),
         personal_tx_tag:
@@ -123,7 +115,6 @@
             transaction_hash,
             current_user(conn)
           )
->>>>>>> 901abaa2
       )
     else
       {:restricted_access, _} ->
