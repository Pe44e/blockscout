--- conflicted
+++ resolved
@@ -32,13 +32,9 @@
     Wei
   }
 
-<<<<<<< HEAD
-  defimpl Poison.Encoder, for: Decimal do
-=======
   alias Explorer.PagingOptions
 
   defimpl Poison.Encoder, for: Poison.Encoder.Decimal do
->>>>>>> 6e5243d9
     def encode(value, _opts) do
       # silence the xref warning
       decimal = Poison.Encoder.Decimal
