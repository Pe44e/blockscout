--- conflicted
+++ resolved
@@ -9,7 +9,7 @@
 
 function showAd () {
   const domainName = window.location.hostname
-  if (domainName === 'test.blockscout.com') {
+  if (domainName === 'blockscout.com') {
     $('.js-ad-dependant-mb-2').addClass('mb-2')
     $('.js-ad-dependant-mb-3').addClass('mb-3')
     return true
@@ -32,26 +32,14 @@
 
 function getTextAdData () {
   return new Promise((resolve) => {
-<<<<<<< HEAD
-    if (showAd()) {
-      $.get('https://request-global.czilladx.com/serve/native.php?z=50860d190820e5a2595', function (data) {
-=======
     const displayAd = showAd()
     if (displayAd) {
-      $.get('https://request-global.czilladx.com/serve/native.php?z=19260bf627546ab7242', function (data) {
->>>>>>> fe0c1132
+      $.get('https://request-global.czilladx.com/serve/native.php?z=50860d190820e5a2595', function (data) {
         if (!data) {
           if (customAds && customAds.length > 0) {
             try {
               const ind = getRandomInt(0, customAds.length)
               const inHouse = true
-<<<<<<< HEAD
-              resolve({ data: customAds[ind], inHouse: inHouse })
-            } catch (_e) {
-              resolve({ data: null, inHouse: null })
-            }
-          } else {
-=======
               adjustPaddingForTextAd(displayAd, true)
               resolve({ data: customAds[ind], inHouse: inHouse })
             } catch (_e) {
@@ -60,23 +48,16 @@
             }
           } else {
             adjustPaddingForTextAd(displayAd, false)
->>>>>>> fe0c1132
             resolve({ data: null, inHouse: null })
           }
         } else {
           const inHouse = false
-<<<<<<< HEAD
-=======
           adjustPaddingForTextAd(displayAd, true)
->>>>>>> fe0c1132
           resolve({ data: data, inHouse: inHouse })
         }
       })
     } else {
-<<<<<<< HEAD
-=======
       adjustPaddingForTextAd(displayAd, false)
->>>>>>> fe0c1132
       resolve({ data: null, inHouse: null })
     }
   })
@@ -94,11 +75,7 @@
           $('.ad-cta-button').text(ctaButton)
           $('.ad-url').attr('href', url)
           $('.ad-prefix').text(prefix)
-<<<<<<< HEAD
           $('.ad').css('visibility', 'visible')
-=======
-          $('.ad').show()
->>>>>>> fe0c1132
           const urlObject = new URL(url)
           if (urlObject.hostname === 'nifty.ink') {
             $('.ad-img-url').replaceWith('🎨')
