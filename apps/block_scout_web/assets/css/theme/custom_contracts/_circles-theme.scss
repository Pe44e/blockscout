--- conflicted
+++ resolved
@@ -391,36 +391,6 @@
 		}
 	}
 
-<<<<<<< HEAD
-	.awesomplete {
-		& > ul {
-			background: #fff;
-			&:before {
-				background: #fff;
-			}
-			li {
-				&:hover {
-					background-color: $c-primary;
-					color: #fff;
-					mark {
-						background: darken($c-primary, 10);
-						color: #fff;
-					}
-				}
-			}
-		}
-	}
-
-	.awesomplete mark {
-		background: $c-tertiary !important;
-	}
-
-	.awesomplete li:hover mark {
-		background: $c-tertiary !important;
-	}
-
-=======
->>>>>>> a75d69c8
 	#qrModal {
 		.modal-content {
 
