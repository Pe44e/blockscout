const path = require('path')
const TerserJSPlugin = require('terser-webpack-plugin')
const MiniCssExtractPlugin = require('mini-css-extract-plugin')
const CssMinimizerPlugin = require('css-minimizer-webpack-plugin')
const CopyWebpackPlugin = require('copy-webpack-plugin')
const { ContextReplacementPlugin } = require('webpack')
const glob = require('glob')
const webpack = require('webpack')

function transpileViewScript(file) {
  return {
    entry: file,
    output: {
      filename: file.replace('./js/view_specific/', ''),
      path: path.resolve(__dirname, '../priv/static/js')
    },
    module: {
      rules: [
        {
          test: /\.js$/,
          exclude: /node_modules/,
          use: {
            loader: 'babel-loader'
          }
        }
      ]
    }
  }
};

const jsOptimizationParams = {
  parallel: true
}

const appJs =
  {
    entry: {
      'app': './js/app.js',
      'stakes': './js/pages/stakes.js',
      'chart-loader': './js/chart-loader.js',
      'balance-chart-loader': './js/balance-chart-loader.js',
      'gas-tracker-chart-loader': './js/gas-tracker-chart-loader.js',
      'chain': './js/pages/chain.js',
      'display-body': './js/display_body.js',
      'blocks': './js/pages/blocks.js',
      'address': './js/pages/address.js',
      'address-transactions': './js/pages/address/transactions.js',
      'address-token-transfers': './js/pages/address/token_transfers.js',
      'address-coin-balances': './js/pages/address/coin_balances.js',
      'address-internal-transactions': './js/pages/address/internal_transactions.js',
      'address-logs': './js/pages/address/logs.js',
      'address-validations': './js/pages/address/validations.js',
      'validated-transactions': './js/pages/transactions.js',
      'pending-transactions': './js/pages/pending_transactions.js',
      'transaction': './js/pages/transaction.js',
      'verification-form': './js/pages/verification_form.js',
      'token-counters': './js/pages/token_counters.js',
      'token-transfers': './js/pages/token/token_transfers.js',
      'admin-tasks': './js/pages/admin/tasks.js',
      'token-contract': './js/pages/token_contract.js',
      'smart-contract-helpers': './js/lib/smart_contract/index.js',
      'token-transfers-toggle': './js/lib/token_transfers_toggle.js',
      'try-api': './js/lib/try_api.js',
      'try-eth-api': './js/lib/try_eth_api.js',
      'async-listing-load': './js/lib/async_listing_load',
      'non-critical': './css/non-critical.scss',
      'main-page': './css/main-page.scss',
      'staking': './css/stakes.scss',
      'export-csv': './css/export-csv.scss',
      'tokens': './js/pages/token/search.js',
      'add-to-mm': './js/pages/token/add_to_mm.js',
      'text-ad': './js/lib/text_ad.js',
      'coinzilla_banner': './js/lib/coinzilla_banner.js',
      'adbutler_banner': './js/lib/adbutler_banner.js',
      'autocomplete': './js/lib/autocomplete.js',
      'search-results': './js/pages/search-results/search.js',
      'token-overview': './js/pages/token/overview.js',
      'export-csv': './css/export-csv.scss',
      'modal': './js/pages/modal.js',
      'csv-download': './js/lib/csv_download.js',
      'dropzone': './js/lib/dropzone.js',
      'delete-item-handler': './js/pages/account/delete_item_handler.js',
      'public-tags-request-form': './js/lib/public_tags_request_form.js'
    },
    output: {
      filename: '[name].js',
      path: path.resolve(__dirname, '../priv/static/js')
    },
    optimization: {
      minimizer: [new TerserJSPlugin(jsOptimizationParams), new CssMinimizerPlugin()],
    },
    module: {
      rules: [
        {
          test: /\.js$/,
          exclude: /node_modules/,
          use: {
            loader: 'babel-loader'
          }
        },
        {
          test: /\.scss$/,
          use: [
            {
              loader: MiniCssExtractPlugin.loader,
              options: {
                esModule: false,
              },
            }, {
              loader: 'css-loader'
            }, {
              loader: 'postcss-loader'
            }, {
              loader: 'sass-loader',
              options: {
                sassOptions: {
                  precision: 8,
                  includePaths: [
                    'node_modules/bootstrap/scss',
                    'node_modules/@fortawesome/fontawesome-free/scss'
                  ]
                }
              }
            }
          ]
        }, {
          test: /\.(svg|ttf|eot|woff|woff2)$/,
          use: {
            loader: 'file-loader',
            options: {
              name: '[name].[ext]',
              outputPath: '../fonts/',
              publicPath: '../fonts/'
            }
          }
        }, {
          test: /\.(png)$/,
          use: {
            loader: 'file-loader'
          }
        }
      ]
    },
    resolve: {
      fallback: {
        "os": require.resolve("os-browserify/browser"),
        "https": require.resolve("https-browserify"),
        "http": require.resolve("stream-http"),
        "crypto": require.resolve("crypto-browserify"),
        "util": require.resolve("util/"),
        "stream": require.resolve("stream-browserify"),
        "assert": require.resolve("assert/"),
      }
    },
    plugins: [
      new MiniCssExtractPlugin({
        filename: '../css/[name].css'
      }),
      new CopyWebpackPlugin(
        {
          patterns: [
            { from: 'static/', to: '../' }
          ]
        }
      ),
      new ContextReplacementPlugin(/moment[\/\\]locale$/, /en/),
      new webpack.DefinePlugin({
        'process.env.SOCKET_ROOT': JSON.stringify(process.env.SOCKET_ROOT),
<<<<<<< HEAD
        'process.env.COIN': JSON.stringify(process.env.COIN),
        'process.env.NETWORK_PATH': JSON.stringify(process.env.NETWORK_PATH),
        'process.env.CHAIN_ID': JSON.stringify(process.env.CHAIN_ID),
        'process.env.JSON_RPC': JSON.stringify(process.env.JSON_RPC),
        'process.env.SUBNETWORK': JSON.stringify(process.env.SUBNETWORK),
        'process.env.COIN_NAME': JSON.stringify(process.env.COIN_NAME)
=======
        'process.env.NETWORK_PATH': JSON.stringify(process.env.NETWORK_PATH)
>>>>>>> 7f32f323
      }),
      new webpack.ProvidePlugin({
        process: 'process/browser',
        Buffer: ['buffer', 'Buffer'],
      }),
    ]
  }

const viewScripts = glob.sync('./js/view_specific/**/*.js').map(transpileViewScript)

module.exports = viewScripts.concat(appJs)<|MERGE_RESOLUTION|>--- conflicted
+++ resolved
@@ -166,16 +166,8 @@
       new ContextReplacementPlugin(/moment[\/\\]locale$/, /en/),
       new webpack.DefinePlugin({
         'process.env.SOCKET_ROOT': JSON.stringify(process.env.SOCKET_ROOT),
-<<<<<<< HEAD
         'process.env.COIN': JSON.stringify(process.env.COIN),
-        'process.env.NETWORK_PATH': JSON.stringify(process.env.NETWORK_PATH),
-        'process.env.CHAIN_ID': JSON.stringify(process.env.CHAIN_ID),
-        'process.env.JSON_RPC': JSON.stringify(process.env.JSON_RPC),
-        'process.env.SUBNETWORK': JSON.stringify(process.env.SUBNETWORK),
-        'process.env.COIN_NAME': JSON.stringify(process.env.COIN_NAME)
-=======
         'process.env.NETWORK_PATH': JSON.stringify(process.env.NETWORK_PATH)
->>>>>>> 7f32f323
       }),
       new webpack.ProvidePlugin({
         process: 'process/browser',
