--- conflicted
+++ resolved
@@ -68,16 +68,10 @@
       'main-page': './css/main-page.scss',
       'staking': './css/stakes.scss',
       'tokens': './js/pages/token/search.js',
-<<<<<<< HEAD
       'faucet': './js/pages/faucet.js',
-      'ad': './js/lib/ad.js',
-      'text_ad': './js/lib/text_ad.js',
+      'text-ad': './js/lib/text_ad.js',
       'coinzilla_banner': './js/lib/coinzilla_banner.js',
       'adbutler_banner': './js/lib/adbutler_banner.js',
-=======
-      'text-ad': './js/lib/text_ad.js',
-      'banner': './js/lib/banner.js',
->>>>>>> 4e952d76
       'autocomplete': './js/lib/autocomplete.js',
       'search-results': './js/pages/search-results/search.js',
       'token-overview': './js/pages/token/overview.js',
